--- conflicted
+++ resolved
@@ -127,13 +127,8 @@
                 #address-cells = <1>;
                 #size-cells = <0>;
 
-<<<<<<< HEAD
-                string@0409 {
-                        reg = <0x0409>;
-=======
                 string@409 {
                         reg = <0x409>;
->>>>>>> 84569f32
                         manufacturer = "ASPEED";
                         product = "USB Virtual Hub";
                         serial-number = "0000";
