# SPDX-License-Identifier: GPL-2.0-only
config CC_VERSION_TEXT
	string
	default "$(CC_VERSION_TEXT)"
	help
	  This is used in unclear ways:

	  - Re-run Kconfig when the compiler is updated
	    The 'default' property references the environment variable,
	    CC_VERSION_TEXT so it is recorded in include/config/auto.conf.cmd.
	    When the compiler is updated, Kconfig will be invoked.

	  - Ensure full rebuild when the compiler is updated
	    include/linux/compiler-version.h contains this option in the comment
	    line so fixdep adds include/config/CC_VERSION_TEXT into the
	    auto-generated dependency. When the compiler is updated, syncconfig
	    will touch it and then every file will be rebuilt.

config CC_IS_GCC
	def_bool $(success,test "$(cc-name)" = GCC)

config GCC_VERSION
	int
	default $(cc-version) if CC_IS_GCC
	default 0

config CC_IS_CLANG
	def_bool $(success,test "$(cc-name)" = Clang)

config CLANG_VERSION
	int
	default $(cc-version) if CC_IS_CLANG
	default 0

config AS_IS_GNU
	def_bool $(success,test "$(as-name)" = GNU)

config AS_IS_LLVM
	def_bool $(success,test "$(as-name)" = LLVM)

config AS_VERSION
	int
	# Use clang version if this is the integrated assembler
	default CLANG_VERSION if AS_IS_LLVM
	default $(as-version)

config LD_IS_BFD
	def_bool $(success,test "$(ld-name)" = BFD)

config LD_VERSION
	int
	default $(ld-version) if LD_IS_BFD
	default 0

config LD_IS_LLD
	def_bool $(success,test "$(ld-name)" = LLD)

config LLD_VERSION
	int
	default $(ld-version) if LD_IS_LLD
	default 0

config RUSTC_VERSION
	int
	default $(rustc-version)
	help
	  It does not depend on `RUST` since that one may need to use the version
	  in a `depends on`.

config RUST_IS_AVAILABLE
	def_bool $(success,$(srctree)/scripts/rust_is_available.sh)
	help
	  This shows whether a suitable Rust toolchain is available (found).

	  Please see Documentation/rust/quick-start.rst for instructions on how
	  to satisfy the build requirements of Rust support.

	  In particular, the Makefile target 'rustavailable' is useful to check
	  why the Rust toolchain is not being detected.

config RUSTC_LLVM_VERSION
	int
	default $(rustc-llvm-version)

config CC_CAN_LINK
	bool
	default $(success,$(srctree)/scripts/cc-can-link.sh $(CC) $(CLANG_FLAGS) $(USERCFLAGS) $(USERLDFLAGS) $(m64-flag)) if 64BIT
	default $(success,$(srctree)/scripts/cc-can-link.sh $(CC) $(CLANG_FLAGS) $(USERCFLAGS) $(USERLDFLAGS) $(m32-flag))

config CC_CAN_LINK_STATIC
	bool
	default $(success,$(srctree)/scripts/cc-can-link.sh $(CC) $(CLANG_FLAGS) $(USERCFLAGS) $(USERLDFLAGS) $(m64-flag) -static) if 64BIT
	default $(success,$(srctree)/scripts/cc-can-link.sh $(CC) $(CLANG_FLAGS) $(USERCFLAGS) $(USERLDFLAGS) $(m32-flag) -static)

# Fixed in GCC 14, 13.3, 12.4 and 11.5
# https://gcc.gnu.org/bugzilla/show_bug.cgi?id=113921
config GCC_ASM_GOTO_OUTPUT_BROKEN
	bool
	depends on CC_IS_GCC
	default y if GCC_VERSION < 110500
	default y if GCC_VERSION >= 120000 && GCC_VERSION < 120400
	default y if GCC_VERSION >= 130000 && GCC_VERSION < 130300

config CC_HAS_ASM_GOTO_OUTPUT
	def_bool y
	depends on !GCC_ASM_GOTO_OUTPUT_BROKEN
	depends on $(success,echo 'int foo(int x) { asm goto ("": "=r"(x) ::: bar); return x; bar: return 0; }' | $(CC) -x c - -c -o /dev/null)

config CC_HAS_ASM_GOTO_TIED_OUTPUT
	depends on CC_HAS_ASM_GOTO_OUTPUT
	# Detect buggy gcc and clang, fixed in gcc-11 clang-14.
	def_bool $(success,echo 'int foo(int *x) { asm goto (".long (%l[bar]) - .": "+m"(*x) ::: bar); return *x; bar: return 0; }' | $CC -x c - -c -o /dev/null)

config TOOLS_SUPPORT_RELR
	def_bool $(success,env "CC=$(CC)" "LD=$(LD)" "NM=$(NM)" "OBJCOPY=$(OBJCOPY)" $(srctree)/scripts/tools-support-relr.sh)

config CC_HAS_ASM_INLINE
	def_bool $(success,echo 'void foo(void) { asm inline (""); }' | $(CC) -x c - -c -o /dev/null)

config CC_HAS_NO_PROFILE_FN_ATTR
	def_bool $(success,echo '__attribute__((no_profile_instrument_function)) int x();' | $(CC) -x c - -c -o /dev/null -Werror)

config PAHOLE_VERSION
	int
	default $(shell,$(srctree)/scripts/pahole-version.sh $(PAHOLE))

config CONSTRUCTORS
	bool

config IRQ_WORK
	def_bool y if SMP

config BUILDTIME_TABLE_SORT
	bool

config THREAD_INFO_IN_TASK
	bool
	help
	  Select this to move thread_info off the stack into task_struct.  To
	  make this work, an arch will need to remove all thread_info fields
	  except flags and fix any runtime bugs.

	  One subtle change that will be needed is to use try_get_task_stack()
	  and put_task_stack() in save_thread_stack_tsk() and get_wchan().

menu "General setup"

config BROKEN
	bool

config BROKEN_ON_SMP
	bool
	depends on BROKEN || !SMP
	default y

config INIT_ENV_ARG_LIMIT
	int
	default 32 if !UML
	default 128 if UML
	help
	  Maximum of each of the number of arguments and environment
	  variables passed to init from the kernel command line.

config COMPILE_TEST
	bool "Compile also drivers which will not load"
	depends on HAS_IOMEM
	help
	  Some drivers can be compiled on a different platform than they are
	  intended to be run on. Despite they cannot be loaded there (or even
	  when they load they cannot be used due to missing HW support),
	  developers still, opposing to distributors, might want to build such
	  drivers to compile-test them.

	  If you are a developer and want to build everything available, say Y
	  here. If you are a user/distributor, say N here to exclude useless
	  drivers to be distributed.

config WERROR
	bool "Compile the kernel with warnings as errors"
	default COMPILE_TEST
	help
	  A kernel build should not cause any compiler warnings, and this
	  enables the '-Werror' (for C) and '-Dwarnings' (for Rust) flags
	  to enforce that rule by default. Certain warnings from other tools
	  such as the linker may be upgraded to errors with this option as
	  well.

	  However, if you have a new (or very old) compiler or linker with odd
	  and unusual warnings, or you have some architecture with problems,
	  you may need to disable this config option in order to
	  successfully build the kernel.

	  If in doubt, say Y.

config UAPI_HEADER_TEST
	bool "Compile test UAPI headers"
	depends on HEADERS_INSTALL && CC_CAN_LINK
	help
	  Compile test headers exported to user-space to ensure they are
	  self-contained, i.e. compilable as standalone units.

	  If you are a developer or tester and want to ensure the exported
	  headers are self-contained, say Y here. Otherwise, choose N.

config LOCALVERSION
	string "Local version - append to kernel release"
	help
	  Append an extra string to the end of your kernel version.
	  This will show up when you type uname, for example.
	  The string you set here will be appended after the contents of
	  any files with a filename matching localversion* in your
	  object and source tree, in that order.  Your total string can
	  be a maximum of 64 characters.

config LOCALVERSION_AUTO
	bool "Automatically append version information to the version string"
	default y
	depends on !COMPILE_TEST
	help
	  This will try to automatically determine if the current tree is a
	  release tree by looking for git tags that belong to the current
	  top of tree revision.

	  A string of the format -gxxxxxxxx will be added to the localversion
	  if a git-based tree is found.  The string generated by this will be
	  appended after any matching localversion* files, and after the value
	  set in CONFIG_LOCALVERSION.

	  (The actual string used here is the first 12 characters produced
	  by running the command:

	    $ git rev-parse --verify HEAD

	  which is done within the script "scripts/setlocalversion".)

config BUILD_SALT
	string "Build ID Salt"
	default ""
	help
	  The build ID is used to link binaries and their debug info. Setting
	  this option will use the value in the calculation of the build id.
	  This is mostly useful for distributions which want to ensure the
	  build is unique between builds. It's safe to leave the default.

config HAVE_KERNEL_GZIP
	bool

config HAVE_KERNEL_BZIP2
	bool

config HAVE_KERNEL_LZMA
	bool

config HAVE_KERNEL_XZ
	bool

config HAVE_KERNEL_LZO
	bool

config HAVE_KERNEL_LZ4
	bool

config HAVE_KERNEL_ZSTD
	bool

config HAVE_KERNEL_UNCOMPRESSED
	bool

choice
	prompt "Kernel compression mode"
	default KERNEL_GZIP
	depends on HAVE_KERNEL_GZIP || HAVE_KERNEL_BZIP2 || HAVE_KERNEL_LZMA || HAVE_KERNEL_XZ || HAVE_KERNEL_LZO || HAVE_KERNEL_LZ4 || HAVE_KERNEL_ZSTD || HAVE_KERNEL_UNCOMPRESSED
	help
	  The linux kernel is a kind of self-extracting executable.
	  Several compression algorithms are available, which differ
	  in efficiency, compression and decompression speed.
	  Compression speed is only relevant when building a kernel.
	  Decompression speed is relevant at each boot.

	  If you have any problems with bzip2 or lzma compressed
	  kernels, mail me (Alain Knaff) <alain@knaff.lu>. (An older
	  version of this functionality (bzip2 only), for 2.4, was
	  supplied by Christian Ludwig)

	  High compression options are mostly useful for users, who
	  are low on disk space (embedded systems), but for whom ram
	  size matters less.

	  If in doubt, select 'gzip'

config KERNEL_GZIP
	bool "Gzip"
	depends on HAVE_KERNEL_GZIP
	help
	  The old and tried gzip compression. It provides a good balance
	  between compression ratio and decompression speed.

config KERNEL_BZIP2
	bool "Bzip2"
	depends on HAVE_KERNEL_BZIP2
	help
	  Its compression ratio and speed is intermediate.
	  Decompression speed is slowest among the choices.  The kernel
	  size is about 10% smaller with bzip2, in comparison to gzip.
	  Bzip2 uses a large amount of memory. For modern kernels you
	  will need at least 8MB RAM or more for booting.

config KERNEL_LZMA
	bool "LZMA"
	depends on HAVE_KERNEL_LZMA
	help
	  This compression algorithm's ratio is best.  Decompression speed
	  is between gzip and bzip2.  Compression is slowest.
	  The kernel size is about 33% smaller with LZMA in comparison to gzip.

config KERNEL_XZ
	bool "XZ"
	depends on HAVE_KERNEL_XZ
	help
	  XZ uses the LZMA2 algorithm and instruction set specific
	  BCJ filters which can improve compression ratio of executable
	  code. The size of the kernel is about 30% smaller with XZ in
	  comparison to gzip. On architectures for which there is a BCJ
	  filter (i386, x86_64, ARM, ARM64, RISC-V, big endian PowerPC,
	  and SPARC), XZ will create a few percent smaller kernel than
	  plain LZMA.

	  The speed is about the same as with LZMA: The decompression
	  speed of XZ is better than that of bzip2 but worse than gzip
	  and LZO. Compression is slow.

config KERNEL_LZO
	bool "LZO"
	depends on HAVE_KERNEL_LZO
	help
	  Its compression ratio is the poorest among the choices. The kernel
	  size is about 10% bigger than gzip; however its speed
	  (both compression and decompression) is the fastest.

config KERNEL_LZ4
	bool "LZ4"
	depends on HAVE_KERNEL_LZ4
	help
	  LZ4 is an LZ77-type compressor with a fixed, byte-oriented encoding.
	  A preliminary version of LZ4 de/compression tool is available at
	  <https://code.google.com/p/lz4/>.

	  Its compression ratio is worse than LZO. The size of the kernel
	  is about 8% bigger than LZO. But the decompression speed is
	  faster than LZO.

config KERNEL_ZSTD
	bool "ZSTD"
	depends on HAVE_KERNEL_ZSTD
	help
	  ZSTD is a compression algorithm targeting intermediate compression
	  with fast decompression speed. It will compress better than GZIP and
	  decompress around the same speed as LZO, but slower than LZ4. You
	  will need at least 192 KB RAM or more for booting. The zstd command
	  line tool is required for compression.

config KERNEL_UNCOMPRESSED
	bool "None"
	depends on HAVE_KERNEL_UNCOMPRESSED
	help
	  Produce uncompressed kernel image. This option is usually not what
	  you want. It is useful for debugging the kernel in slow simulation
	  environments, where decompressing and moving the kernel is awfully
	  slow. This option allows early boot code to skip the decompressor
	  and jump right at uncompressed kernel image.

endchoice

config DEFAULT_INIT
	string "Default init path"
	default ""
	help
	  This option determines the default init for the system if no init=
	  option is passed on the kernel command line. If the requested path is
	  not present, we will still then move on to attempting further
	  locations (e.g. /sbin/init, etc). If this is empty, we will just use
	  the fallback list when init= is not passed.

config DEFAULT_HOSTNAME
	string "Default hostname"
	default "(none)"
	help
	  This option determines the default system hostname before userspace
	  calls sethostname(2). The kernel traditionally uses "(none)" here,
	  but you may wish to use a different default here to make a minimal
	  system more usable with less configuration.

config SYSVIPC
	bool "System V IPC"
	help
	  Inter Process Communication is a suite of library functions and
	  system calls which let processes (running programs) synchronize and
	  exchange information. It is generally considered to be a good thing,
	  and some programs won't run unless you say Y here. In particular, if
	  you want to run the DOS emulator dosemu under Linux (read the
	  DOSEMU-HOWTO, available from <http://www.tldp.org/docs.html#howto>),
	  you'll need to say Y here.

	  You can find documentation about IPC with "info ipc" and also in
	  section 6.4 of the Linux Programmer's Guide, available from
	  <http://www.tldp.org/guides.html>.

config SYSVIPC_SYSCTL
	bool
	depends on SYSVIPC
	depends on SYSCTL
	default y

config SYSVIPC_COMPAT
	def_bool y
	depends on COMPAT && SYSVIPC

config POSIX_MQUEUE
	bool "POSIX Message Queues"
	depends on NET
	help
	  POSIX variant of message queues is a part of IPC. In POSIX message
	  queues every message has a priority which decides about succession
	  of receiving it by a process. If you want to compile and run
	  programs written e.g. for Solaris with use of its POSIX message
	  queues (functions mq_*) say Y here.

	  POSIX message queues are visible as a filesystem called 'mqueue'
	  and can be mounted somewhere if you want to do filesystem
	  operations on message queues.

	  If unsure, say Y.

config POSIX_MQUEUE_SYSCTL
	bool
	depends on POSIX_MQUEUE
	depends on SYSCTL
	default y

config WATCH_QUEUE
	bool "General notification queue"
	default n
	help

	  This is a general notification queue for the kernel to pass events to
	  userspace by splicing them into pipes.  It can be used in conjunction
	  with watches for key/keyring change notifications and device
	  notifications.

	  See Documentation/core-api/watch_queue.rst

config CROSS_MEMORY_ATTACH
	bool "Enable process_vm_readv/writev syscalls"
	depends on MMU
	default y
	help
	  Enabling this option adds the system calls process_vm_readv and
	  process_vm_writev which allow a process with the correct privileges
	  to directly read from or write to another process' address space.
	  See the man page for more details.

config USELIB
	bool "uselib syscall (for libc5 and earlier)"
	default ALPHA || M68K || SPARC
	help
	  This option enables the uselib syscall, a system call used in the
	  dynamic linker from libc5 and earlier.  glibc does not use this
	  system call.  If you intend to run programs built on libc5 or
	  earlier, you may need to enable this syscall.  Current systems
	  running glibc can safely disable this.

config AUDIT
	bool "Auditing support"
	depends on NET
	help
	  Enable auditing infrastructure that can be used with another
	  kernel subsystem, such as SELinux (which requires this for
	  logging of avc messages output).  System call auditing is included
	  on architectures which support it.

config HAVE_ARCH_AUDITSYSCALL
	bool

config AUDITSYSCALL
	def_bool y
	depends on AUDIT && HAVE_ARCH_AUDITSYSCALL
	select FSNOTIFY

source "kernel/irq/Kconfig"
source "kernel/time/Kconfig"
source "kernel/bpf/Kconfig"
source "kernel/Kconfig.preempt"

menu "CPU/Task time and stats accounting"

config VIRT_CPU_ACCOUNTING
	bool

choice
	prompt "Cputime accounting"
	default TICK_CPU_ACCOUNTING

# Kind of a stub config for the pure tick based cputime accounting
config TICK_CPU_ACCOUNTING
	bool "Simple tick based cputime accounting"
	depends on !S390 && !NO_HZ_FULL
	help
	  This is the basic tick based cputime accounting that maintains
	  statistics about user, system and idle time spent on per jiffies
	  granularity.

	  If unsure, say Y.

config VIRT_CPU_ACCOUNTING_NATIVE
	bool "Deterministic task and CPU time accounting"
	depends on HAVE_VIRT_CPU_ACCOUNTING && !NO_HZ_FULL
	select VIRT_CPU_ACCOUNTING
	help
	  Select this option to enable more accurate task and CPU time
	  accounting.  This is done by reading a CPU counter on each
	  kernel entry and exit and on transitions within the kernel
	  between system, softirq and hardirq state, so there is a
	  small performance impact.  In the case of s390 or IBM POWER > 5,
	  this also enables accounting of stolen time on logically-partitioned
	  systems.

config VIRT_CPU_ACCOUNTING_GEN
	bool "Full dynticks CPU time accounting"
	depends on HAVE_CONTEXT_TRACKING_USER
	depends on HAVE_VIRT_CPU_ACCOUNTING_GEN
	depends on GENERIC_CLOCKEVENTS
	select VIRT_CPU_ACCOUNTING
	select CONTEXT_TRACKING_USER
	help
	  Select this option to enable task and CPU time accounting on full
	  dynticks systems. This accounting is implemented by watching every
	  kernel-user boundaries using the context tracking subsystem.
	  The accounting is thus performed at the expense of some significant
	  overhead.

	  For now this is only useful if you are working on the full
	  dynticks subsystem development.

	  If unsure, say N.

endchoice

config IRQ_TIME_ACCOUNTING
	bool "Fine granularity task level IRQ time accounting"
	depends on HAVE_IRQ_TIME_ACCOUNTING && !VIRT_CPU_ACCOUNTING_NATIVE
	help
	  Select this option to enable fine granularity task irq time
	  accounting. This is done by reading a timestamp on each
	  transitions between softirq and hardirq state, so there can be a
	  small performance impact.

	  If in doubt, say N here.

config HAVE_SCHED_AVG_IRQ
	def_bool y
	depends on IRQ_TIME_ACCOUNTING || PARAVIRT_TIME_ACCOUNTING
	depends on SMP

config SCHED_HW_PRESSURE
	bool
	default y if ARM && ARM_CPU_TOPOLOGY
	default y if ARM64
	depends on SMP
	depends on CPU_FREQ_THERMAL
	help
	  Select this option to enable HW pressure accounting in the
	  scheduler. HW pressure is the value conveyed to the scheduler
	  that reflects the reduction in CPU compute capacity resulted from
	  HW throttling. HW throttling occurs when the performance of
	  a CPU is capped due to high operating temperatures as an example.

	  If selected, the scheduler will be able to balance tasks accordingly,
	  i.e. put less load on throttled CPUs than on non/less throttled ones.

	  This requires the architecture to implement
	  arch_update_hw_pressure() and arch_scale_thermal_pressure().

config BSD_PROCESS_ACCT
	bool "BSD Process Accounting"
	depends on MULTIUSER
	help
	  If you say Y here, a user level program will be able to instruct the
	  kernel (via a special system call) to write process accounting
	  information to a file: whenever a process exits, information about
	  that process will be appended to the file by the kernel.  The
	  information includes things such as creation time, owning user,
	  command name, memory usage, controlling terminal etc. (the complete
	  list is in the struct acct in <file:include/linux/acct.h>).  It is
	  up to the user level program to do useful things with this
	  information.  This is generally a good idea, so say Y.

config BSD_PROCESS_ACCT_V3
	bool "BSD Process Accounting version 3 file format"
	depends on BSD_PROCESS_ACCT
	default n
	help
	  If you say Y here, the process accounting information is written
	  in a new file format that also logs the process IDs of each
	  process and its parent. Note that this file format is incompatible
	  with previous v0/v1/v2 file formats, so you will need updated tools
	  for processing it. A preliminary version of these tools is available
	  at <http://www.gnu.org/software/acct/>.

config TASKSTATS
	bool "Export task/process statistics through netlink"
	depends on NET
	depends on MULTIUSER
	default n
	help
	  Export selected statistics for tasks/processes through the
	  generic netlink interface. Unlike BSD process accounting, the
	  statistics are available during the lifetime of tasks/processes as
	  responses to commands. Like BSD accounting, they are sent to user
	  space on task exit.

	  Say N if unsure.

config TASK_DELAY_ACCT
	bool "Enable per-task delay accounting"
	depends on TASKSTATS
	select SCHED_INFO
	help
	  Collect information on time spent by a task waiting for system
	  resources like cpu, synchronous block I/O completion and swapping
	  in pages. Such statistics can help in setting a task's priorities
	  relative to other tasks for cpu, io, rss limits etc.

	  Say N if unsure.

config TASK_XACCT
	bool "Enable extended accounting over taskstats"
	depends on TASKSTATS
	help
	  Collect extended task accounting data and send the data
	  to userland for processing over the taskstats interface.

	  Say N if unsure.

config TASK_IO_ACCOUNTING
	bool "Enable per-task storage I/O accounting"
	depends on TASK_XACCT
	help
	  Collect information on the number of bytes of storage I/O which this
	  task has caused.

	  Say N if unsure.

config PSI
	bool "Pressure stall information tracking"
	select KERNFS
	help
	  Collect metrics that indicate how overcommitted the CPU, memory,
	  and IO capacity are in the system.

	  If you say Y here, the kernel will create /proc/pressure/ with the
	  pressure statistics files cpu, memory, and io. These will indicate
	  the share of walltime in which some or all tasks in the system are
	  delayed due to contention of the respective resource.

	  In kernels with cgroup support, cgroups (cgroup2 only) will
	  have cpu.pressure, memory.pressure, and io.pressure files,
	  which aggregate pressure stalls for the grouped tasks only.

	  For more details see Documentation/accounting/psi.rst.

	  Say N if unsure.

config PSI_DEFAULT_DISABLED
	bool "Require boot parameter to enable pressure stall information tracking"
	default n
	depends on PSI
	help
	  If set, pressure stall information tracking will be disabled
	  per default but can be enabled through passing psi=1 on the
	  kernel commandline during boot.

	  This feature adds some code to the task wakeup and sleep
	  paths of the scheduler. The overhead is too low to affect
	  common scheduling-intense workloads in practice (such as
	  webservers, memcache), but it does show up in artificial
	  scheduler stress tests, such as hackbench.

	  If you are paranoid and not sure what the kernel will be
	  used for, say Y.

	  Say N if unsure.

endmenu # "CPU/Task time and stats accounting"

config CPU_ISOLATION
	bool "CPU isolation"
	depends on SMP || COMPILE_TEST
	default y
	help
	  Make sure that CPUs running critical tasks are not disturbed by
	  any source of "noise" such as unbound workqueues, timers, kthreads...
	  Unbound jobs get offloaded to housekeeping CPUs. This is driven by
	  the "isolcpus=" boot parameter.

	  Say Y if unsure.

source "kernel/rcu/Kconfig"

config IKCONFIG
	tristate "Kernel .config support"
	help
	  This option enables the complete Linux kernel ".config" file
	  contents to be saved in the kernel. It provides documentation
	  of which kernel options are used in a running kernel or in an
	  on-disk kernel.  This information can be extracted from the kernel
	  image file with the script scripts/extract-ikconfig and used as
	  input to rebuild the current kernel or to build another kernel.
	  It can also be extracted from a running kernel by reading
	  /proc/config.gz if enabled (below).

config IKCONFIG_PROC
	bool "Enable access to .config through /proc/config.gz"
	depends on IKCONFIG && PROC_FS
	help
	  This option enables access to the kernel configuration file
	  through /proc/config.gz.

config IKHEADERS
	tristate "Enable kernel headers through /sys/kernel/kheaders.tar.xz"
	depends on SYSFS
	help
	  This option enables access to the in-kernel headers that are generated during
	  the build process. These can be used to build eBPF tracing programs,
	  or similar programs.  If you build the headers as a module, a module called
	  kheaders.ko is built which can be loaded on-demand to get access to headers.

config LOG_BUF_SHIFT
	int "Kernel log buffer size (16 => 64KB, 17 => 128KB)"
	range 12 25
	default 17
	depends on PRINTK
	help
	  Select the minimal kernel log buffer size as a power of 2.
	  The final size is affected by LOG_CPU_MAX_BUF_SHIFT config
	  parameter, see below. Any higher size also might be forced
	  by "log_buf_len" boot parameter.

	  Examples:
		     17 => 128 KB
		     16 => 64 KB
		     15 => 32 KB
		     14 => 16 KB
		     13 =>  8 KB
		     12 =>  4 KB

config LOG_CPU_MAX_BUF_SHIFT
	int "CPU kernel log buffer size contribution (13 => 8 KB, 17 => 128KB)"
	depends on SMP
	range 0 21
	default 0 if BASE_SMALL
	default 12
	depends on PRINTK
	help
	  This option allows to increase the default ring buffer size
	  according to the number of CPUs. The value defines the contribution
	  of each CPU as a power of 2. The used space is typically only few
	  lines however it might be much more when problems are reported,
	  e.g. backtraces.

	  The increased size means that a new buffer has to be allocated and
	  the original static one is unused. It makes sense only on systems
	  with more CPUs. Therefore this value is used only when the sum of
	  contributions is greater than the half of the default kernel ring
	  buffer as defined by LOG_BUF_SHIFT. The default values are set
	  so that more than 16 CPUs are needed to trigger the allocation.

	  Also this option is ignored when "log_buf_len" kernel parameter is
	  used as it forces an exact (power of two) size of the ring buffer.

	  The number of possible CPUs is used for this computation ignoring
	  hotplugging making the computation optimal for the worst case
	  scenario while allowing a simple algorithm to be used from bootup.

	  Examples shift values and their meaning:
		     17 => 128 KB for each CPU
		     16 =>  64 KB for each CPU
		     15 =>  32 KB for each CPU
		     14 =>  16 KB for each CPU
		     13 =>   8 KB for each CPU
		     12 =>   4 KB for each CPU

config PRINTK_INDEX
	bool "Printk indexing debugfs interface"
	depends on PRINTK && DEBUG_FS
	help
	  Add support for indexing of all printk formats known at compile time
	  at <debugfs>/printk/index/<module>.

	  This can be used as part of maintaining daemons which monitor
	  /dev/kmsg, as it permits auditing the printk formats present in a
	  kernel, allowing detection of cases where monitored printks are
	  changed or no longer present.

	  There is no additional runtime cost to printk with this enabled.

#
# Architectures with an unreliable sched_clock() should select this:
#
config HAVE_UNSTABLE_SCHED_CLOCK
	bool

config GENERIC_SCHED_CLOCK
	bool

menu "Scheduler features"

config UCLAMP_TASK
	bool "Enable utilization clamping for RT/FAIR tasks"
	depends on CPU_FREQ_GOV_SCHEDUTIL
	help
	  This feature enables the scheduler to track the clamped utilization
	  of each CPU based on RUNNABLE tasks scheduled on that CPU.

	  With this option, the user can specify the min and max CPU
	  utilization allowed for RUNNABLE tasks. The max utilization defines
	  the maximum frequency a task should use while the min utilization
	  defines the minimum frequency it should use.

	  Both min and max utilization clamp values are hints to the scheduler,
	  aiming at improving its frequency selection policy, but they do not
	  enforce or grant any specific bandwidth for tasks.

	  If in doubt, say N.

config UCLAMP_BUCKETS_COUNT
	int "Number of supported utilization clamp buckets"
	range 5 20
	default 5
	depends on UCLAMP_TASK
	help
	  Defines the number of clamp buckets to use. The range of each bucket
	  will be SCHED_CAPACITY_SCALE/UCLAMP_BUCKETS_COUNT. The higher the
	  number of clamp buckets the finer their granularity and the higher
	  the precision of clamping aggregation and tracking at run-time.

	  For example, with the minimum configuration value we will have 5
	  clamp buckets tracking 20% utilization each. A 25% boosted tasks will
	  be refcounted in the [20..39]% bucket and will set the bucket clamp
	  effective value to 25%.
	  If a second 30% boosted task should be co-scheduled on the same CPU,
	  that task will be refcounted in the same bucket of the first task and
	  it will boost the bucket clamp effective value to 30%.
	  The clamp effective value of a bucket is reset to its nominal value
	  (20% in the example above) when there are no more tasks refcounted in
	  that bucket.

	  An additional boost/capping margin can be added to some tasks. In the
	  example above the 25% task will be boosted to 30% until it exits the
	  CPU. If that should be considered not acceptable on certain systems,
	  it's always possible to reduce the margin by increasing the number of
	  clamp buckets to trade off used memory for run-time tracking
	  precision.

	  If in doubt, use the default value.

endmenu

#
# For architectures that want to enable the support for NUMA-affine scheduler
# balancing logic:
#
config ARCH_SUPPORTS_NUMA_BALANCING
	bool

#
# For architectures that prefer to flush all TLBs after a number of pages
# are unmapped instead of sending one IPI per page to flush. The architecture
# must provide guarantees on what happens if a clean TLB cache entry is
# written after the unmap. Details are in mm/rmap.c near the check for
# should_defer_flush. The architecture should also consider if the full flush
# and the refill costs are offset by the savings of sending fewer IPIs.
config ARCH_WANT_BATCHED_UNMAP_TLB_FLUSH
	bool

config CC_HAS_INT128
	def_bool !$(cc-option,$(m64-flag) -D__SIZEOF_INT128__=0) && 64BIT

config CC_IMPLICIT_FALLTHROUGH
	string
	default "-Wimplicit-fallthrough=5" if CC_IS_GCC && $(cc-option,-Wimplicit-fallthrough=5)
	default "-Wimplicit-fallthrough" if CC_IS_CLANG && $(cc-option,-Wunreachable-code-fallthrough)

# Currently, disable gcc-10+ array-bounds globally.
# It's still broken in gcc-13, so no upper bound yet.
config GCC10_NO_ARRAY_BOUNDS
	def_bool y

config CC_NO_ARRAY_BOUNDS
	bool
	default y if CC_IS_GCC && GCC_VERSION >= 90000 && GCC10_NO_ARRAY_BOUNDS

# Currently, disable -Wstringop-overflow for GCC globally.
config GCC_NO_STRINGOP_OVERFLOW
	def_bool y

config CC_NO_STRINGOP_OVERFLOW
	bool
	default y if CC_IS_GCC && GCC_NO_STRINGOP_OVERFLOW

config CC_STRINGOP_OVERFLOW
	bool
	default y if CC_IS_GCC && !CC_NO_STRINGOP_OVERFLOW

#
# For architectures that know their GCC __int128 support is sound
#
config ARCH_SUPPORTS_INT128
	bool

# For architectures that (ab)use NUMA to represent different memory regions
# all cpu-local but of different latencies, such as SuperH.
#
config ARCH_WANT_NUMA_VARIABLE_LOCALITY
	bool

config NUMA_BALANCING
	bool "Memory placement aware NUMA scheduler"
	depends on ARCH_SUPPORTS_NUMA_BALANCING
	depends on !ARCH_WANT_NUMA_VARIABLE_LOCALITY
	depends on SMP && NUMA && MIGRATION && !PREEMPT_RT
	help
	  This option adds support for automatic NUMA aware memory/task placement.
	  The mechanism is quite primitive and is based on migrating memory when
	  it has references to the node the task is running on.

	  This system will be inactive on UMA systems.

config NUMA_BALANCING_DEFAULT_ENABLED
	bool "Automatically enable NUMA aware memory/task placement"
	default y
	depends on NUMA_BALANCING
	help
	  If set, automatic NUMA balancing will be enabled if running on a NUMA
	  machine.

config SLAB_OBJ_EXT
	bool

menuconfig CGROUPS
	bool "Control Group support"
	select KERNFS
	help
	  This option adds support for grouping sets of processes together, for
	  use with process control subsystems such as Cpusets, CFS, memory
	  controls or device isolation.
	  See
		- Documentation/scheduler/sched-design-CFS.rst	(CFS)
		- Documentation/admin-guide/cgroup-v1/ (features for grouping, isolation
					  and resource control)

	  Say N if unsure.

if CGROUPS

config PAGE_COUNTER
	bool

config CGROUP_FAVOR_DYNMODS
        bool "Favor dynamic modification latency reduction by default"
        help
          This option enables the "favordynmods" mount option by default
          which reduces the latencies of dynamic cgroup modifications such
          as task migrations and controller on/offs at the cost of making
          hot path operations such as forks and exits more expensive.

          Say N if unsure.

config MEMCG
	bool "Memory controller"
	select PAGE_COUNTER
	select EVENTFD
	select SLAB_OBJ_EXT
	help
	  Provides control over the memory footprint of tasks in a cgroup.

config MEMCG_V1
	bool "Legacy cgroup v1 memory controller"
	depends on MEMCG
	default n
	help
	  Legacy cgroup v1 memory controller which has been deprecated by
	  cgroup v2 implementation. The v1 is there for legacy applications
	  which haven't migrated to the new cgroup v2 interface yet. If you
	  do not have any such application then you are completely fine leaving
	  this option disabled.

	  Please note that feature set of the legacy memory controller is likely
	  going to shrink due to deprecation process. New deployments with v1
	  controller are highly discouraged.

	  Say N if unsure.

config BLK_CGROUP
	bool "IO controller"
	depends on BLOCK
	default n
	help
	Generic block IO controller cgroup interface. This is the common
	cgroup interface which should be used by various IO controlling
	policies.

	Currently, CFQ IO scheduler uses it to recognize task groups and
	control disk bandwidth allocation (proportional time slice allocation)
	to such task groups. It is also used by bio throttling logic in
	block layer to implement upper limit in IO rates on a device.

	This option only enables generic Block IO controller infrastructure.
	One needs to also enable actual IO controlling logic/policy. For
	enabling proportional weight division of disk bandwidth in CFQ, set
	CONFIG_BFQ_GROUP_IOSCHED=y; for enabling throttling policy, set
	CONFIG_BLK_DEV_THROTTLING=y.

	See Documentation/admin-guide/cgroup-v1/blkio-controller.rst for more information.

config CGROUP_WRITEBACK
	bool
	depends on MEMCG && BLK_CGROUP
	default y

menuconfig CGROUP_SCHED
	bool "CPU controller"
	default n
	help
	  This feature lets CPU scheduler recognize task groups and control CPU
	  bandwidth allocation to such task groups. It uses cgroups to group
	  tasks.

if CGROUP_SCHED
config GROUP_SCHED_WEIGHT
	def_bool n

config FAIR_GROUP_SCHED
	bool "Group scheduling for SCHED_OTHER"
	depends on CGROUP_SCHED
	select GROUP_SCHED_WEIGHT
	default CGROUP_SCHED

config CFS_BANDWIDTH
	bool "CPU bandwidth provisioning for FAIR_GROUP_SCHED"
	depends on FAIR_GROUP_SCHED
	default n
	help
	  This option allows users to define CPU bandwidth rates (limits) for
	  tasks running within the fair group scheduler.  Groups with no limit
	  set are considered to be unconstrained and will run with no
	  restriction.
	  See Documentation/scheduler/sched-bwc.rst for more information.

config RT_GROUP_SCHED
	bool "Group scheduling for SCHED_RR/FIFO"
	depends on CGROUP_SCHED
	default n
	help
	  This feature lets you explicitly allocate real CPU bandwidth
	  to task groups. If enabled, it will also make it impossible to
	  schedule realtime tasks for non-root users until you allocate
	  realtime bandwidth for them.
	  See Documentation/scheduler/sched-rt-group.rst for more information.

config EXT_GROUP_SCHED
	bool
	depends on SCHED_CLASS_EXT && CGROUP_SCHED
	select GROUP_SCHED_WEIGHT
	default y

endif #CGROUP_SCHED

config SCHED_MM_CID
	def_bool y
	depends on SMP && RSEQ

config UCLAMP_TASK_GROUP
	bool "Utilization clamping per group of tasks"
	depends on CGROUP_SCHED
	depends on UCLAMP_TASK
	default n
	help
	  This feature enables the scheduler to track the clamped utilization
	  of each CPU based on RUNNABLE tasks currently scheduled on that CPU.

	  When this option is enabled, the user can specify a min and max
	  CPU bandwidth which is allowed for each single task in a group.
	  The max bandwidth allows to clamp the maximum frequency a task
	  can use, while the min bandwidth allows to define a minimum
	  frequency a task will always use.

	  When task group based utilization clamping is enabled, an eventually
	  specified task-specific clamp value is constrained by the cgroup
	  specified clamp value. Both minimum and maximum task clamping cannot
	  be bigger than the corresponding clamping defined at task group level.

	  If in doubt, say N.

config CGROUP_PIDS
	bool "PIDs controller"
	help
	  Provides enforcement of process number limits in the scope of a
	  cgroup. Any attempt to fork more processes than is allowed in the
	  cgroup will fail. PIDs are fundamentally a global resource because it
	  is fairly trivial to reach PID exhaustion before you reach even a
	  conservative kmemcg limit. As a result, it is possible to grind a
	  system to halt without being limited by other cgroup policies. The
	  PIDs controller is designed to stop this from happening.

	  It should be noted that organisational operations (such as attaching
	  to a cgroup hierarchy) will *not* be blocked by the PIDs controller,
	  since the PIDs limit only affects a process's ability to fork, not to
	  attach to a cgroup.

config CGROUP_RDMA
	bool "RDMA controller"
	help
	  Provides enforcement of RDMA resources defined by IB stack.
	  It is fairly easy for consumers to exhaust RDMA resources, which
	  can result into resource unavailability to other consumers.
	  RDMA controller is designed to stop this from happening.
	  Attaching processes with active RDMA resources to the cgroup
	  hierarchy is allowed even if can cross the hierarchy's limit.

config CGROUP_FREEZER
	bool "Freezer controller"
	help
	  Provides a way to freeze and unfreeze all tasks in a
	  cgroup.

	  This option affects the ORIGINAL cgroup interface. The cgroup2 memory
	  controller includes important in-kernel memory consumers per default.

	  If you're using cgroup2, say N.

config CGROUP_HUGETLB
	bool "HugeTLB controller"
	depends on HUGETLB_PAGE
	select PAGE_COUNTER
	default n
	help
	  Provides a cgroup controller for HugeTLB pages.
	  When you enable this, you can put a per cgroup limit on HugeTLB usage.
	  The limit is enforced during page fault. Since HugeTLB doesn't
	  support page reclaim, enforcing the limit at page fault time implies
	  that, the application will get SIGBUS signal if it tries to access
	  HugeTLB pages beyond its limit. This requires the application to know
	  beforehand how much HugeTLB pages it would require for its use. The
	  control group is tracked in the third page lru pointer. This means
	  that we cannot use the controller with huge page less than 3 pages.

config CPUSETS
	bool "Cpuset controller"
	depends on SMP
	help
	  This option will let you create and manage CPUSETs which
	  allow dynamically partitioning a system into sets of CPUs and
	  Memory Nodes and assigning tasks to run only within those sets.
	  This is primarily useful on large SMP or NUMA systems.

	  Say N if unsure.

config CPUSETS_V1
	bool "Legacy cgroup v1 cpusets controller"
	depends on CPUSETS
	default n
	help
	  Legacy cgroup v1 cpusets controller which has been deprecated by
	  cgroup v2 implementation. The v1 is there for legacy applications
	  which haven't migrated to the new cgroup v2 interface yet. If you
	  do not have any such application then you are completely fine leaving
	  this option disabled.

	  Say N if unsure.

config PROC_PID_CPUSET
	bool "Include legacy /proc/<pid>/cpuset file"
	depends on CPUSETS
	default y

config CGROUP_DEVICE
	bool "Device controller"
	help
	  Provides a cgroup controller implementing whitelists for
	  devices which a process in the cgroup can mknod or open.

config CGROUP_CPUACCT
	bool "Simple CPU accounting controller"
	help
	  Provides a simple controller for monitoring the
	  total CPU consumed by the tasks in a cgroup.

config CGROUP_PERF
	bool "Perf controller"
	depends on PERF_EVENTS
	help
	  This option extends the perf per-cpu mode to restrict monitoring
	  to threads which belong to the cgroup specified and run on the
	  designated cpu.  Or this can be used to have cgroup ID in samples
	  so that it can monitor performance events among cgroups.

	  Say N if unsure.

config CGROUP_BPF
	bool "Support for eBPF programs attached to cgroups"
	depends on BPF_SYSCALL
	select SOCK_CGROUP_DATA
	help
	  Allow attaching eBPF programs to a cgroup using the bpf(2)
	  syscall command BPF_PROG_ATTACH.

	  In which context these programs are accessed depends on the type
	  of attachment. For instance, programs that are attached using
	  BPF_CGROUP_INET_INGRESS will be executed on the ingress path of
	  inet sockets.

config CGROUP_MISC
	bool "Misc resource controller"
	default n
	help
	  Provides a controller for miscellaneous resources on a host.

	  Miscellaneous scalar resources are the resources on the host system
	  which cannot be abstracted like the other cgroups. This controller
	  tracks and limits the miscellaneous resources used by a process
	  attached to a cgroup hierarchy.

	  For more information, please check misc cgroup section in
	  /Documentation/admin-guide/cgroup-v2.rst.

config CGROUP_DEBUG
	bool "Debug controller"
	default n
	depends on DEBUG_KERNEL
	help
	  This option enables a simple controller that exports
	  debugging information about the cgroups framework. This
	  controller is for control cgroup debugging only. Its
	  interfaces are not stable.

	  Say N.

config SOCK_CGROUP_DATA
	bool
	default n

endif # CGROUPS

menuconfig NAMESPACES
	bool "Namespaces support" if EXPERT
	depends on MULTIUSER
	default !EXPERT
	help
	  Provides the way to make tasks work with different objects using
	  the same id. For example same IPC id may refer to different objects
	  or same user id or pid may refer to different tasks when used in
	  different namespaces.

if NAMESPACES

config UTS_NS
	bool "UTS namespace"
	default y
	help
	  In this namespace tasks see different info provided with the
	  uname() system call

config TIME_NS
	bool "TIME namespace"
	depends on GENERIC_VDSO_TIME_NS
	default y
	help
	  In this namespace boottime and monotonic clocks can be set.
	  The time will keep going with the same pace.

config IPC_NS
	bool "IPC namespace"
	depends on (SYSVIPC || POSIX_MQUEUE)
	default y
	help
	  In this namespace tasks work with IPC ids which correspond to
	  different IPC objects in different namespaces.

config USER_NS
	bool "User namespace"
	default n
	help
	  This allows containers, i.e. vservers, to use user namespaces
	  to provide different user info for different servers.

	  When user namespaces are enabled in the kernel it is
	  recommended that the MEMCG option also be enabled and that
	  user-space use the memory control groups to limit the amount
	  of memory a memory unprivileged users can use.

	  If unsure, say N.

config PID_NS
	bool "PID Namespaces"
	default y
	help
	  Support process id namespaces.  This allows having multiple
	  processes with the same pid as long as they are in different
	  pid namespaces.  This is a building block of containers.

config NET_NS
	bool "Network namespace"
	depends on NET
	default y
	help
	  Allow user space to create what appear to be multiple instances
	  of the network stack.

endif # NAMESPACES

config CHECKPOINT_RESTORE
	bool "Checkpoint/restore support"
	depends on PROC_FS
	select PROC_CHILDREN
	select KCMP
	default n
	help
	  Enables additional kernel features in a sake of checkpoint/restore.
	  In particular it adds auxiliary prctl codes to setup process text,
	  data and heap segment sizes, and a few additional /proc filesystem
	  entries.

	  If unsure, say N here.

config SCHED_AUTOGROUP
	bool "Automatic process group scheduling"
	select CGROUPS
	select CGROUP_SCHED
	select FAIR_GROUP_SCHED
	help
	  This option optimizes the scheduler for common desktop workloads by
	  automatically creating and populating task groups.  This separation
	  of workloads isolates aggressive CPU burners (like build jobs) from
	  desktop applications.  Task group autogeneration is currently based
	  upon task session.

config RELAY
	bool "Kernel->user space relay support (formerly relayfs)"
	select IRQ_WORK
	help
	  This option enables support for relay interface support in
	  certain file systems (such as debugfs).
	  It is designed to provide an efficient mechanism for tools and
	  facilities to relay large amounts of data from kernel space to
	  user space.

	  If unsure, say N.

config BLK_DEV_INITRD
	bool "Initial RAM filesystem and RAM disk (initramfs/initrd) support"
	help
	  The initial RAM filesystem is a ramfs which is loaded by the
	  boot loader (loadlin or lilo) and that is mounted as root
	  before the normal boot procedure. It is typically used to
	  load modules needed to mount the "real" root file system,
	  etc. See <file:Documentation/admin-guide/initrd.rst> for details.

	  If RAM disk support (BLK_DEV_RAM) is also included, this
	  also enables initial RAM disk (initrd) support and adds
	  15 Kbytes (more on some other architectures) to the kernel size.

	  If unsure say Y.

if BLK_DEV_INITRD

source "usr/Kconfig"

endif

config BOOT_CONFIG
	bool "Boot config support"
	select BLK_DEV_INITRD if !BOOT_CONFIG_EMBED
	help
	  Extra boot config allows system admin to pass a config file as
	  complemental extension of kernel cmdline when booting.
	  The boot config file must be attached at the end of initramfs
	  with checksum, size and magic word.
	  See <file:Documentation/admin-guide/bootconfig.rst> for details.

	  If unsure, say Y.

config BOOT_CONFIG_FORCE
	bool "Force unconditional bootconfig processing"
	depends on BOOT_CONFIG
	default y if BOOT_CONFIG_EMBED
	help
	  With this Kconfig option set, BOOT_CONFIG processing is carried
	  out even when the "bootconfig" kernel-boot parameter is omitted.
	  In fact, with this Kconfig option set, there is no way to
	  make the kernel ignore the BOOT_CONFIG-supplied kernel-boot
	  parameters.

	  If unsure, say N.

config BOOT_CONFIG_EMBED
	bool "Embed bootconfig file in the kernel"
	depends on BOOT_CONFIG
	help
	  Embed a bootconfig file given by BOOT_CONFIG_EMBED_FILE in the
	  kernel. Usually, the bootconfig file is loaded with the initrd
	  image. But if the system doesn't support initrd, this option will
	  help you by embedding a bootconfig file while building the kernel.

	  If unsure, say N.

config BOOT_CONFIG_EMBED_FILE
	string "Embedded bootconfig file path"
	depends on BOOT_CONFIG_EMBED
	help
	  Specify a bootconfig file which will be embedded to the kernel.
	  This bootconfig will be used if there is no initrd or no other
	  bootconfig in the initrd.

config INITRAMFS_PRESERVE_MTIME
	bool "Preserve cpio archive mtimes in initramfs"
	default y
	help
	  Each entry in an initramfs cpio archive carries an mtime value. When
	  enabled, extracted cpio items take this mtime, with directory mtime
	  setting deferred until after creation of any child entries.

	  If unsure, say Y.

choice
	prompt "Compiler optimization level"
	default CC_OPTIMIZE_FOR_PERFORMANCE

config CC_OPTIMIZE_FOR_PERFORMANCE
	bool "Optimize for performance (-O2)"
	help
	  This is the default optimization level for the kernel, building
	  with the "-O2" compiler flag for best performance and most
	  helpful compile-time warnings.

config CC_OPTIMIZE_FOR_SIZE
	bool "Optimize for size (-Os)"
	help
	  Choosing this option will pass "-Os" to your compiler resulting
	  in a smaller kernel.

endchoice

config HAVE_LD_DEAD_CODE_DATA_ELIMINATION
	bool
	help
	  This requires that the arch annotates or otherwise protects
	  its external entry points from being discarded. Linker scripts
	  must also merge .text.*, .data.*, and .bss.* correctly into
	  output sections. Care must be taken not to pull in unrelated
	  sections (e.g., '.text.init'). Typically '.' in section names
	  is used to distinguish them from label names / C identifiers.

config LD_DEAD_CODE_DATA_ELIMINATION
	bool "Dead code and data elimination (EXPERIMENTAL)"
	depends on HAVE_LD_DEAD_CODE_DATA_ELIMINATION
	depends on EXPERT
	depends on $(cc-option,-ffunction-sections -fdata-sections)
	depends on $(ld-option,--gc-sections)
	help
	  Enable this if you want to do dead code and data elimination with
	  the linker by compiling with -ffunction-sections -fdata-sections,
	  and linking with --gc-sections.

	  This can reduce on disk and in-memory size of the kernel
	  code and static data, particularly for small configs and
	  on small systems. This has the possibility of introducing
	  silently broken kernel if the required annotations are not
	  present. This option is not well tested yet, so use at your
	  own risk.

config LD_ORPHAN_WARN
	def_bool y
	depends on ARCH_WANT_LD_ORPHAN_WARN
	depends on $(ld-option,--orphan-handling=warn)
	depends on $(ld-option,--orphan-handling=error)

config LD_ORPHAN_WARN_LEVEL
        string
        depends on LD_ORPHAN_WARN
        default "error" if WERROR
        default "warn"

config SYSCTL
	bool

config HAVE_UID16
	bool

config SYSCTL_EXCEPTION_TRACE
	bool
	help
	  Enable support for /proc/sys/debug/exception-trace.

config SYSCTL_ARCH_UNALIGN_NO_WARN
	bool
	help
	  Enable support for /proc/sys/kernel/ignore-unaligned-usertrap
	  Allows arch to define/use @no_unaligned_warning to possibly warn
	  about unaligned access emulation going on under the hood.

config SYSCTL_ARCH_UNALIGN_ALLOW
	bool
	help
	  Enable support for /proc/sys/kernel/unaligned-trap
	  Allows arches to define/use @unaligned_enabled to runtime toggle
	  the unaligned access emulation.
	  see arch/parisc/kernel/unaligned.c for reference

config HAVE_PCSPKR_PLATFORM
	bool

menuconfig EXPERT
	bool "Configure standard kernel features (expert users)"
	# Unhide debug options, to make the on-by-default options visible
	select DEBUG_KERNEL
	help
	  This option allows certain base kernel options and settings
	  to be disabled or tweaked. This is for specialized
	  environments which can tolerate a "non-standard" kernel.
	  Only use this if you really know what you are doing.

config UID16
	bool "Enable 16-bit UID system calls" if EXPERT
	depends on HAVE_UID16 && MULTIUSER
	default y
	help
	  This enables the legacy 16-bit UID syscall wrappers.

config MULTIUSER
	bool "Multiple users, groups and capabilities support" if EXPERT
	default y
	help
	  This option enables support for non-root users, groups and
	  capabilities.

	  If you say N here, all processes will run with UID 0, GID 0, and all
	  possible capabilities.  Saying N here also compiles out support for
	  system calls related to UIDs, GIDs, and capabilities, such as setuid,
	  setgid, and capset.

	  If unsure, say Y here.

config SGETMASK_SYSCALL
	bool "sgetmask/ssetmask syscalls support" if EXPERT
	default PARISC || M68K || PPC || MIPS || X86 || SPARC || MICROBLAZE || SUPERH
	help
	  sys_sgetmask and sys_ssetmask are obsolete system calls
	  no longer supported in libc but still enabled by default in some
	  architectures.

	  If unsure, leave the default option here.

config SYSFS_SYSCALL
	bool "Sysfs syscall support" if EXPERT
	default y
	help
	  sys_sysfs is an obsolete system call no longer supported in libc.
	  Note that disabling this option is more secure but might break
	  compatibility with some systems.

	  If unsure say Y here.

config FHANDLE
	bool "open by fhandle syscalls" if EXPERT
	select EXPORTFS
	default y
	help
	  If you say Y here, a user level program will be able to map
	  file names to handle and then later use the handle for
	  different file system operations. This is useful in implementing
	  userspace file servers, which now track files using handles instead
	  of names. The handle would remain the same even if file names
	  get renamed. Enables open_by_handle_at(2) and name_to_handle_at(2)
	  syscalls.

config POSIX_TIMERS
	bool "Posix Clocks & timers" if EXPERT
	default y
	help
	  This includes native support for POSIX timers to the kernel.
	  Some embedded systems have no use for them and therefore they
	  can be configured out to reduce the size of the kernel image.

	  When this option is disabled, the following syscalls won't be
	  available: timer_create, timer_gettime: timer_getoverrun,
	  timer_settime, timer_delete, clock_adjtime, getitimer,
	  setitimer, alarm. Furthermore, the clock_settime, clock_gettime,
	  clock_getres and clock_nanosleep syscalls will be limited to
	  CLOCK_REALTIME, CLOCK_MONOTONIC and CLOCK_BOOTTIME only.

	  If unsure say y.

config PRINTK
	default y
	bool "Enable support for printk" if EXPERT
	select IRQ_WORK
	help
	  This option enables normal printk support. Removing it
	  eliminates most of the message strings from the kernel image
	  and makes the kernel more or less silent. As this makes it
	  very difficult to diagnose system problems, saying N here is
	  strongly discouraged.

config BUG
	bool "BUG() support" if EXPERT
	default y
	help
	  Disabling this option eliminates support for BUG and WARN, reducing
	  the size of your kernel image and potentially quietly ignoring
	  numerous fatal conditions. You should only consider disabling this
	  option for embedded systems with no facilities for reporting errors.
	  Just say Y.

config ELF_CORE
	depends on COREDUMP
	default y
	bool "Enable ELF core dumps" if EXPERT
	help
	  Enable support for generating core dumps. Disabling saves about 4k.


config PCSPKR_PLATFORM
	bool "Enable PC-Speaker support" if EXPERT
	depends on HAVE_PCSPKR_PLATFORM
	select I8253_LOCK
	default y
	help
	  This option allows to disable the internal PC-Speaker
	  support, saving some memory.

config BASE_SMALL
	bool "Enable smaller-sized data structures for core" if EXPERT
	help
	  Enabling this option reduces the size of miscellaneous core
	  kernel data structures. This saves memory on small machines,
	  but may reduce performance.

config FUTEX
	bool "Enable futex support" if EXPERT
	depends on !(SPARC32 && SMP)
	default y
	imply RT_MUTEXES
	help
	  Disabling this option will cause the kernel to be built without
	  support for "fast userspace mutexes".  The resulting kernel may not
	  run glibc-based applications correctly.

config FUTEX_PI
	bool
	depends on FUTEX && RT_MUTEXES
	default y

config EPOLL
	bool "Enable eventpoll support" if EXPERT
	default y
	help
	  Disabling this option will cause the kernel to be built without
	  support for epoll family of system calls.

config SIGNALFD
	bool "Enable signalfd() system call" if EXPERT
	default y
	help
	  Enable the signalfd() system call that allows to receive signals
	  on a file descriptor.

	  If unsure, say Y.

config TIMERFD
	bool "Enable timerfd() system call" if EXPERT
	default y
	help
	  Enable the timerfd() system call that allows to receive timer
	  events on a file descriptor.

	  If unsure, say Y.

config EVENTFD
	bool "Enable eventfd() system call" if EXPERT
	default y
	help
	  Enable the eventfd() system call that allows to receive both
	  kernel notification (ie. KAIO) or userspace notifications.

	  If unsure, say Y.

config SHMEM
	bool "Use full shmem filesystem" if EXPERT
	default y
	depends on MMU
	help
	  The shmem is an internal filesystem used to manage shared memory.
	  It is backed by swap and manages resource limits. It is also exported
	  to userspace as tmpfs if TMPFS is enabled. Disabling this
	  option replaces shmem and tmpfs with the much simpler ramfs code,
	  which may be appropriate on small systems without swap.

config AIO
	bool "Enable AIO support" if EXPERT
	default y
	help
	  This option enables POSIX asynchronous I/O which may by used
	  by some high performance threaded applications. Disabling
	  this option saves about 7k.

config IO_URING
	bool "Enable IO uring support" if EXPERT
	select IO_WQ
	default y
	help
	  This option enables support for the io_uring interface, enabling
	  applications to submit and complete IO through submission and
	  completion rings that are shared between the kernel and application.

config GCOV_PROFILE_URING
	bool "Enable GCOV profiling on the io_uring subsystem"
	depends on GCOV_KERNEL
	help
	  Enable GCOV profiling on the io_uring subsystem, to facilitate
	  code coverage testing.

	  If unsure, say N.

	  Note that this will have a negative impact on the performance of
	  the io_uring subsystem, hence this should only be enabled for
	  specific test purposes.

config ADVISE_SYSCALLS
	bool "Enable madvise/fadvise syscalls" if EXPERT
	default y
	help
	  This option enables the madvise and fadvise syscalls, used by
	  applications to advise the kernel about their future memory or file
	  usage, improving performance. If building an embedded system where no
	  applications use these syscalls, you can disable this option to save
	  space.

config MEMBARRIER
	bool "Enable membarrier() system call" if EXPERT
	default y
	help
	  Enable the membarrier() system call that allows issuing memory
	  barriers across all running threads, which can be used to distribute
	  the cost of user-space memory barriers asymmetrically by transforming
	  pairs of memory barriers into pairs consisting of membarrier() and a
	  compiler barrier.

	  If unsure, say Y.

config KCMP
	bool "Enable kcmp() system call" if EXPERT
	help
	  Enable the kernel resource comparison system call. It provides
	  user-space with the ability to compare two processes to see if they
	  share a common resource, such as a file descriptor or even virtual
	  memory space.

	  If unsure, say N.

config RSEQ
	bool "Enable rseq() system call" if EXPERT
	default y
	depends on HAVE_RSEQ
	select MEMBARRIER
	help
	  Enable the restartable sequences system call. It provides a
	  user-space cache for the current CPU number value, which
	  speeds up getting the current CPU number from user-space,
	  as well as an ABI to speed up user-space operations on
	  per-CPU data.

	  If unsure, say Y.

config DEBUG_RSEQ
	default n
	bool "Enable debugging of rseq() system call" if EXPERT
	depends on RSEQ && DEBUG_KERNEL
	help
	  Enable extra debugging checks for the rseq system call.

	  If unsure, say N.

config CACHESTAT_SYSCALL
	bool "Enable cachestat() system call" if EXPERT
	default y
	help
	  Enable the cachestat system call, which queries the page cache
	  statistics of a file (number of cached pages, dirty pages,
	  pages marked for writeback, (recently) evicted pages).

	  If unsure say Y here.

config PC104
	bool "PC/104 support" if EXPERT
	help
	  Expose PC/104 form factor device drivers and options available for
	  selection and configuration. Enable this option if your target
	  machine has a PC/104 bus.

config KALLSYMS
	bool "Load all symbols for debugging/ksymoops" if EXPERT
	default y
	help
	  Say Y here to let the kernel print out symbolic crash information and
	  symbolic stack backtraces. This increases the size of the kernel
	  somewhat, as all symbols have to be loaded into the kernel image.

config KALLSYMS_SELFTEST
	bool "Test the basic functions and performance of kallsyms"
	depends on KALLSYMS
	default n
	help
	  Test the basic functions and performance of some interfaces, such as
	  kallsyms_lookup_name. It also calculates the compression rate of the
	  kallsyms compression algorithm for the current symbol set.

	  Start self-test automatically after system startup. Suggest executing
	  "dmesg | grep kallsyms_selftest" to collect test results. "finish" is
	  displayed in the last line, indicating that the test is complete.

config KALLSYMS_ALL
	bool "Include all symbols in kallsyms"
	depends on DEBUG_KERNEL && KALLSYMS
	help
	  Normally kallsyms only contains the symbols of functions for nicer
	  OOPS messages and backtraces (i.e., symbols from the text and inittext
	  sections). This is sufficient for most cases. And only if you want to
	  enable kernel live patching, or other less common use cases (e.g.,
	  when a debugger is used) all symbols are required (i.e., names of
	  variables from the data sections, etc).

	  This option makes sure that all symbols are loaded into the kernel
	  image (i.e., symbols from all sections) in cost of increased kernel
	  size (depending on the kernel configuration, it may be 300KiB or
	  something like this).

	  Say N unless you really need all symbols, or kernel live patching.

config KALLSYMS_ABSOLUTE_PERCPU
	bool
	depends on KALLSYMS
	default X86_64 && SMP

# end of the "standard kernel features (expert users)" menu

config ARCH_HAS_MEMBARRIER_CALLBACKS
	bool

config ARCH_HAS_MEMBARRIER_SYNC_CORE
	bool

config HAVE_PERF_EVENTS
	bool
	help
	  See tools/perf/design.txt for details.

config GUEST_PERF_EVENTS
	bool
	depends on HAVE_PERF_EVENTS

config PERF_USE_VMALLOC
	bool
	help
	  See tools/perf/design.txt for details

menu "Kernel Performance Events And Counters"

config PERF_EVENTS
	bool "Kernel performance events and counters"
	default y if PROFILING
	depends on HAVE_PERF_EVENTS
	select IRQ_WORK
	help
	  Enable kernel support for various performance events provided
	  by software and hardware.

	  Software events are supported either built-in or via the
	  use of generic tracepoints.

	  Most modern CPUs support performance events via performance
	  counter registers. These registers count the number of certain
	  types of hw events: such as instructions executed, cachemisses
	  suffered, or branches mis-predicted - without slowing down the
	  kernel or applications. These registers can also trigger interrupts
	  when a threshold number of events have passed - and can thus be
	  used to profile the code that runs on that CPU.

	  The Linux Performance Event subsystem provides an abstraction of
	  these software and hardware event capabilities, available via a
	  system call and used by the "perf" utility in tools/perf/. It
	  provides per task and per CPU counters, and it provides event
	  capabilities on top of those.

	  Say Y if unsure.

config DEBUG_PERF_USE_VMALLOC
	default n
	bool "Debug: use vmalloc to back perf mmap() buffers"
	depends on PERF_EVENTS && DEBUG_KERNEL && !PPC
	select PERF_USE_VMALLOC
	help
	  Use vmalloc memory to back perf mmap() buffers.

	  Mostly useful for debugging the vmalloc code on platforms
	  that don't require it.

	  Say N if unsure.

endmenu

config SYSTEM_DATA_VERIFICATION
	def_bool n
	select SYSTEM_TRUSTED_KEYRING
	select KEYS
	select CRYPTO
	select CRYPTO_RSA
	select ASYMMETRIC_KEY_TYPE
	select ASYMMETRIC_PUBLIC_KEY_SUBTYPE
	select ASN1
	select OID_REGISTRY
	select X509_CERTIFICATE_PARSER
	select PKCS7_MESSAGE_PARSER
	help
	  Provide PKCS#7 message verification using the contents of the system
	  trusted keyring to provide public keys.  This then can be used for
	  module verification, kexec image verification and firmware blob
	  verification.

config PROFILING
	bool "Profiling support"
	help
	  Say Y here to enable the extended profiling support mechanisms used
	  by profilers.

config RUST
	bool "Rust support"
	depends on HAVE_RUST
	depends on RUST_IS_AVAILABLE
	depends on !MODVERSIONS
	depends on !GCC_PLUGIN_RANDSTRUCT
	depends on !RANDSTRUCT
	depends on !DEBUG_INFO_BTF || PAHOLE_HAS_LANG_EXCLUDE
<<<<<<< HEAD
	depends on !CFI_CLANG || RUSTC_VERSION >= 107900 && HAVE_CFI_ICALL_NORMALIZE_INTEGERS
=======
	depends on !CFI_CLANG || HAVE_CFI_ICALL_NORMALIZE_INTEGERS_RUSTC
>>>>>>> 42f7652d
	select CFI_ICALL_NORMALIZE_INTEGERS if CFI_CLANG
	depends on !CALL_PADDING || RUSTC_VERSION >= 108100
	depends on !KASAN_SW_TAGS
	depends on !(MITIGATION_RETHUNK && KASAN) || RUSTC_VERSION >= 108300
	help
	  Enables Rust support in the kernel.

	  This allows other Rust-related options, like drivers written in Rust,
	  to be selected.

	  It is also required to be able to load external kernel modules
	  written in Rust.

	  See Documentation/rust/ for more information.

	  If unsure, say N.

config RUSTC_VERSION_TEXT
	string
	depends on RUST
	default "$(RUSTC_VERSION_TEXT)"
	help
	  See `CC_VERSION_TEXT`.

config BINDGEN_VERSION_TEXT
	string
	depends on RUST
	# The dummy parameter `workaround-for-0.69.0` is required to support 0.69.0
	# (https://github.com/rust-lang/rust-bindgen/pull/2678). It can be removed when
	# the minimum version is upgraded past that (0.69.1 already fixed the issue).
	default "$(shell,$(BINDGEN) --version workaround-for-0.69.0 2>/dev/null)"

#
# Place an empty function call at each tracepoint site. Can be
# dynamically changed for a probe function.
#
config TRACEPOINTS
	bool

source "kernel/Kconfig.kexec"

endmenu		# General setup

source "arch/Kconfig"

config RT_MUTEXES
	bool
	default y if PREEMPT_RT

config MODULE_SIG_FORMAT
	def_bool n
	select SYSTEM_DATA_VERIFICATION

source "kernel/module/Kconfig"

config INIT_ALL_POSSIBLE
	bool
	help
	  Back when each arch used to define their own cpu_online_mask and
	  cpu_possible_mask, some of them chose to initialize cpu_possible_mask
	  with all 1s, and others with all 0s.  When they were centralised,
	  it was better to provide this option than to break all the archs
	  and have several arch maintainers pursuing me down dark alleys.

source "block/Kconfig"

config PREEMPT_NOTIFIERS
	bool

config PADATA
	depends on SMP
	bool

config ASN1
	tristate
	help
	  Build a simple ASN.1 grammar compiler that produces a bytecode output
	  that can be interpreted by the ASN.1 stream decoder and used to
	  inform it as to what tags are to be expected in a stream and what
	  functions to call on what tags.

source "kernel/Kconfig.locks"

config ARCH_HAS_NON_OVERLAPPING_ADDRESS_SPACE
	bool

config ARCH_HAS_PREPARE_SYNC_CORE_CMD
	bool

config ARCH_HAS_SYNC_CORE_BEFORE_USERMODE
	bool

# It may be useful for an architecture to override the definitions of the
# SYSCALL_DEFINE() and __SYSCALL_DEFINEx() macros in <linux/syscalls.h>
# and the COMPAT_ variants in <linux/compat.h>, in particular to use a
# different calling convention for syscalls. They can also override the
# macros for not-implemented syscalls in kernel/sys_ni.c and
# kernel/time/posix-stubs.c. All these overrides need to be available in
# <asm/syscall_wrapper.h>.
config ARCH_HAS_SYSCALL_WRAPPER
	def_bool n<|MERGE_RESOLUTION|>--- conflicted
+++ resolved
@@ -1950,11 +1950,7 @@
 	depends on !GCC_PLUGIN_RANDSTRUCT
 	depends on !RANDSTRUCT
 	depends on !DEBUG_INFO_BTF || PAHOLE_HAS_LANG_EXCLUDE
-<<<<<<< HEAD
-	depends on !CFI_CLANG || RUSTC_VERSION >= 107900 && HAVE_CFI_ICALL_NORMALIZE_INTEGERS
-=======
 	depends on !CFI_CLANG || HAVE_CFI_ICALL_NORMALIZE_INTEGERS_RUSTC
->>>>>>> 42f7652d
 	select CFI_ICALL_NORMALIZE_INTEGERS if CFI_CLANG
 	depends on !CALL_PADDING || RUSTC_VERSION >= 108100
 	depends on !KASAN_SW_TAGS
