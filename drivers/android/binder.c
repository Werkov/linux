--- conflicted
+++ resolved
@@ -4918,11 +4918,7 @@
 		uint32_t enable;
 
 		if (copy_from_user(&enable, ubuf, sizeof(enable))) {
-<<<<<<< HEAD
-			ret = -EINVAL;
-=======
 			ret = -EFAULT;
->>>>>>> 8e0eb2fb
 			goto err;
 		}
 		binder_inner_proc_lock(proc);
