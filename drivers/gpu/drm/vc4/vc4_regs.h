/* SPDX-License-Identifier: GPL-2.0-only */
/*
 *  Copyright © 2014-2015 Broadcom
 */

#ifndef VC4_REGS_H
#define VC4_REGS_H

#include <linux/bitfield.h>
#include <linux/bitops.h>

#define VC4_MASK(high, low) ((u32)GENMASK(high, low))
/* Using the GNU statement expression extension */
#define VC4_SET_FIELD(value, field)					\
	({								\
		WARN_ON(!FIELD_FIT(field##_MASK, value));		\
		FIELD_PREP(field##_MASK, value);			\
	 })

#define VC4_GET_FIELD(word, field) FIELD_GET(field##_MASK, word)

#define V3D_IDENT0   0x00000
# define V3D_EXPECTED_IDENT0 \
	((2 << 24) | \
	('V' << 0) | \
	('3' << 8) | \
	 ('D' << 16))

#define V3D_IDENT1   0x00004
/* Multiples of 1kb */
# define V3D_IDENT1_VPM_SIZE_MASK                      VC4_MASK(31, 28)
# define V3D_IDENT1_VPM_SIZE_SHIFT                     28
# define V3D_IDENT1_NSEM_MASK                          VC4_MASK(23, 16)
# define V3D_IDENT1_NSEM_SHIFT                         16
# define V3D_IDENT1_TUPS_MASK                          VC4_MASK(15, 12)
# define V3D_IDENT1_TUPS_SHIFT                         12
# define V3D_IDENT1_QUPS_MASK                          VC4_MASK(11, 8)
# define V3D_IDENT1_QUPS_SHIFT                         8
# define V3D_IDENT1_NSLC_MASK                          VC4_MASK(7, 4)
# define V3D_IDENT1_NSLC_SHIFT                         4
# define V3D_IDENT1_REV_MASK                           VC4_MASK(3, 0)
# define V3D_IDENT1_REV_SHIFT                          0

#define V3D_IDENT2   0x00008
#define V3D_SCRATCH  0x00010
#define V3D_L2CACTL  0x00020
# define V3D_L2CACTL_L2CCLR                            BIT(2)
# define V3D_L2CACTL_L2CDIS                            BIT(1)
# define V3D_L2CACTL_L2CENA                            BIT(0)

#define V3D_SLCACTL  0x00024
# define V3D_SLCACTL_T1CC_MASK                         VC4_MASK(27, 24)
# define V3D_SLCACTL_T1CC_SHIFT                        24
# define V3D_SLCACTL_T0CC_MASK                         VC4_MASK(19, 16)
# define V3D_SLCACTL_T0CC_SHIFT                        16
# define V3D_SLCACTL_UCC_MASK                          VC4_MASK(11, 8)
# define V3D_SLCACTL_UCC_SHIFT                         8
# define V3D_SLCACTL_ICC_MASK                          VC4_MASK(3, 0)
# define V3D_SLCACTL_ICC_SHIFT                         0

#define V3D_INTCTL   0x00030
#define V3D_INTENA   0x00034
#define V3D_INTDIS   0x00038
# define V3D_INT_SPILLUSE                              BIT(3)
# define V3D_INT_OUTOMEM                               BIT(2)
# define V3D_INT_FLDONE                                BIT(1)
# define V3D_INT_FRDONE                                BIT(0)

#define V3D_CT0CS    0x00100
#define V3D_CT1CS    0x00104
#define V3D_CTNCS(n) (V3D_CT0CS + 4 * n)
# define V3D_CTRSTA      BIT(15)
# define V3D_CTSEMA      BIT(12)
# define V3D_CTRTSD      BIT(8)
# define V3D_CTRUN       BIT(5)
# define V3D_CTSUBS      BIT(4)
# define V3D_CTERR       BIT(3)
# define V3D_CTMODE      BIT(0)

#define V3D_CT0EA    0x00108
#define V3D_CT1EA    0x0010c
#define V3D_CTNEA(n) (V3D_CT0EA + 4 * (n))
#define V3D_CT0CA    0x00110
#define V3D_CT1CA    0x00114
#define V3D_CTNCA(n) (V3D_CT0CA + 4 * (n))
#define V3D_CT00RA0  0x00118
#define V3D_CT01RA0  0x0011c
#define V3D_CTNRA0(n) (V3D_CT00RA0 + 4 * (n))
#define V3D_CT0LC    0x00120
#define V3D_CT1LC    0x00124
#define V3D_CTNLC(n) (V3D_CT0LC + 4 * (n))
#define V3D_CT0PC    0x00128
#define V3D_CT1PC    0x0012c
#define V3D_CTNPC(n) (V3D_CT0PC + 4 * (n))

#define V3D_PCS      0x00130
# define V3D_BMOOM       BIT(8)
# define V3D_RMBUSY      BIT(3)
# define V3D_RMACTIVE    BIT(2)
# define V3D_BMBUSY      BIT(1)
# define V3D_BMACTIVE    BIT(0)

#define V3D_BFC      0x00134
#define V3D_RFC      0x00138
#define V3D_BPCA     0x00300
#define V3D_BPCS     0x00304
#define V3D_BPOA     0x00308
#define V3D_BPOS     0x0030c
#define V3D_BXCF     0x00310
#define V3D_SQRSV0   0x00410
#define V3D_SQRSV1   0x00414
#define V3D_SQCNTL   0x00418
#define V3D_SRQPC    0x00430
#define V3D_SRQUA    0x00434
#define V3D_SRQUL    0x00438
#define V3D_SRQCS    0x0043c
#define V3D_VPACNTL  0x00500
#define V3D_VPMBASE  0x00504
#define V3D_PCTRC    0x00670
#define V3D_PCTRE    0x00674
# define V3D_PCTRE_EN	BIT(31)
#define V3D_PCTR(x)  (0x00680 + ((x) * 8))
#define V3D_PCTRS(x) (0x00684 + ((x) * 8))
#define V3D_DBGE     0x00f00
#define V3D_FDBGO    0x00f04
#define V3D_FDBGB    0x00f08
#define V3D_FDBGR    0x00f0c
#define V3D_FDBGS    0x00f10
#define V3D_ERRSTAT  0x00f20

#define PV_CONTROL				0x00
# define PV5_CONTROL_FIFO_LEVEL_HIGH_MASK	VC4_MASK(26, 25)
# define PV5_CONTROL_FIFO_LEVEL_HIGH_SHIFT	25
# define PV_CONTROL_FORMAT_MASK			VC4_MASK(23, 21)
# define PV_CONTROL_FORMAT_SHIFT		21
# define PV_CONTROL_FORMAT_24			0
# define PV_CONTROL_FORMAT_DSIV_16		1
# define PV_CONTROL_FORMAT_DSIC_16		2
# define PV_CONTROL_FORMAT_DSIV_18		3
# define PV_CONTROL_FORMAT_DSIV_24		4

# define PV_CONTROL_FIFO_LEVEL_MASK		VC4_MASK(20, 15)
# define PV_CONTROL_FIFO_LEVEL_SHIFT		15
# define PV_CONTROL_CLR_AT_START		BIT(14)
# define PV_CONTROL_TRIGGER_UNDERFLOW		BIT(13)
# define PV_CONTROL_WAIT_HSTART			BIT(12)
# define PV_CONTROL_PIXEL_REP_MASK		VC4_MASK(5, 4)
# define PV_CONTROL_PIXEL_REP_SHIFT		4
# define PV_CONTROL_CLK_SELECT_DSI		0
# define PV_CONTROL_CLK_SELECT_DPI_SMI_HDMI	1
# define PV_CONTROL_CLK_SELECT_VEC		2
# define PV_CONTROL_CLK_SELECT_MASK		VC4_MASK(3, 2)
# define PV_CONTROL_CLK_SELECT_SHIFT		2
# define PV_CONTROL_FIFO_CLR			BIT(1)
# define PV_CONTROL_EN				BIT(0)

#define PV_V_CONTROL				0x04
# define PV_VCONTROL_ODD_DELAY_MASK		VC4_MASK(22, 6)
# define PV_VCONTROL_ODD_DELAY_SHIFT		6
# define PV_VCONTROL_ODD_FIRST			BIT(5)
# define PV_VCONTROL_INTERLACE			BIT(4)
# define PV_VCONTROL_DSI			BIT(3)
# define PV_VCONTROL_COMMAND			BIT(2)
# define PV_VCONTROL_CONTINUOUS			BIT(1)
# define PV_VCONTROL_VIDEN			BIT(0)

#define PV_VSYNCD_EVEN				0x08

#define PV_HORZA				0x0c
# define PV_HORZA_HBP_MASK			VC4_MASK(31, 16)
# define PV_HORZA_HBP_SHIFT			16
# define PV_HORZA_HSYNC_MASK			VC4_MASK(15, 0)
# define PV_HORZA_HSYNC_SHIFT			0

#define PV_HORZB				0x10
# define PV_HORZB_HFP_MASK			VC4_MASK(31, 16)
# define PV_HORZB_HFP_SHIFT			16
# define PV_HORZB_HACTIVE_MASK			VC4_MASK(15, 0)
# define PV_HORZB_HACTIVE_SHIFT			0

#define PV_VERTA				0x14
# define PV_VERTA_VBP_MASK			VC4_MASK(31, 16)
# define PV_VERTA_VBP_SHIFT			16
# define PV_VERTA_VSYNC_MASK			VC4_MASK(15, 0)
# define PV_VERTA_VSYNC_SHIFT			0

#define PV_VERTB				0x18
# define PV_VERTB_VFP_MASK			VC4_MASK(31, 16)
# define PV_VERTB_VFP_SHIFT			16
# define PV_VERTB_VACTIVE_MASK			VC4_MASK(15, 0)
# define PV_VERTB_VACTIVE_SHIFT			0

#define PV_VERTA_EVEN				0x1c
#define PV_VERTB_EVEN				0x20

#define PV_INTEN				0x24
#define PV_INTSTAT				0x28
# define PV_INT_VID_IDLE			BIT(9)
# define PV_INT_VFP_END				BIT(8)
# define PV_INT_VFP_START			BIT(7)
# define PV_INT_VACT_START			BIT(6)
# define PV_INT_VBP_START			BIT(5)
# define PV_INT_VSYNC_START			BIT(4)
# define PV_INT_HFP_START			BIT(3)
# define PV_INT_HACT_START			BIT(2)
# define PV_INT_HBP_START			BIT(1)
# define PV_INT_HSYNC_START			BIT(0)

#define PV_STAT					0x2c

#define PV_HACT_ACT				0x30

#define PV_MUX_CFG				0x34
# define PV_MUX_CFG_RGB_PIXEL_MUX_MODE_MASK	VC4_MASK(5, 2)
# define PV_MUX_CFG_RGB_PIXEL_MUX_MODE_SHIFT	2
# define PV_MUX_CFG_RGB_PIXEL_MUX_MODE_NO_SWAP	8

#define SCALER_CHANNELS_COUNT			3

#define SCALER_DISPCTRL                         0x00000000
/* Global register for clock gating the HVS */
# define SCALER_DISPCTRL_ENABLE			BIT(31)
# define SCALER_DISPCTRL_DSP3_MUX_MASK		VC4_MASK(19, 18)
# define SCALER_DISPCTRL_DSP3_MUX_SHIFT		18

/* Enables Display 0 short line and underrun contribution to
 * SCALER_DISPSTAT_IRQDISP0.  Note that short frame contributions are
 * always enabled.
 */
# define SCALER_DISPCTRL_DSPEISLUR(x)		BIT(13 + (x))
/* Enables Display 0 end-of-line-N contribution to
 * SCALER_DISPSTAT_IRQDISP0
 */
# define SCALER_DISPCTRL_DSPEIEOLN(x)		BIT(8 + ((x) * 2))
/* Enables Display 0 EOF contribution to SCALER_DISPSTAT_IRQDISP0 */
# define SCALER_DISPCTRL_DSPEIEOF(x)		BIT(7 + ((x) * 2))

# define SCALER_DISPCTRL_SLVRDEIRQ		BIT(6)
# define SCALER_DISPCTRL_SLVWREIRQ		BIT(5)
# define SCALER_DISPCTRL_DMAEIRQ		BIT(4)
/* Enables interrupt generation on the enabled EOF/EOLN/EISLUR
 * bits and short frames..
 */
# define SCALER_DISPCTRL_DISPEIRQ(x)		BIT(1 + (x))
/* Enables interrupt generation on scaler profiler interrupt. */
# define SCALER_DISPCTRL_SCLEIRQ		BIT(0)

#define SCALER_DISPSTAT                         0x00000004
# define SCALER_DISPSTAT_RESP_MASK		VC4_MASK(15, 14)
# define SCALER_DISPSTAT_RESP_SHIFT		14
# define SCALER_DISPSTAT_RESP_OKAY		0
# define SCALER_DISPSTAT_RESP_EXOKAY		1
# define SCALER_DISPSTAT_RESP_SLVERR		2
# define SCALER_DISPSTAT_RESP_DECERR		3

# define SCALER_DISPSTAT_COBLOW(x)		BIT(13 + ((x) * 8))
/* Set when the DISPEOLN line is done compositing. */
# define SCALER_DISPSTAT_EOLN(x)		BIT(12 + ((x) * 8))
/* Set when VSTART is seen but there are still pixels in the current
 * output line.
 */
# define SCALER_DISPSTAT_ESFRAME(x)		BIT(11 + ((x) * 8))
/* Set when HSTART is seen but there are still pixels in the current
 * output line.
 */
# define SCALER_DISPSTAT_ESLINE(x)		BIT(10 + ((x) * 8))
/* Set when the the downstream tries to read from the display FIFO
 * while it's empty.
 */
# define SCALER_DISPSTAT_EUFLOW(x)		BIT(9 + ((x) * 8))
/* Set when the display mode changes from RUN to EOF */
# define SCALER_DISPSTAT_EOF(x)			BIT(8 + ((x) * 8))

# define SCALER_DISPSTAT_IRQMASK(x)		VC4_MASK(13 + ((x) * 8), \
							 8 + ((x) * 8))

/* Set on AXI invalid DMA ID error. */
# define SCALER_DISPSTAT_DMA_ERROR		BIT(7)
/* Set on AXI slave read decode error */
# define SCALER_DISPSTAT_IRQSLVRD		BIT(6)
/* Set on AXI slave write decode error */
# define SCALER_DISPSTAT_IRQSLVWR		BIT(5)
/* Set when SCALER_DISPSTAT_DMA_ERROR is set, or
 * SCALER_DISPSTAT_RESP_ERROR is not SCALER_DISPSTAT_RESP_OKAY.
 */
# define SCALER_DISPSTAT_IRQDMA			BIT(4)
/* Set when any of the EOF/EOLN/ESFRAME/ESLINE bits are set and their
 * corresponding interrupt bit is enabled in DISPCTRL.
 */
# define SCALER_DISPSTAT_IRQDISP(x)		BIT(1 + (x))
/* On read, the profiler interrupt.  On write, clear *all* interrupt bits. */
# define SCALER_DISPSTAT_IRQSCL			BIT(0)

#define SCALER_DISPID                           0x00000008
#define SCALER_DISPECTRL                        0x0000000c
# define SCALER_DISPECTRL_DSP2_MUX_SHIFT	31
# define SCALER_DISPECTRL_DSP2_MUX_MASK		VC4_MASK(31, 31)

#define SCALER_DISPPROF                         0x00000010

#define SCALER_DISPDITHER                       0x00000014
# define SCALER_DISPDITHER_DSP5_MUX_SHIFT	30
# define SCALER_DISPDITHER_DSP5_MUX_MASK	VC4_MASK(31, 30)

#define SCALER_DISPEOLN                         0x00000018
# define SCALER_DISPEOLN_DSP4_MUX_SHIFT		30
# define SCALER_DISPEOLN_DSP4_MUX_MASK		VC4_MASK(31, 30)

#define SCALER_DISPLIST0                        0x00000020
#define SCALER_DISPLIST1                        0x00000024
#define SCALER_DISPLIST2                        0x00000028
#define SCALER_DISPLSTAT                        0x0000002c
#define SCALER_DISPLISTX(x)			(SCALER_DISPLIST0 +	\
						 (x) * (SCALER_DISPLIST1 - \
							SCALER_DISPLIST0))

#define SCALER_DISPLACT0                        0x00000030
#define SCALER_DISPLACT1                        0x00000034
#define SCALER_DISPLACT2                        0x00000038
#define SCALER_DISPLACTX(x)			(SCALER_DISPLACT0 +	\
						 (x) * (SCALER_DISPLACT1 - \
							SCALER_DISPLACT0))

#define SCALER_DISPCTRL0                        0x00000040
# define SCALER_DISPCTRLX_ENABLE		BIT(31)
# define SCALER_DISPCTRLX_RESET			BIT(30)
/* Generates a single frame when VSTART is seen and stops at the last
 * pixel read from the FIFO.
 */
# define SCALER_DISPCTRLX_ONESHOT		BIT(29)
/* Processes a single context in the dlist and then task switch,
 * instead of an entire line.
 */
# define SCALER_DISPCTRLX_ONECTX		BIT(28)
/* Set to have DISPSLAVE return 2 16bpp pixels and no status data. */
# define SCALER_DISPCTRLX_FIFO32		BIT(27)
/* Turns on output to the DISPSLAVE register instead of the normal
 * FIFO.
 */
# define SCALER_DISPCTRLX_FIFOREG		BIT(26)

# define SCALER_DISPCTRLX_WIDTH_MASK		VC4_MASK(23, 12)
# define SCALER_DISPCTRLX_WIDTH_SHIFT		12
# define SCALER_DISPCTRLX_HEIGHT_MASK		VC4_MASK(11, 0)
# define SCALER_DISPCTRLX_HEIGHT_SHIFT		0

# define SCALER5_DISPCTRLX_WIDTH_MASK		VC4_MASK(28, 16)
# define SCALER5_DISPCTRLX_WIDTH_SHIFT		16
/* Generates a single frame when VSTART is seen and stops at the last
 * pixel read from the FIFO.
 */
# define SCALER5_DISPCTRLX_ONESHOT		BIT(15)
/* Processes a single context in the dlist and then task switch,
 * instead of an entire line.
 */
# define SCALER5_DISPCTRLX_ONECTX_MASK		VC4_MASK(14, 13)
# define SCALER5_DISPCTRLX_ONECTX_SHIFT		13
# define SCALER5_DISPCTRLX_HEIGHT_MASK		VC4_MASK(12, 0)
# define SCALER5_DISPCTRLX_HEIGHT_SHIFT		0

#define SCALER_DISPBKGND0                       0x00000044
# define SCALER_DISPBKGND_AUTOHS		BIT(31)
# define SCALER_DISPBKGND_INTERLACE		BIT(30)
# define SCALER_DISPBKGND_GAMMA			BIT(29)
# define SCALER_DISPBKGND_TESTMODE_MASK		VC4_MASK(28, 25)
# define SCALER_DISPBKGND_TESTMODE_SHIFT	25
/* Enables filling the scaler line with the RGB value in the low 24
 * bits before compositing.  Costs cycles, so should be skipped if
 * opaque display planes will cover everything.
 */
# define SCALER_DISPBKGND_FILL			BIT(24)

#define SCALER_DISPSTAT0                        0x00000048
# define SCALER_DISPSTATX_MODE_MASK		VC4_MASK(31, 30)
# define SCALER_DISPSTATX_MODE_SHIFT		30
# define SCALER_DISPSTATX_MODE_DISABLED		0
# define SCALER_DISPSTATX_MODE_INIT		1
# define SCALER_DISPSTATX_MODE_RUN		2
# define SCALER_DISPSTATX_MODE_EOF		3
# define SCALER_DISPSTATX_FULL			BIT(29)
# define SCALER_DISPSTATX_EMPTY			BIT(28)
# define SCALER_DISPSTATX_LINE_MASK		VC4_MASK(11, 0)
# define SCALER_DISPSTATX_LINE_SHIFT		0

#define SCALER_DISPBASE0                        0x0000004c
/* Last pixel in the COB (display FIFO memory) allocated to this HVS
 * channel.  Must be 4-pixel aligned (and thus 4 pixels less than the
 * next COB base).
 */
# define SCALER_DISPBASEX_TOP_MASK		VC4_MASK(31, 16)
# define SCALER_DISPBASEX_TOP_SHIFT		16
/* First pixel in the COB (display FIFO memory) allocated to this HVS
 * channel.  Must be 4-pixel aligned.
 */
# define SCALER_DISPBASEX_BASE_MASK		VC4_MASK(15, 0)
# define SCALER_DISPBASEX_BASE_SHIFT		0

#define SCALER_DISPCTRL1                        0x00000050
#define SCALER_DISPBKGND1                       0x00000054
#define SCALER_DISPBKGNDX(x)			(SCALER_DISPBKGND0 +        \
						 (x) * (SCALER_DISPBKGND1 - \
							SCALER_DISPBKGND0))
#define SCALER_DISPSTAT1                        0x00000058
# define SCALER_DISPSTAT1_FRCNT0_MASK		VC4_MASK(23, 18)
# define SCALER_DISPSTAT1_FRCNT0_SHIFT		18
# define SCALER_DISPSTAT1_FRCNT1_MASK		VC4_MASK(17, 12)
# define SCALER_DISPSTAT1_FRCNT1_SHIFT		12

#define SCALER_DISPSTATX(x)			(SCALER_DISPSTAT0 +        \
						 (x) * (SCALER_DISPSTAT1 - \
							SCALER_DISPSTAT0))

#define SCALER_DISPBASE1                        0x0000005c
#define SCALER_DISPBASEX(x)			(SCALER_DISPBASE0 +        \
						 (x) * (SCALER_DISPBASE1 - \
							SCALER_DISPBASE0))
#define SCALER_DISPCTRL2                        0x00000060
#define SCALER_DISPCTRLX(x)			(SCALER_DISPCTRL0 +        \
						 (x) * (SCALER_DISPCTRL1 - \
							SCALER_DISPCTRL0))
#define SCALER_DISPBKGND2                       0x00000064

#define SCALER_DISPSTAT2                        0x00000068
# define SCALER_DISPSTAT2_FRCNT2_MASK		VC4_MASK(17, 12)
# define SCALER_DISPSTAT2_FRCNT2_SHIFT		12

#define SCALER_DISPBASE2                        0x0000006c
#define SCALER_DISPALPHA2                       0x00000070
#define SCALER_GAMADDR                          0x00000078
# define SCALER_GAMADDR_AUTOINC			BIT(31)
/* Enables all gamma ramp SRAMs, not just those of CRTCs with gamma
 * enabled.
 */
# define SCALER_GAMADDR_SRAMENB			BIT(30)

#define SCALER_OLEDOFFS                         0x00000080
/* Clamps R to [16,235] and G/B to [16,240]. */
# define SCALER_OLEDOFFS_YUVCLAMP               BIT(31)

/* Chooses which display FIFO the matrix applies to. */
# define SCALER_OLEDOFFS_DISPFIFO_MASK          VC4_MASK(25, 24)
# define SCALER_OLEDOFFS_DISPFIFO_SHIFT         24
# define SCALER_OLEDOFFS_DISPFIFO_DISABLED      0
# define SCALER_OLEDOFFS_DISPFIFO_0             1
# define SCALER_OLEDOFFS_DISPFIFO_1             2
# define SCALER_OLEDOFFS_DISPFIFO_2             3

/* Offsets are 8-bit 2s-complement. */
# define SCALER_OLEDOFFS_RED_MASK               VC4_MASK(23, 16)
# define SCALER_OLEDOFFS_RED_SHIFT              16
# define SCALER_OLEDOFFS_GREEN_MASK             VC4_MASK(15, 8)
# define SCALER_OLEDOFFS_GREEN_SHIFT            8
# define SCALER_OLEDOFFS_BLUE_MASK              VC4_MASK(7, 0)
# define SCALER_OLEDOFFS_BLUE_SHIFT             0

/* The coefficients are S0.9 fractions. */
#define SCALER_OLEDCOEF0                        0x00000084
# define SCALER_OLEDCOEF0_B_TO_R_MASK           VC4_MASK(29, 20)
# define SCALER_OLEDCOEF0_B_TO_R_SHIFT          20
# define SCALER_OLEDCOEF0_B_TO_G_MASK           VC4_MASK(19, 10)
# define SCALER_OLEDCOEF0_B_TO_G_SHIFT          10
# define SCALER_OLEDCOEF0_B_TO_B_MASK           VC4_MASK(9, 0)
# define SCALER_OLEDCOEF0_B_TO_B_SHIFT          0

#define SCALER_OLEDCOEF1                        0x00000088
# define SCALER_OLEDCOEF1_G_TO_R_MASK           VC4_MASK(29, 20)
# define SCALER_OLEDCOEF1_G_TO_R_SHIFT          20
# define SCALER_OLEDCOEF1_G_TO_G_MASK           VC4_MASK(19, 10)
# define SCALER_OLEDCOEF1_G_TO_G_SHIFT          10
# define SCALER_OLEDCOEF1_G_TO_B_MASK           VC4_MASK(9, 0)
# define SCALER_OLEDCOEF1_G_TO_B_SHIFT          0

#define SCALER_OLEDCOEF2                        0x0000008c
# define SCALER_OLEDCOEF2_R_TO_R_MASK           VC4_MASK(29, 20)
# define SCALER_OLEDCOEF2_R_TO_R_SHIFT          20
# define SCALER_OLEDCOEF2_R_TO_G_MASK           VC4_MASK(19, 10)
# define SCALER_OLEDCOEF2_R_TO_G_SHIFT          10
# define SCALER_OLEDCOEF2_R_TO_B_MASK           VC4_MASK(9, 0)
# define SCALER_OLEDCOEF2_R_TO_B_SHIFT          0

/* Slave addresses for DMAing from HVS composition output to other
 * devices.  The top bits are valid only in !FIFO32 mode.
 */
#define SCALER_DISPSLAVE0                       0x000000c0
#define SCALER_DISPSLAVE1                       0x000000c9
#define SCALER_DISPSLAVE2                       0x000000d0
# define SCALER_DISPSLAVE_ISSUE_VSTART          BIT(31)
# define SCALER_DISPSLAVE_ISSUE_HSTART          BIT(30)
/* Set when the current line has been read and an HSTART is required. */
# define SCALER_DISPSLAVE_EOL                   BIT(26)
/* Set when the display FIFO is empty. */
# define SCALER_DISPSLAVE_EMPTY                 BIT(25)
/* Set when there is RGB data ready to read. */
# define SCALER_DISPSLAVE_VALID                 BIT(24)
# define SCALER_DISPSLAVE_RGB_MASK              VC4_MASK(23, 0)
# define SCALER_DISPSLAVE_RGB_SHIFT             0

#define SCALER_GAMDATA                          0x000000e0
#define SCALER_DLIST_START                      0x00002000
#define SCALER_DLIST_SIZE                       0x00004000

#define SCALER5_DLIST_START			0x00004000

# define VC4_HDMI_SW_RESET_FORMAT_DETECT	BIT(1)
# define VC4_HDMI_SW_RESET_HDMI			BIT(0)

# define VC4_HDMI_HOTPLUG_CONNECTED		BIT(0)

# define VC4_HDMI_MAI_CONFIG_FORMAT_REVERSE		BIT(27)
# define VC4_HDMI_MAI_CONFIG_BIT_REVERSE		BIT(26)
# define VC4_HDMI_MAI_CHANNEL_MASK_MASK			VC4_MASK(15, 0)
# define VC4_HDMI_MAI_CHANNEL_MASK_SHIFT		0

# define VC4_HDMI_AUDIO_PACKET_ZERO_DATA_ON_SAMPLE_FLAT		BIT(29)
# define VC4_HDMI_AUDIO_PACKET_ZERO_DATA_ON_INACTIVE_CHANNELS	BIT(24)
# define VC4_HDMI_AUDIO_PACKET_FORCE_SAMPLE_PRESENT		BIT(19)
# define VC4_HDMI_AUDIO_PACKET_FORCE_B_FRAME			BIT(18)
# define VC4_HDMI_AUDIO_PACKET_B_FRAME_IDENTIFIER_MASK		VC4_MASK(13, 10)
# define VC4_HDMI_AUDIO_PACKET_B_FRAME_IDENTIFIER_SHIFT		10
/* If set, then multichannel, otherwise 2 channel. */
# define VC4_HDMI_AUDIO_PACKET_AUDIO_LAYOUT			BIT(9)
/* If set, then AUDIO_LAYOUT overrides audio_cea_mask */
# define VC4_HDMI_AUDIO_PACKET_FORCE_AUDIO_LAYOUT		BIT(8)
# define VC4_HDMI_AUDIO_PACKET_CEA_MASK_MASK			VC4_MASK(7, 0)
# define VC4_HDMI_AUDIO_PACKET_CEA_MASK_SHIFT			0

# define VC4_HDMI_MAI_FORMAT_AUDIO_FORMAT_MASK		VC4_MASK(23, 16)
# define VC4_HDMI_MAI_FORMAT_AUDIO_FORMAT_SHIFT		16

enum {
	VC4_HDMI_MAI_FORMAT_PCM = 2,
	VC4_HDMI_MAI_FORMAT_HBR = 200,
};

# define VC4_HDMI_MAI_FORMAT_SAMPLE_RATE_MASK		VC4_MASK(15, 8)
# define VC4_HDMI_MAI_FORMAT_SAMPLE_RATE_SHIFT		8

enum {
	VC4_HDMI_MAI_SAMPLE_RATE_NOT_INDICATED = 0,
	VC4_HDMI_MAI_SAMPLE_RATE_8000 = 1,
	VC4_HDMI_MAI_SAMPLE_RATE_11025 = 2,
	VC4_HDMI_MAI_SAMPLE_RATE_12000 = 3,
	VC4_HDMI_MAI_SAMPLE_RATE_16000 = 4,
	VC4_HDMI_MAI_SAMPLE_RATE_22050 = 5,
	VC4_HDMI_MAI_SAMPLE_RATE_24000 = 6,
	VC4_HDMI_MAI_SAMPLE_RATE_32000 = 7,
	VC4_HDMI_MAI_SAMPLE_RATE_44100 = 8,
	VC4_HDMI_MAI_SAMPLE_RATE_48000 = 9,
	VC4_HDMI_MAI_SAMPLE_RATE_64000 = 10,
	VC4_HDMI_MAI_SAMPLE_RATE_88200 = 11,
	VC4_HDMI_MAI_SAMPLE_RATE_96000 = 12,
	VC4_HDMI_MAI_SAMPLE_RATE_128000 = 13,
	VC4_HDMI_MAI_SAMPLE_RATE_176400 = 14,
	VC4_HDMI_MAI_SAMPLE_RATE_192000 = 15,
};

# define VC4_HDMI_RAM_PACKET_ENABLE		BIT(16)

/* When set, the CTS_PERIOD counts based on MAI bus sync pulse instead
 * of pixel clock.
 */
# define VC4_HDMI_CRP_USE_MAI_BUS_SYNC_FOR_CTS	BIT(26)
/* When set, no CRP packets will be sent. */
# define VC4_HDMI_CRP_CFG_DISABLE		BIT(25)
/* If set, generates CTS values based on N, audio clock, and video
 * clock.  N must be divisible by 128.
 */
# define VC4_HDMI_CRP_CFG_EXTERNAL_CTS_EN	BIT(24)
# define VC4_HDMI_CRP_CFG_N_MASK		VC4_MASK(19, 0)
# define VC4_HDMI_CRP_CFG_N_SHIFT		0

# define VC4_HDMI_HORZA_VPOS			BIT(14)
# define VC4_HDMI_HORZA_HPOS			BIT(13)
/* Horizontal active pixels (hdisplay). */
# define VC4_HDMI_HORZA_HAP_MASK		VC4_MASK(12, 0)
# define VC4_HDMI_HORZA_HAP_SHIFT		0

/* Horizontal pack porch (htotal - hsync_end). */
# define VC4_HDMI_HORZB_HBP_MASK		VC4_MASK(29, 20)
# define VC4_HDMI_HORZB_HBP_SHIFT		20
/* Horizontal sync pulse (hsync_end - hsync_start). */
# define VC4_HDMI_HORZB_HSP_MASK		VC4_MASK(19, 10)
# define VC4_HDMI_HORZB_HSP_SHIFT		10
/* Horizontal front porch (hsync_start - hdisplay). */
# define VC4_HDMI_HORZB_HFP_MASK		VC4_MASK(9, 0)
# define VC4_HDMI_HORZB_HFP_SHIFT		0

# define VC4_HDMI_FIFO_CTL_RECENTER_DONE	BIT(14)
# define VC4_HDMI_FIFO_CTL_USE_EMPTY		BIT(13)
# define VC4_HDMI_FIFO_CTL_ON_VB		BIT(7)
# define VC4_HDMI_FIFO_CTL_RECENTER		BIT(6)
# define VC4_HDMI_FIFO_CTL_FIFO_RESET		BIT(5)
# define VC4_HDMI_FIFO_CTL_USE_PLL_LOCK		BIT(4)
# define VC4_HDMI_FIFO_CTL_INV_CLK_XFR		BIT(3)
# define VC4_HDMI_FIFO_CTL_CAPTURE_PTR		BIT(2)
# define VC4_HDMI_FIFO_CTL_USE_FULL		BIT(1)
# define VC4_HDMI_FIFO_CTL_MASTER_SLAVE_N	BIT(0)
# define VC4_HDMI_FIFO_VALID_WRITE_MASK		0xefff

# define VC4_HDMI_SCHEDULER_CONTROL_MANUAL_FORMAT BIT(15)
# define VC4_HDMI_SCHEDULER_CONTROL_IGNORE_VSYNC_PREDICTS BIT(5)
# define VC4_HDMI_SCHEDULER_CONTROL_VERT_ALWAYS_KEEPOUT	BIT(3)
# define VC4_HDMI_SCHEDULER_CONTROL_HDMI_ACTIVE	BIT(1)
# define VC4_HDMI_SCHEDULER_CONTROL_MODE_HDMI	BIT(0)

/* Vertical sync pulse (vsync_end - vsync_start). */
# define VC4_HDMI_VERTA_VSP_MASK		VC4_MASK(24, 20)
# define VC4_HDMI_VERTA_VSP_SHIFT		20
/* Vertical front porch (vsync_start - vdisplay). */
# define VC4_HDMI_VERTA_VFP_MASK		VC4_MASK(19, 13)
# define VC4_HDMI_VERTA_VFP_SHIFT		13
/* Vertical active lines (vdisplay). */
# define VC4_HDMI_VERTA_VAL_MASK		VC4_MASK(12, 0)
# define VC4_HDMI_VERTA_VAL_SHIFT		0

/* Vertical sync pulse offset (for interlaced) */
# define VC4_HDMI_VERTB_VSPO_MASK		VC4_MASK(21, 9)
# define VC4_HDMI_VERTB_VSPO_SHIFT		9
/* Vertical pack porch (vtotal - vsync_end). */
# define VC4_HDMI_VERTB_VBP_MASK		VC4_MASK(8, 0)
# define VC4_HDMI_VERTB_VBP_SHIFT		0

/* Set when the transmission has ended. */
# define VC4_HDMI_CEC_TX_EOM			BIT(31)
/* If set, transmission was acked on the 1st or 2nd attempt (only one
 * retry is attempted).  If in continuous mode, this means TX needs to
 * be filled if !TX_EOM.
 */
# define VC4_HDMI_CEC_TX_STATUS_GOOD		BIT(30)
# define VC4_HDMI_CEC_RX_EOM			BIT(29)
# define VC4_HDMI_CEC_RX_STATUS_GOOD		BIT(28)
/* Number of bytes received for the message. */
# define VC4_HDMI_CEC_REC_WRD_CNT_MASK		VC4_MASK(27, 24)
# define VC4_HDMI_CEC_REC_WRD_CNT_SHIFT		24
/* Sets continuous receive mode.  Generates interrupt after each 8
 * bytes to signal that RX_DATA should be consumed, and at RX_EOM.
 *
 * If disabled, maximum 16 bytes will be received (including header),
 * and interrupt at RX_EOM.  Later bytes will be acked but not put
 * into the RX_DATA.
 */
# define VC4_HDMI_CEC_RX_CONTINUE		BIT(23)
# define VC4_HDMI_CEC_TX_CONTINUE		BIT(22)
/* Set this after a CEC interrupt. */
# define VC4_HDMI_CEC_CLEAR_RECEIVE_OFF		BIT(21)
/* Starts a TX.  Will wait for appropriate idel time before CEC
 * activity. Must be cleared in between transmits.
 */
# define VC4_HDMI_CEC_START_XMIT_BEGIN		BIT(20)
# define VC4_HDMI_CEC_MESSAGE_LENGTH_MASK	VC4_MASK(19, 16)
# define VC4_HDMI_CEC_MESSAGE_LENGTH_SHIFT	16
/* Device's CEC address */
# define VC4_HDMI_CEC_ADDR_MASK			VC4_MASK(15, 12)
# define VC4_HDMI_CEC_ADDR_SHIFT		12
/* Divides off of HSM clock to generate CEC bit clock. */
/* With the current defaults the CEC bit clock is 40 kHz = 25 usec */
# define VC4_HDMI_CEC_DIV_CLK_CNT_MASK		VC4_MASK(11, 0)
# define VC4_HDMI_CEC_DIV_CLK_CNT_SHIFT		0

/* Set these fields to how many bit clock cycles get to that many
 * microseconds.
 */
# define VC4_HDMI_CEC_CNT_TO_1500_US_MASK	VC4_MASK(30, 24)
# define VC4_HDMI_CEC_CNT_TO_1500_US_SHIFT	24
# define VC4_HDMI_CEC_CNT_TO_1300_US_MASK	VC4_MASK(23, 17)
# define VC4_HDMI_CEC_CNT_TO_1300_US_SHIFT	17
# define VC4_HDMI_CEC_CNT_TO_800_US_MASK	VC4_MASK(16, 11)
# define VC4_HDMI_CEC_CNT_TO_800_US_SHIFT	11
# define VC4_HDMI_CEC_CNT_TO_600_US_MASK	VC4_MASK(10, 5)
# define VC4_HDMI_CEC_CNT_TO_600_US_SHIFT	5
# define VC4_HDMI_CEC_CNT_TO_400_US_MASK	VC4_MASK(4, 0)
# define VC4_HDMI_CEC_CNT_TO_400_US_SHIFT	0

# define VC4_HDMI_CEC_CNT_TO_2750_US_MASK	VC4_MASK(31, 24)
# define VC4_HDMI_CEC_CNT_TO_2750_US_SHIFT	24
# define VC4_HDMI_CEC_CNT_TO_2400_US_MASK	VC4_MASK(23, 16)
# define VC4_HDMI_CEC_CNT_TO_2400_US_SHIFT	16
# define VC4_HDMI_CEC_CNT_TO_2050_US_MASK	VC4_MASK(15, 8)
# define VC4_HDMI_CEC_CNT_TO_2050_US_SHIFT	8
# define VC4_HDMI_CEC_CNT_TO_1700_US_MASK	VC4_MASK(7, 0)
# define VC4_HDMI_CEC_CNT_TO_1700_US_SHIFT	0

# define VC4_HDMI_CEC_CNT_TO_4300_US_MASK	VC4_MASK(31, 24)
# define VC4_HDMI_CEC_CNT_TO_4300_US_SHIFT	24
# define VC4_HDMI_CEC_CNT_TO_3900_US_MASK	VC4_MASK(23, 16)
# define VC4_HDMI_CEC_CNT_TO_3900_US_SHIFT	16
# define VC4_HDMI_CEC_CNT_TO_3600_US_MASK	VC4_MASK(15, 8)
# define VC4_HDMI_CEC_CNT_TO_3600_US_SHIFT	8
# define VC4_HDMI_CEC_CNT_TO_3500_US_MASK	VC4_MASK(7, 0)
# define VC4_HDMI_CEC_CNT_TO_3500_US_SHIFT	0

# define VC4_HDMI_CEC_TX_SW_RESET		BIT(27)
# define VC4_HDMI_CEC_RX_SW_RESET		BIT(26)
# define VC4_HDMI_CEC_PAD_SW_RESET		BIT(25)
# define VC4_HDMI_CEC_MUX_TP_OUT_CEC		BIT(24)
# define VC4_HDMI_CEC_RX_CEC_INT		BIT(23)
# define VC4_HDMI_CEC_CLK_PRELOAD_MASK		VC4_MASK(22, 16)
# define VC4_HDMI_CEC_CLK_PRELOAD_SHIFT		16
# define VC4_HDMI_CEC_CNT_TO_4700_US_MASK	VC4_MASK(15, 8)
# define VC4_HDMI_CEC_CNT_TO_4700_US_SHIFT	8
# define VC4_HDMI_CEC_CNT_TO_4500_US_MASK	VC4_MASK(7, 0)
# define VC4_HDMI_CEC_CNT_TO_4500_US_SHIFT	0

# define VC4_HDMI_TX_PHY_RNG_PWRDN		BIT(25)

# define VC4_HDMI_CPU_CEC			BIT(6)
# define VC4_HDMI_CPU_HOTPLUG			BIT(0)

/* Debug: Current receive value on the CEC pad. */
# define VC4_HD_CECRXD				BIT(9)
/* Debug: Override CEC output to 0. */
# define VC4_HD_CECOVR				BIT(8)
# define VC4_HD_M_REGISTER_FILE_STANDBY		(3 << 6)
# define VC4_HD_M_RAM_STANDBY			(3 << 4)
# define VC4_HD_M_SW_RST			BIT(2)
# define VC4_HD_M_ENABLE			BIT(0)

/* Set when audio stream is received at a slower rate than the
 * sampling period, so MAI fifo goes empty.  Write 1 to clear.
 */
# define VC4_HD_MAI_CTL_DLATE			BIT(15)
# define VC4_HD_MAI_CTL_BUSY			BIT(14)
# define VC4_HD_MAI_CTL_CHALIGN			BIT(13)
# define VC4_HD_MAI_CTL_WHOLSMP			BIT(12)
# define VC4_HD_MAI_CTL_FULL			BIT(11)
# define VC4_HD_MAI_CTL_EMPTY			BIT(10)
# define VC4_HD_MAI_CTL_FLUSH			BIT(9)
/* If set, MAI bus generates SPDIF (bit 31) parity instead of passing
 * through.
 */
# define VC4_HD_MAI_CTL_PAREN			BIT(8)
# define VC4_HD_MAI_CTL_CHNUM_MASK		VC4_MASK(7, 4)
# define VC4_HD_MAI_CTL_CHNUM_SHIFT		4
# define VC4_HD_MAI_CTL_ENABLE			BIT(3)
/* Underflow error status bit, write 1 to clear. */
# define VC4_HD_MAI_CTL_ERRORE			BIT(2)
/* Overflow error status bit, write 1 to clear. */
# define VC4_HD_MAI_CTL_ERRORF			BIT(1)
/* Single-shot reset bit.  Read value is undefined. */
# define VC4_HD_MAI_CTL_RESET			BIT(0)

# define VC4_HD_MAI_THR_PANICHIGH_MASK		VC4_MASK(29, 24)
# define VC4_HD_MAI_THR_PANICHIGH_SHIFT		24
# define VC4_HD_MAI_THR_PANICLOW_MASK		VC4_MASK(21, 16)
# define VC4_HD_MAI_THR_PANICLOW_SHIFT		16
# define VC4_HD_MAI_THR_DREQHIGH_MASK		VC4_MASK(13, 8)
# define VC4_HD_MAI_THR_DREQHIGH_SHIFT		8
# define VC4_HD_MAI_THR_DREQLOW_MASK		VC4_MASK(5, 0)
# define VC4_HD_MAI_THR_DREQLOW_SHIFT		0

/* Divider from HDMI HSM clock to MAI serial clock.  Sampling period
 * converges to N / (M + 1) cycles.
 */
# define VC4_HD_MAI_SMP_N_MASK			VC4_MASK(31, 8)
# define VC4_HD_MAI_SMP_N_SHIFT			8
# define VC4_HD_MAI_SMP_M_MASK			VC4_MASK(7, 0)
# define VC4_HD_MAI_SMP_M_SHIFT			0

# define VC4_HD_VID_CTL_ENABLE			BIT(31)
# define VC4_HD_VID_CTL_UNDERFLOW_ENABLE	BIT(30)
# define VC4_HD_VID_CTL_FRAME_COUNTER_RESET	BIT(29)
# define VC4_HD_VID_CTL_VSYNC_LOW		BIT(28)
# define VC4_HD_VID_CTL_HSYNC_LOW		BIT(27)
# define VC4_HD_VID_CTL_CLRSYNC			BIT(24)
# define VC4_HD_VID_CTL_CLRRGB			BIT(23)
# define VC4_HD_VID_CTL_BLANKPIX		BIT(18)

# define VC4_HD_CSC_CTL_ORDER_MASK		VC4_MASK(7, 5)
# define VC4_HD_CSC_CTL_ORDER_SHIFT		5
# define VC4_HD_CSC_CTL_ORDER_RGB		0
# define VC4_HD_CSC_CTL_ORDER_BGR		1
# define VC4_HD_CSC_CTL_ORDER_BRG		2
# define VC4_HD_CSC_CTL_ORDER_GRB		3
# define VC4_HD_CSC_CTL_ORDER_GBR		4
# define VC4_HD_CSC_CTL_ORDER_RBG		5
# define VC4_HD_CSC_CTL_PADMSB			BIT(4)
# define VC4_HD_CSC_CTL_MODE_MASK		VC4_MASK(3, 2)
# define VC4_HD_CSC_CTL_MODE_SHIFT		2
# define VC4_HD_CSC_CTL_MODE_RGB_TO_SD_YPRPB	0
# define VC4_HD_CSC_CTL_MODE_RGB_TO_HD_YPRPB	1
# define VC4_HD_CSC_CTL_MODE_CUSTOM		3
# define VC4_HD_CSC_CTL_RGB2YCC			BIT(1)
# define VC4_HD_CSC_CTL_ENABLE			BIT(0)

<<<<<<< HEAD
# define VC5_MT_CP_CSC_CTL_ENABLE		BIT(2)
# define VC5_MT_CP_CSC_CTL_MODE_MASK		VC4_MASK(1, 0)

=======
# define VC5_MT_CP_CSC_CTL_USE_444_TO_422	BIT(6)
# define VC5_MT_CP_CSC_CTL_FILTER_MODE_444_TO_422_MASK \
						VC4_MASK(5, 4)
# define VC5_MT_CP_CSC_CTL_FILTER_MODE_444_TO_422_STANDARD \
						3
# define VC5_MT_CP_CSC_CTL_USE_RNG_SUPPRESSION	BIT(3)
# define VC5_MT_CP_CSC_CTL_ENABLE		BIT(2)
# define VC5_MT_CP_CSC_CTL_MODE_MASK		VC4_MASK(1, 0)

# define VC5_MT_CP_CHANNEL_CTL_OUTPUT_REMAP_MASK \
						VC4_MASK(7, 6)
# define VC5_MT_CP_CHANNEL_CTL_OUTPUT_REMAP_LEGACY_STYLE \
						2

>>>>>>> 88084a3d
# define VC4_DVP_HT_CLOCK_STOP_PIXEL		BIT(1)

# define VC5_DVP_HT_VEC_INTERFACE_CFG_SEL_422_MASK \
						VC4_MASK(3, 2)
# define VC5_DVP_HT_VEC_INTERFACE_CFG_SEL_422_FORMAT_422_LEGACY \
						2

/* HVS display list information. */
#define HVS_BOOTLOADER_DLIST_END                32

enum hvs_pixel_format {
	/* 8bpp */
	HVS_PIXEL_FORMAT_RGB332 = 0,
	/* 16bpp */
	HVS_PIXEL_FORMAT_RGBA4444 = 1,
	HVS_PIXEL_FORMAT_RGB555 = 2,
	HVS_PIXEL_FORMAT_RGBA5551 = 3,
	HVS_PIXEL_FORMAT_RGB565 = 4,
	/* 24bpp */
	HVS_PIXEL_FORMAT_RGB888 = 5,
	HVS_PIXEL_FORMAT_RGBA6666 = 6,
	/* 32bpp */
	HVS_PIXEL_FORMAT_RGBA8888 = 7,

	HVS_PIXEL_FORMAT_YCBCR_YUV420_3PLANE = 8,
	HVS_PIXEL_FORMAT_YCBCR_YUV420_2PLANE = 9,
	HVS_PIXEL_FORMAT_YCBCR_YUV422_3PLANE = 10,
	HVS_PIXEL_FORMAT_YCBCR_YUV422_2PLANE = 11,
	HVS_PIXEL_FORMAT_H264 = 12,
	HVS_PIXEL_FORMAT_PALETTE = 13,
	HVS_PIXEL_FORMAT_YUV444_RGB = 14,
	HVS_PIXEL_FORMAT_AYUV444_RGB = 15,
	HVS_PIXEL_FORMAT_RGBA1010102 = 16,
	HVS_PIXEL_FORMAT_YCBCR_10BIT = 17,
};

/* Note: the LSB is the rightmost character shown.  Only valid for
 * HVS_PIXEL_FORMAT_RGB8888, not RGB888.
 */
#define HVS_PIXEL_ORDER_RGBA			0
#define HVS_PIXEL_ORDER_BGRA			1
#define HVS_PIXEL_ORDER_ARGB			2
#define HVS_PIXEL_ORDER_ABGR			3

#define HVS_PIXEL_ORDER_XBRG			0
#define HVS_PIXEL_ORDER_XRBG			1
#define HVS_PIXEL_ORDER_XRGB			2
#define HVS_PIXEL_ORDER_XBGR			3

#define HVS_PIXEL_ORDER_XYCBCR			0
#define HVS_PIXEL_ORDER_XYCRCB			1
#define HVS_PIXEL_ORDER_YXCBCR			2
#define HVS_PIXEL_ORDER_YXCRCB			3

#define SCALER_CTL0_END				BIT(31)
#define SCALER_CTL0_VALID			BIT(30)

#define SCALER_CTL0_SIZE_MASK			VC4_MASK(29, 24)
#define SCALER_CTL0_SIZE_SHIFT			24

#define SCALER_CTL0_TILING_MASK			VC4_MASK(21, 20)
#define SCALER_CTL0_TILING_SHIFT		20
#define SCALER_CTL0_TILING_LINEAR		0
#define SCALER_CTL0_TILING_64B			1
#define SCALER_CTL0_TILING_128B			2
#define SCALER_CTL0_TILING_256B_OR_T		3

#define SCALER_CTL0_ALPHA_MASK                  BIT(19)
#define SCALER_CTL0_HFLIP                       BIT(16)
#define SCALER_CTL0_VFLIP                       BIT(15)

#define SCALER_CTL0_KEY_MODE_MASK		VC4_MASK(18, 17)
#define SCALER_CTL0_KEY_MODE_SHIFT		17
#define SCALER_CTL0_KEY_DISABLED		0
#define SCALER_CTL0_KEY_LUMA_OR_COMMON_RGB	1
#define SCALER_CTL0_KEY_MATCH			2 /* turn transparent */
#define SCALER_CTL0_KEY_REPLACE			3 /* replace with value from key mask word 2 */

#define SCALER_CTL0_ORDER_MASK			VC4_MASK(14, 13)
#define SCALER_CTL0_ORDER_SHIFT			13

#define SCALER_CTL0_RGBA_EXPAND_MASK		VC4_MASK(12, 11)
#define SCALER_CTL0_RGBA_EXPAND_SHIFT		11
#define SCALER_CTL0_RGBA_EXPAND_ZERO		0
#define SCALER_CTL0_RGBA_EXPAND_LSB		1
#define SCALER_CTL0_RGBA_EXPAND_MSB		2
#define SCALER_CTL0_RGBA_EXPAND_ROUND		3

#define SCALER5_CTL0_ALPHA_EXPAND		BIT(12)

#define SCALER5_CTL0_RGB_EXPAND			BIT(11)

#define SCALER_CTL0_SCL1_MASK			VC4_MASK(10, 8)
#define SCALER_CTL0_SCL1_SHIFT			8

#define SCALER_CTL0_SCL0_MASK			VC4_MASK(7, 5)
#define SCALER_CTL0_SCL0_SHIFT			5

#define SCALER_CTL0_SCL_H_PPF_V_PPF		0
#define SCALER_CTL0_SCL_H_TPZ_V_PPF		1
#define SCALER_CTL0_SCL_H_PPF_V_TPZ		2
#define SCALER_CTL0_SCL_H_TPZ_V_TPZ		3
#define SCALER_CTL0_SCL_H_PPF_V_NONE		4
#define SCALER_CTL0_SCL_H_NONE_V_PPF		5
#define SCALER_CTL0_SCL_H_NONE_V_TPZ		6
#define SCALER_CTL0_SCL_H_TPZ_V_NONE		7

/* Set to indicate no scaling. */
#define SCALER_CTL0_UNITY			BIT(4)
#define SCALER5_CTL0_UNITY			BIT(15)

#define SCALER_CTL0_PIXEL_FORMAT_MASK		VC4_MASK(3, 0)
#define SCALER_CTL0_PIXEL_FORMAT_SHIFT		0

#define SCALER5_CTL0_PIXEL_FORMAT_MASK		VC4_MASK(4, 0)

#define SCALER_POS0_FIXED_ALPHA_MASK		VC4_MASK(31, 24)
#define SCALER_POS0_FIXED_ALPHA_SHIFT		24

#define SCALER_POS0_START_Y_MASK		VC4_MASK(23, 12)
#define SCALER_POS0_START_Y_SHIFT		12

#define SCALER_POS0_START_X_MASK		VC4_MASK(11, 0)
#define SCALER_POS0_START_X_SHIFT		0

#define SCALER5_POS0_START_Y_MASK		VC4_MASK(27, 16)
#define SCALER5_POS0_START_Y_SHIFT		16

#define SCALER5_POS0_START_X_MASK		VC4_MASK(13, 0)
#define SCALER5_POS0_START_X_SHIFT		0

#define SCALER5_POS0_VFLIP			BIT(31)
#define SCALER5_POS0_HFLIP			BIT(15)

#define SCALER5_CTL2_ALPHA_MODE_MASK		VC4_MASK(31, 30)
#define SCALER5_CTL2_ALPHA_MODE_SHIFT		30
#define SCALER5_CTL2_ALPHA_MODE_PIPELINE		0
#define SCALER5_CTL2_ALPHA_MODE_FIXED		1
#define SCALER5_CTL2_ALPHA_MODE_FIXED_NONZERO	2
#define SCALER5_CTL2_ALPHA_MODE_FIXED_OVER_0x07	3

#define SCALER5_CTL2_ALPHA_PREMULT		BIT(29)

#define SCALER5_CTL2_ALPHA_MIX			BIT(28)

#define SCALER5_CTL2_ALPHA_LOC			BIT(25)

#define SCALER5_CTL2_MAP_SEL_MASK		VC4_MASK(18, 17)
#define SCALER5_CTL2_MAP_SEL_SHIFT		17

#define SCALER5_CTL2_GAMMA			BIT(16)

#define SCALER5_CTL2_ALPHA_MASK			VC4_MASK(15, 4)
#define SCALER5_CTL2_ALPHA_SHIFT		4

#define SCALER_POS1_SCL_HEIGHT_MASK		VC4_MASK(27, 16)
#define SCALER_POS1_SCL_HEIGHT_SHIFT		16

#define SCALER_POS1_SCL_WIDTH_MASK		VC4_MASK(11, 0)
#define SCALER_POS1_SCL_WIDTH_SHIFT		0

#define SCALER5_POS1_SCL_HEIGHT_MASK		VC4_MASK(28, 16)
#define SCALER5_POS1_SCL_HEIGHT_SHIFT		16

#define SCALER5_POS1_SCL_WIDTH_MASK		VC4_MASK(12, 0)
#define SCALER5_POS1_SCL_WIDTH_SHIFT		0

#define SCALER_POS2_ALPHA_MODE_MASK		VC4_MASK(31, 30)
#define SCALER_POS2_ALPHA_MODE_SHIFT		30
#define SCALER_POS2_ALPHA_MODE_PIPELINE		0
#define SCALER_POS2_ALPHA_MODE_FIXED		1
#define SCALER_POS2_ALPHA_MODE_FIXED_NONZERO	2
#define SCALER_POS2_ALPHA_MODE_FIXED_OVER_0x07	3
#define SCALER_POS2_ALPHA_PREMULT		BIT(29)
#define SCALER_POS2_ALPHA_MIX			BIT(28)

#define SCALER_POS2_HEIGHT_MASK			VC4_MASK(27, 16)
#define SCALER_POS2_HEIGHT_SHIFT		16

#define SCALER_POS2_WIDTH_MASK			VC4_MASK(11, 0)
#define SCALER_POS2_WIDTH_SHIFT			0

#define SCALER5_POS2_HEIGHT_MASK		VC4_MASK(28, 16)
#define SCALER5_POS2_HEIGHT_SHIFT		16

#define SCALER5_POS2_WIDTH_MASK			VC4_MASK(12, 0)
#define SCALER5_POS2_WIDTH_SHIFT		0

/* Color Space Conversion words.  Some values are S2.8 signed
 * integers, except that the 2 integer bits map as {0x0: 0, 0x1: 1,
 * 0x2: 2, 0x3: -1}
 */
/* bottom 8 bits of S2.8 contribution of Cr to Blue */
#define SCALER_CSC0_COEF_CR_BLU_MASK		VC4_MASK(31, 24)
#define SCALER_CSC0_COEF_CR_BLU_SHIFT		24
/* Signed offset to apply to Y before CSC. (Y' = Y + YY_OFS) */
#define SCALER_CSC0_COEF_YY_OFS_MASK		VC4_MASK(23, 16)
#define SCALER_CSC0_COEF_YY_OFS_SHIFT		16
/* Signed offset to apply to CB before CSC (Cb' = Cb - 128 + CB_OFS). */
#define SCALER_CSC0_COEF_CB_OFS_MASK		VC4_MASK(15, 8)
#define SCALER_CSC0_COEF_CB_OFS_SHIFT		8
/* Signed offset to apply to CB before CSC (Cr' = Cr - 128 + CR_OFS). */
#define SCALER_CSC0_COEF_CR_OFS_MASK		VC4_MASK(7, 0)
#define SCALER_CSC0_COEF_CR_OFS_SHIFT		0
#define SCALER_CSC0_ITR_R_601_5			0x00f00000
#define SCALER_CSC0_ITR_R_709_3			0x00f00000
#define SCALER_CSC0_ITR_R_2020			0x00f00000
#define SCALER_CSC0_JPEG_JFIF			0x00000000
#define SCALER_CSC0_ITR_R_709_3_FR		0x00000000
#define SCALER_CSC0_ITR_R_2020_FR		0x00000000

/* S2.8 contribution of Cb to Green */
#define SCALER_CSC1_COEF_CB_GRN_MASK		VC4_MASK(31, 22)
#define SCALER_CSC1_COEF_CB_GRN_SHIFT		22
/* S2.8 contribution of Cr to Green */
#define SCALER_CSC1_COEF_CR_GRN_MASK		VC4_MASK(21, 12)
#define SCALER_CSC1_COEF_CR_GRN_SHIFT		12
/* S2.8 contribution of Y to all of RGB */
#define SCALER_CSC1_COEF_YY_ALL_MASK		VC4_MASK(11, 2)
#define SCALER_CSC1_COEF_YY_ALL_SHIFT		2
/* top 2 bits of S2.8 contribution of Cr to Blue */
#define SCALER_CSC1_COEF_CR_BLU_MASK		VC4_MASK(1, 0)
#define SCALER_CSC1_COEF_CR_BLU_SHIFT		0
#define SCALER_CSC1_ITR_R_601_5			0xe73304a8
#define SCALER_CSC1_ITR_R_709_3			0xf27784a8
#define SCALER_CSC1_ITR_R_2020			0xf43594a8
#define SCALER_CSC1_JPEG_JFIF			0xea349400
#define SCALER_CSC1_ITR_R_709_3_FR		0xf4388400
#define SCALER_CSC1_ITR_R_2020_FR		0xf5b6d400

/* S2.8 contribution of Cb to Red */
#define SCALER_CSC2_COEF_CB_RED_MASK		VC4_MASK(29, 20)
#define SCALER_CSC2_COEF_CB_RED_SHIFT		20
/* S2.8 contribution of Cr to Red */
#define SCALER_CSC2_COEF_CR_RED_MASK		VC4_MASK(19, 10)
#define SCALER_CSC2_COEF_CR_RED_SHIFT		10
/* S2.8 contribution of Cb to Blue */
#define SCALER_CSC2_COEF_CB_BLU_MASK		VC4_MASK(19, 10)
#define SCALER_CSC2_COEF_CB_BLU_SHIFT		10
#define SCALER_CSC2_ITR_R_601_5			0x00066604
#define SCALER_CSC2_ITR_R_709_3			0x00072e1d
#define SCALER_CSC2_ITR_R_2020			0x0006b624
#define SCALER_CSC2_JPEG_JFIF			0x00059dc6
#define SCALER_CSC2_ITR_R_709_3_FR		0x00064ddb
#define SCALER_CSC2_ITR_R_2020_FR		0x0005e5e2

#define SCALER_TPZ0_VERT_RECALC			BIT(31)
#define SCALER_TPZ0_SCALE_MASK			VC4_MASK(28, 8)
#define SCALER_TPZ0_SCALE_SHIFT			8
#define SCALER_TPZ0_IPHASE_MASK			VC4_MASK(7, 0)
#define SCALER_TPZ0_IPHASE_SHIFT		0
#define SCALER_TPZ1_RECIP_MASK			VC4_MASK(15, 0)
#define SCALER_TPZ1_RECIP_SHIFT			0

/* Skips interpolating coefficients to 64 phases, so just 8 are used.
 * Required for nearest neighbor.
 */
#define SCALER_PPF_NOINTERP			BIT(31)
/* Replaes the highest valued coefficient with one that makes all 4
 * sum to unity.
 */
#define SCALER_PPF_AGC				BIT(30)
#define SCALER_PPF_SCALE_MASK			VC4_MASK(24, 8)
#define SCALER_PPF_SCALE_SHIFT			8
#define SCALER_PPF_IPHASE_MASK			VC4_MASK(6, 0)
#define SCALER_PPF_IPHASE_SHIFT			0

#define SCALER_PPF_KERNEL_OFFSET_MASK		VC4_MASK(13, 0)
#define SCALER_PPF_KERNEL_OFFSET_SHIFT		0
#define SCALER_PPF_KERNEL_UNCACHED		BIT(31)

/* PITCH0/1/2 fields for raster. */
#define SCALER_SRC_PITCH_MASK			VC4_MASK(15, 0)
#define SCALER_SRC_PITCH_SHIFT			0

/* PITCH0/1/2 fields for tiled (SAND). */
#define SCALER_TILE_SKIP_0_MASK			VC4_MASK(18, 16)
#define SCALER_TILE_SKIP_0_SHIFT		16
#define SCALER_TILE_HEIGHT_MASK			VC4_MASK(15, 0)
#define SCALER_TILE_HEIGHT_SHIFT		0

/* Common PITCH0 fields */
#define SCALER_PITCH0_SINK_PIX_MASK		VC4_MASK(31, 26)
#define SCALER_PITCH0_SINK_PIX_SHIFT		26

/* PITCH0 fields for T-tiled. */
#define SCALER_PITCH0_TILE_WIDTH_L_MASK		VC4_MASK(22, 16)
#define SCALER_PITCH0_TILE_WIDTH_L_SHIFT	16
#define SCALER_PITCH0_TILE_LINE_DIR		BIT(15)
#define SCALER_PITCH0_TILE_INITIAL_LINE_DIR	BIT(14)
/* Y offset within a tile. */
#define SCALER_PITCH0_TILE_Y_OFFSET_MASK	VC4_MASK(13, 8)
#define SCALER_PITCH0_TILE_Y_OFFSET_SHIFT	8
#define SCALER_PITCH0_TILE_WIDTH_R_MASK		VC4_MASK(6, 0)
#define SCALER_PITCH0_TILE_WIDTH_R_SHIFT	0

#endif /* VC4_REGS_H */<|MERGE_RESOLUTION|>--- conflicted
+++ resolved
@@ -782,11 +782,6 @@
 # define VC4_HD_CSC_CTL_RGB2YCC			BIT(1)
 # define VC4_HD_CSC_CTL_ENABLE			BIT(0)
 
-<<<<<<< HEAD
-# define VC5_MT_CP_CSC_CTL_ENABLE		BIT(2)
-# define VC5_MT_CP_CSC_CTL_MODE_MASK		VC4_MASK(1, 0)
-
-=======
 # define VC5_MT_CP_CSC_CTL_USE_444_TO_422	BIT(6)
 # define VC5_MT_CP_CSC_CTL_FILTER_MODE_444_TO_422_MASK \
 						VC4_MASK(5, 4)
@@ -801,7 +796,6 @@
 # define VC5_MT_CP_CHANNEL_CTL_OUTPUT_REMAP_LEGACY_STYLE \
 						2
 
->>>>>>> 88084a3d
 # define VC4_DVP_HT_CLOCK_STOP_PIXEL		BIT(1)
 
 # define VC5_DVP_HT_VEC_INTERFACE_CFG_SEL_422_MASK \
