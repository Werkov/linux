--- conflicted
+++ resolved
@@ -42,19 +42,12 @@
 		flags = *data >> 6;
 		data++;
 
-<<<<<<< HEAD
-struct virtual_engine {
-	struct intel_engine_cs base;
-	struct intel_context context;
-	struct rcu_work rcu;
-=======
 		*regs = MI_LOAD_REGISTER_IMM(count);
 		if (flags & POSTED)
 			*regs |= MI_LRI_FORCE_POSTED;
 		if (INTEL_GEN(engine->i915) >= 11)
 			*regs |= MI_LRI_LRM_CS_MMIO;
 		regs++;
->>>>>>> 368fd0d7
 
 		GEM_BUG_ON(!count);
 		do {
@@ -370,7 +363,6 @@
 	REG(0x1c4),
 	REG(0x1c8),
 	REG(0x180),
-<<<<<<< HEAD
 
 	NOP(1),
 	LRI(9, POSTED),
@@ -391,7 +383,7 @@
 	LRI(1, 0),
 	REG(0x0c8),
 
-	END(80)
+	END
 };
 
 static const u8 gen12_rcs_offsets[] = {
@@ -487,4018 +479,6 @@
 	REG(0x084),
 	NOP(1),
 
-	END(192)
-};
-
-#undef END
-#undef REG16
-#undef REG
-#undef LRI
-#undef NOP
-
-static const u8 *reg_offsets(const struct intel_engine_cs *engine)
-{
-	/*
-	 * The gen12+ lists only have the registers we program in the basic
-	 * default state. We rely on the context image using relative
-	 * addressing to automatic fixup the register state between the
-	 * physical engines for virtual engine.
-	 */
-	GEM_BUG_ON(INTEL_GEN(engine->i915) >= 12 &&
-		   !intel_engine_has_relative_mmio(engine));
-
-	if (engine->class == RENDER_CLASS) {
-		if (INTEL_GEN(engine->i915) >= 12)
-			return gen12_rcs_offsets;
-		else if (INTEL_GEN(engine->i915) >= 11)
-			return gen11_rcs_offsets;
-		else if (INTEL_GEN(engine->i915) >= 9)
-			return gen9_rcs_offsets;
-		else
-			return gen8_rcs_offsets;
-	} else {
-		if (INTEL_GEN(engine->i915) >= 12)
-			return gen12_xcs_offsets;
-		else if (INTEL_GEN(engine->i915) >= 9)
-			return gen9_xcs_offsets;
-		else
-			return gen8_xcs_offsets;
-	}
-}
-
-static struct i915_request *
-__unwind_incomplete_requests(struct intel_engine_cs *engine)
-{
-	struct i915_request *rq, *rn, *active = NULL;
-	struct list_head *pl;
-	int prio = I915_PRIORITY_INVALID;
-
-	lockdep_assert_held(&engine->active.lock);
-
-	list_for_each_entry_safe_reverse(rq, rn,
-					 &engine->active.requests,
-					 sched.link) {
-		if (i915_request_completed(rq))
-			continue; /* XXX */
-
-		__i915_request_unsubmit(rq);
-
-		/*
-		 * Push the request back into the queue for later resubmission.
-		 * If this request is not native to this physical engine (i.e.
-		 * it came from a virtual source), push it back onto the virtual
-		 * engine so that it can be moved across onto another physical
-		 * engine as load dictates.
-		 */
-		if (likely(rq->execution_mask == engine->mask)) {
-			GEM_BUG_ON(rq_prio(rq) == I915_PRIORITY_INVALID);
-			if (rq_prio(rq) != prio) {
-				prio = rq_prio(rq);
-				pl = i915_sched_lookup_priolist(engine, prio);
-			}
-			GEM_BUG_ON(RB_EMPTY_ROOT(&engine->execlists.queue.rb_root));
-
-			list_move(&rq->sched.link, pl);
-			set_bit(I915_FENCE_FLAG_PQUEUE, &rq->fence.flags);
-
-			/* Check in case we rollback so far we wrap [size/2] */
-			if (intel_ring_direction(rq->ring,
-						 rq->tail,
-						 rq->ring->tail + 8) > 0)
-				rq->context->lrc.desc |= CTX_DESC_FORCE_RESTORE;
-
-			active = rq;
-		} else {
-			struct intel_engine_cs *owner = rq->context->engine;
-
-			WRITE_ONCE(rq->engine, owner);
-			owner->submit_request(rq);
-			active = NULL;
-		}
-	}
-
-	return active;
-}
-
-struct i915_request *
-execlists_unwind_incomplete_requests(struct intel_engine_execlists *execlists)
-{
-	struct intel_engine_cs *engine =
-		container_of(execlists, typeof(*engine), execlists);
-
-	return __unwind_incomplete_requests(engine);
-}
-
-static inline void
-execlists_context_status_change(struct i915_request *rq, unsigned long status)
-{
-	/*
-	 * Only used when GVT-g is enabled now. When GVT-g is disabled,
-	 * The compiler should eliminate this function as dead-code.
-	 */
-	if (!IS_ENABLED(CONFIG_DRM_I915_GVT))
-		return;
-
-	atomic_notifier_call_chain(&rq->engine->context_status_notifier,
-				   status, rq);
-}
-
-static void intel_engine_context_in(struct intel_engine_cs *engine)
-{
-	unsigned long flags;
-
-	if (atomic_add_unless(&engine->stats.active, 1, 0))
-		return;
-
-	write_seqlock_irqsave(&engine->stats.lock, flags);
-	if (!atomic_add_unless(&engine->stats.active, 1, 0)) {
-		engine->stats.start = ktime_get();
-		atomic_inc(&engine->stats.active);
-	}
-	write_sequnlock_irqrestore(&engine->stats.lock, flags);
-}
-
-static void intel_engine_context_out(struct intel_engine_cs *engine)
-{
-	unsigned long flags;
-
-	GEM_BUG_ON(!atomic_read(&engine->stats.active));
-
-	if (atomic_add_unless(&engine->stats.active, -1, 1))
-		return;
-
-	write_seqlock_irqsave(&engine->stats.lock, flags);
-	if (atomic_dec_and_test(&engine->stats.active)) {
-		engine->stats.total =
-			ktime_add(engine->stats.total,
-				  ktime_sub(ktime_get(), engine->stats.start));
-	}
-	write_sequnlock_irqrestore(&engine->stats.lock, flags);
-}
-
-static void
-execlists_check_context(const struct intel_context *ce,
-			const struct intel_engine_cs *engine,
-			const char *when)
-{
-	const struct intel_ring *ring = ce->ring;
-	u32 *regs = ce->lrc_reg_state;
-	bool valid = true;
-	int x;
-
-	if (regs[CTX_RING_START] != i915_ggtt_offset(ring->vma)) {
-		pr_err("%s: context submitted with incorrect RING_START [%08x], expected %08x\n",
-		       engine->name,
-		       regs[CTX_RING_START],
-		       i915_ggtt_offset(ring->vma));
-		regs[CTX_RING_START] = i915_ggtt_offset(ring->vma);
-		valid = false;
-	}
-
-	if ((regs[CTX_RING_CTL] & ~(RING_WAIT | RING_WAIT_SEMAPHORE)) !=
-	    (RING_CTL_SIZE(ring->size) | RING_VALID)) {
-		pr_err("%s: context submitted with incorrect RING_CTL [%08x], expected %08x\n",
-		       engine->name,
-		       regs[CTX_RING_CTL],
-		       (u32)(RING_CTL_SIZE(ring->size) | RING_VALID));
-		regs[CTX_RING_CTL] = RING_CTL_SIZE(ring->size) | RING_VALID;
-		valid = false;
-	}
-
-	x = lrc_ring_mi_mode(engine);
-	if (x != -1 && regs[x + 1] & (regs[x + 1] >> 16) & STOP_RING) {
-		pr_err("%s: context submitted with STOP_RING [%08x] in RING_MI_MODE\n",
-		       engine->name, regs[x + 1]);
-		regs[x + 1] &= ~STOP_RING;
-		regs[x + 1] |= STOP_RING << 16;
-		valid = false;
-	}
-
-	WARN_ONCE(!valid, "Invalid lrc state found %s submission\n", when);
-}
-
-static void restore_default_state(struct intel_context *ce,
-				  struct intel_engine_cs *engine)
-{
-	u32 *regs;
-
-	regs = memset(ce->lrc_reg_state, 0, engine->context_size - PAGE_SIZE);
-	execlists_init_reg_state(regs, ce, engine, ce->ring, true);
-
-	ce->runtime.last = intel_context_get_runtime(ce);
-}
-
-static void reset_active(struct i915_request *rq,
-			 struct intel_engine_cs *engine)
-{
-	struct intel_context * const ce = rq->context;
-	u32 head;
-
-	/*
-	 * The executing context has been cancelled. We want to prevent
-	 * further execution along this context and propagate the error on
-	 * to anything depending on its results.
-	 *
-	 * In __i915_request_submit(), we apply the -EIO and remove the
-	 * requests' payloads for any banned requests. But first, we must
-	 * rewind the context back to the start of the incomplete request so
-	 * that we do not jump back into the middle of the batch.
-	 *
-	 * We preserve the breadcrumbs and semaphores of the incomplete
-	 * requests so that inter-timeline dependencies (i.e other timelines)
-	 * remain correctly ordered. And we defer to __i915_request_submit()
-	 * so that all asynchronous waits are correctly handled.
-	 */
-	ENGINE_TRACE(engine, "{ rq=%llx:%lld }\n",
-		     rq->fence.context, rq->fence.seqno);
-
-	/* On resubmission of the active request, payload will be scrubbed */
-	if (i915_request_completed(rq))
-		head = rq->tail;
-	else
-		head = active_request(ce->timeline, rq)->head;
-	head = intel_ring_wrap(ce->ring, head);
-
-	/* Scrub the context image to prevent replaying the previous batch */
-	restore_default_state(ce, engine);
-	__execlists_update_reg_state(ce, engine, head);
-
-	/* We've switched away, so this should be a no-op, but intent matters */
-	ce->lrc.desc |= CTX_DESC_FORCE_RESTORE;
-}
-
-static void st_update_runtime_underflow(struct intel_context *ce, s32 dt)
-{
-#if IS_ENABLED(CONFIG_DRM_I915_SELFTEST)
-	ce->runtime.num_underflow += dt < 0;
-	ce->runtime.max_underflow = max_t(u32, ce->runtime.max_underflow, -dt);
-#endif
-}
-
-static void intel_context_update_runtime(struct intel_context *ce)
-{
-	u32 old;
-	s32 dt;
-
-	if (intel_context_is_barrier(ce))
-		return;
-
-	old = ce->runtime.last;
-	ce->runtime.last = intel_context_get_runtime(ce);
-	dt = ce->runtime.last - old;
-
-	if (unlikely(dt <= 0)) {
-		CE_TRACE(ce, "runtime underflow: last=%u, new=%u, delta=%d\n",
-			 old, ce->runtime.last, dt);
-		st_update_runtime_underflow(ce, dt);
-		return;
-	}
-
-	ewma_runtime_add(&ce->runtime.avg, dt);
-	ce->runtime.total += dt;
-}
-
-static inline struct intel_engine_cs *
-__execlists_schedule_in(struct i915_request *rq)
-{
-	struct intel_engine_cs * const engine = rq->engine;
-	struct intel_context * const ce = rq->context;
-
-	intel_context_get(ce);
-
-	if (unlikely(intel_context_is_banned(ce)))
-		reset_active(rq, engine);
-
-	if (IS_ENABLED(CONFIG_DRM_I915_DEBUG_GEM))
-		execlists_check_context(ce, engine, "before");
-
-	if (ce->tag) {
-		/* Use a fixed tag for OA and friends */
-		GEM_BUG_ON(ce->tag <= BITS_PER_LONG);
-		ce->lrc.ccid = ce->tag;
-	} else {
-		/* We don't need a strict matching tag, just different values */
-		unsigned int tag = ffs(READ_ONCE(engine->context_tag));
-
-		GEM_BUG_ON(tag == 0 || tag >= BITS_PER_LONG);
-		clear_bit(tag - 1, &engine->context_tag);
-		ce->lrc.ccid = tag << (GEN11_SW_CTX_ID_SHIFT - 32);
-
-		BUILD_BUG_ON(BITS_PER_LONG > GEN12_MAX_CONTEXT_HW_ID);
-	}
-
-	ce->lrc.ccid |= engine->execlists.ccid;
-
-	__intel_gt_pm_get(engine->gt);
-	if (engine->fw_domain && !atomic_fetch_inc(&engine->fw_active))
-		intel_uncore_forcewake_get(engine->uncore, engine->fw_domain);
-	execlists_context_status_change(rq, INTEL_CONTEXT_SCHEDULE_IN);
-	intel_engine_context_in(engine);
-
-	return engine;
-}
-
-static inline struct i915_request *
-execlists_schedule_in(struct i915_request *rq, int idx)
-{
-	struct intel_context * const ce = rq->context;
-	struct intel_engine_cs *old;
-
-	GEM_BUG_ON(!intel_engine_pm_is_awake(rq->engine));
-	trace_i915_request_in(rq, idx);
-
-	old = READ_ONCE(ce->inflight);
-	do {
-		if (!old) {
-			WRITE_ONCE(ce->inflight, __execlists_schedule_in(rq));
-			break;
-		}
-	} while (!try_cmpxchg(&ce->inflight, &old, ptr_inc(old)));
-
-	GEM_BUG_ON(intel_context_inflight(ce) != rq->engine);
-	return i915_request_get(rq);
-}
-
-static void kick_siblings(struct i915_request *rq, struct intel_context *ce)
-{
-	struct virtual_engine *ve = container_of(ce, typeof(*ve), context);
-	struct i915_request *next = READ_ONCE(ve->request);
-
-	if (next == rq || (next && next->execution_mask & ~rq->execution_mask))
-		tasklet_hi_schedule(&ve->base.execlists.tasklet);
-}
-
-static inline void
-__execlists_schedule_out(struct i915_request *rq,
-			 struct intel_engine_cs * const engine,
-			 unsigned int ccid)
-{
-	struct intel_context * const ce = rq->context;
-
-	/*
-	 * NB process_csb() is not under the engine->active.lock and hence
-	 * schedule_out can race with schedule_in meaning that we should
-	 * refrain from doing non-trivial work here.
-	 */
-
-	if (IS_ENABLED(CONFIG_DRM_I915_DEBUG_GEM))
-		execlists_check_context(ce, engine, "after");
-
-	/*
-	 * If we have just completed this context, the engine may now be
-	 * idle and we want to re-enter powersaving.
-	 */
-	if (list_is_last_rcu(&rq->link, &ce->timeline->requests) &&
-	    i915_request_completed(rq))
-		intel_engine_add_retire(engine, ce->timeline);
-
-	ccid >>= GEN11_SW_CTX_ID_SHIFT - 32;
-	ccid &= GEN12_MAX_CONTEXT_HW_ID;
-	if (ccid < BITS_PER_LONG) {
-		GEM_BUG_ON(ccid == 0);
-		GEM_BUG_ON(test_bit(ccid - 1, &engine->context_tag));
-		set_bit(ccid - 1, &engine->context_tag);
-	}
-
-	intel_context_update_runtime(ce);
-	intel_engine_context_out(engine);
-	execlists_context_status_change(rq, INTEL_CONTEXT_SCHEDULE_OUT);
-	if (engine->fw_domain && !atomic_dec_return(&engine->fw_active))
-		intel_uncore_forcewake_put(engine->uncore, engine->fw_domain);
-	intel_gt_pm_put_async(engine->gt);
-
-	/*
-	 * If this is part of a virtual engine, its next request may
-	 * have been blocked waiting for access to the active context.
-	 * We have to kick all the siblings again in case we need to
-	 * switch (e.g. the next request is not runnable on this
-	 * engine). Hopefully, we will already have submitted the next
-	 * request before the tasklet runs and do not need to rebuild
-	 * each virtual tree and kick everyone again.
-	 */
-	if (ce->engine != engine)
-		kick_siblings(rq, ce);
-
-	intel_context_put(ce);
-}
-
-static inline void
-execlists_schedule_out(struct i915_request *rq)
-{
-	struct intel_context * const ce = rq->context;
-	struct intel_engine_cs *cur, *old;
-	u32 ccid;
-
-	trace_i915_request_out(rq);
-
-	ccid = rq->context->lrc.ccid;
-	old = READ_ONCE(ce->inflight);
-	do
-		cur = ptr_unmask_bits(old, 2) ? ptr_dec(old) : NULL;
-	while (!try_cmpxchg(&ce->inflight, &old, cur));
-	if (!cur)
-		__execlists_schedule_out(rq, old, ccid);
-
-	i915_request_put(rq);
-}
-
-static u64 execlists_update_context(struct i915_request *rq)
-{
-	struct intel_context *ce = rq->context;
-	u64 desc = ce->lrc.desc;
-	u32 tail, prev;
-
-	/*
-	 * WaIdleLiteRestore:bdw,skl
-	 *
-	 * We should never submit the context with the same RING_TAIL twice
-	 * just in case we submit an empty ring, which confuses the HW.
-	 *
-	 * We append a couple of NOOPs (gen8_emit_wa_tail) after the end of
-	 * the normal request to be able to always advance the RING_TAIL on
-	 * subsequent resubmissions (for lite restore). Should that fail us,
-	 * and we try and submit the same tail again, force the context
-	 * reload.
-	 *
-	 * If we need to return to a preempted context, we need to skip the
-	 * lite-restore and force it to reload the RING_TAIL. Otherwise, the
-	 * HW has a tendency to ignore us rewinding the TAIL to the end of
-	 * an earlier request.
-	 */
-	GEM_BUG_ON(ce->lrc_reg_state[CTX_RING_TAIL] != rq->ring->tail);
-	prev = rq->ring->tail;
-	tail = intel_ring_set_tail(rq->ring, rq->tail);
-	if (unlikely(intel_ring_direction(rq->ring, tail, prev) <= 0))
-		desc |= CTX_DESC_FORCE_RESTORE;
-	ce->lrc_reg_state[CTX_RING_TAIL] = tail;
-	rq->tail = rq->wa_tail;
-
-	/*
-	 * Make sure the context image is complete before we submit it to HW.
-	 *
-	 * Ostensibly, writes (including the WCB) should be flushed prior to
-	 * an uncached write such as our mmio register access, the empirical
-	 * evidence (esp. on Braswell) suggests that the WC write into memory
-	 * may not be visible to the HW prior to the completion of the UC
-	 * register write and that we may begin execution from the context
-	 * before its image is complete leading to invalid PD chasing.
-	 */
-	wmb();
-
-	ce->lrc.desc &= ~CTX_DESC_FORCE_RESTORE;
-	return desc;
-}
-
-static inline void write_desc(struct intel_engine_execlists *execlists, u64 desc, u32 port)
-{
-	if (execlists->ctrl_reg) {
-		writel(lower_32_bits(desc), execlists->submit_reg + port * 2);
-		writel(upper_32_bits(desc), execlists->submit_reg + port * 2 + 1);
-	} else {
-		writel(upper_32_bits(desc), execlists->submit_reg);
-		writel(lower_32_bits(desc), execlists->submit_reg);
-	}
-}
-
-static __maybe_unused char *
-dump_port(char *buf, int buflen, const char *prefix, struct i915_request *rq)
-{
-	if (!rq)
-		return "";
-
-	snprintf(buf, buflen, "%sccid:%x %llx:%lld%s prio %d",
-		 prefix,
-		 rq->context->lrc.ccid,
-		 rq->fence.context, rq->fence.seqno,
-		 i915_request_completed(rq) ? "!" :
-		 i915_request_started(rq) ? "*" :
-		 "",
-		 rq_prio(rq));
-
-	return buf;
-}
-
-static __maybe_unused void
-trace_ports(const struct intel_engine_execlists *execlists,
-	    const char *msg,
-	    struct i915_request * const *ports)
-{
-	const struct intel_engine_cs *engine =
-		container_of(execlists, typeof(*engine), execlists);
-	char __maybe_unused p0[40], p1[40];
-
-	if (!ports[0])
-		return;
-
-	ENGINE_TRACE(engine, "%s { %s%s }\n", msg,
-		     dump_port(p0, sizeof(p0), "", ports[0]),
-		     dump_port(p1, sizeof(p1), ", ", ports[1]));
-}
-
-static inline bool
-reset_in_progress(const struct intel_engine_execlists *execlists)
-{
-	return unlikely(!__tasklet_is_enabled(&execlists->tasklet));
-}
-
-static __maybe_unused bool
-assert_pending_valid(const struct intel_engine_execlists *execlists,
-		     const char *msg)
-{
-	struct intel_engine_cs *engine =
-		container_of(execlists, typeof(*engine), execlists);
-	struct i915_request * const *port, *rq;
-	struct intel_context *ce = NULL;
-	bool sentinel = false;
-	u32 ccid = -1;
-
-	trace_ports(execlists, msg, execlists->pending);
-
-	/* We may be messing around with the lists during reset, lalala */
-	if (reset_in_progress(execlists))
-		return true;
-
-	if (!execlists->pending[0]) {
-		GEM_TRACE_ERR("%s: Nothing pending for promotion!\n",
-			      engine->name);
-		return false;
-	}
-
-	if (execlists->pending[execlists_num_ports(execlists)]) {
-		GEM_TRACE_ERR("%s: Excess pending[%d] for promotion!\n",
-			      engine->name, execlists_num_ports(execlists));
-		return false;
-	}
-
-	for (port = execlists->pending; (rq = *port); port++) {
-		unsigned long flags;
-		bool ok = true;
-
-		GEM_BUG_ON(!kref_read(&rq->fence.refcount));
-		GEM_BUG_ON(!i915_request_is_active(rq));
-
-		if (ce == rq->context) {
-			GEM_TRACE_ERR("%s: Dup context:%llx in pending[%zd]\n",
-				      engine->name,
-				      ce->timeline->fence_context,
-				      port - execlists->pending);
-			return false;
-		}
-		ce = rq->context;
-
-		if (ccid == ce->lrc.ccid) {
-			GEM_TRACE_ERR("%s: Dup ccid:%x context:%llx in pending[%zd]\n",
-				      engine->name,
-				      ccid, ce->timeline->fence_context,
-				      port - execlists->pending);
-			return false;
-		}
-		ccid = ce->lrc.ccid;
-
-		/*
-		 * Sentinels are supposed to be the last request so they flush
-		 * the current execution off the HW. Check that they are the only
-		 * request in the pending submission.
-		 */
-		if (sentinel) {
-			GEM_TRACE_ERR("%s: context:%llx after sentinel in pending[%zd]\n",
-				      engine->name,
-				      ce->timeline->fence_context,
-				      port - execlists->pending);
-			return false;
-		}
-		sentinel = i915_request_has_sentinel(rq);
-
-		/* Hold tightly onto the lock to prevent concurrent retires! */
-		if (!spin_trylock_irqsave(&rq->lock, flags))
-			continue;
-
-		if (i915_request_completed(rq))
-			goto unlock;
-
-		if (i915_active_is_idle(&ce->active) &&
-		    !intel_context_is_barrier(ce)) {
-			GEM_TRACE_ERR("%s: Inactive context:%llx in pending[%zd]\n",
-				      engine->name,
-				      ce->timeline->fence_context,
-				      port - execlists->pending);
-			ok = false;
-			goto unlock;
-		}
-
-		if (!i915_vma_is_pinned(ce->state)) {
-			GEM_TRACE_ERR("%s: Unpinned context:%llx in pending[%zd]\n",
-				      engine->name,
-				      ce->timeline->fence_context,
-				      port - execlists->pending);
-			ok = false;
-			goto unlock;
-		}
-
-		if (!i915_vma_is_pinned(ce->ring->vma)) {
-			GEM_TRACE_ERR("%s: Unpinned ring:%llx in pending[%zd]\n",
-				      engine->name,
-				      ce->timeline->fence_context,
-				      port - execlists->pending);
-			ok = false;
-			goto unlock;
-		}
-
-unlock:
-		spin_unlock_irqrestore(&rq->lock, flags);
-		if (!ok)
-			return false;
-	}
-
-	return ce;
-}
-
-static void execlists_submit_ports(struct intel_engine_cs *engine)
-{
-	struct intel_engine_execlists *execlists = &engine->execlists;
-	unsigned int n;
-
-	GEM_BUG_ON(!assert_pending_valid(execlists, "submit"));
-
-	/*
-	 * We can skip acquiring intel_runtime_pm_get() here as it was taken
-	 * on our behalf by the request (see i915_gem_mark_busy()) and it will
-	 * not be relinquished until the device is idle (see
-	 * i915_gem_idle_work_handler()). As a precaution, we make sure
-	 * that all ELSP are drained i.e. we have processed the CSB,
-	 * before allowing ourselves to idle and calling intel_runtime_pm_put().
-	 */
-	GEM_BUG_ON(!intel_engine_pm_is_awake(engine));
-
-	/*
-	 * ELSQ note: the submit queue is not cleared after being submitted
-	 * to the HW so we need to make sure we always clean it up. This is
-	 * currently ensured by the fact that we always write the same number
-	 * of elsq entries, keep this in mind before changing the loop below.
-	 */
-	for (n = execlists_num_ports(execlists); n--; ) {
-		struct i915_request *rq = execlists->pending[n];
-
-		write_desc(execlists,
-			   rq ? execlists_update_context(rq) : 0,
-			   n);
-	}
-
-	/* we need to manually load the submit queue */
-	if (execlists->ctrl_reg)
-		writel(EL_CTRL_LOAD, execlists->ctrl_reg);
-}
-
-static bool ctx_single_port_submission(const struct intel_context *ce)
-{
-	return (IS_ENABLED(CONFIG_DRM_I915_GVT) &&
-		intel_context_force_single_submission(ce));
-}
-
-static bool can_merge_ctx(const struct intel_context *prev,
-			  const struct intel_context *next)
-{
-	if (prev != next)
-		return false;
-
-	if (ctx_single_port_submission(prev))
-		return false;
-
-	return true;
-}
-
-static unsigned long i915_request_flags(const struct i915_request *rq)
-{
-	return READ_ONCE(rq->fence.flags);
-}
-
-static bool can_merge_rq(const struct i915_request *prev,
-			 const struct i915_request *next)
-{
-	GEM_BUG_ON(prev == next);
-	GEM_BUG_ON(!assert_priority_queue(prev, next));
-
-	/*
-	 * We do not submit known completed requests. Therefore if the next
-	 * request is already completed, we can pretend to merge it in
-	 * with the previous context (and we will skip updating the ELSP
-	 * and tracking). Thus hopefully keeping the ELSP full with active
-	 * contexts, despite the best efforts of preempt-to-busy to confuse
-	 * us.
-	 */
-	if (i915_request_completed(next))
-		return true;
-
-	if (unlikely((i915_request_flags(prev) ^ i915_request_flags(next)) &
-		     (BIT(I915_FENCE_FLAG_NOPREEMPT) |
-		      BIT(I915_FENCE_FLAG_SENTINEL))))
-		return false;
-
-	if (!can_merge_ctx(prev->context, next->context))
-		return false;
-
-	GEM_BUG_ON(i915_seqno_passed(prev->fence.seqno, next->fence.seqno));
-	return true;
-}
-
-static void virtual_update_register_offsets(u32 *regs,
-					    struct intel_engine_cs *engine)
-{
-	set_offsets(regs, reg_offsets(engine), engine, false);
-}
-
-static bool virtual_matches(const struct virtual_engine *ve,
-			    const struct i915_request *rq,
-			    const struct intel_engine_cs *engine)
-{
-	const struct intel_engine_cs *inflight;
-
-	if (!(rq->execution_mask & engine->mask)) /* We peeked too soon! */
-		return false;
-
-	/*
-	 * We track when the HW has completed saving the context image
-	 * (i.e. when we have seen the final CS event switching out of
-	 * the context) and must not overwrite the context image before
-	 * then. This restricts us to only using the active engine
-	 * while the previous virtualized request is inflight (so
-	 * we reuse the register offsets). This is a very small
-	 * hystersis on the greedy seelction algorithm.
-	 */
-	inflight = intel_context_inflight(&ve->context);
-	if (inflight && inflight != engine)
-		return false;
-
-	return true;
-}
-
-static void virtual_xfer_context(struct virtual_engine *ve,
-				 struct intel_engine_cs *engine)
-{
-	unsigned int n;
-
-	if (likely(engine == ve->siblings[0]))
-		return;
-
-	GEM_BUG_ON(READ_ONCE(ve->context.inflight));
-	if (!intel_engine_has_relative_mmio(engine))
-		virtual_update_register_offsets(ve->context.lrc_reg_state,
-						engine);
-
-	/*
-	 * Move the bound engine to the top of the list for
-	 * future execution. We then kick this tasklet first
-	 * before checking others, so that we preferentially
-	 * reuse this set of bound registers.
-	 */
-	for (n = 1; n < ve->num_siblings; n++) {
-		if (ve->siblings[n] == engine) {
-			swap(ve->siblings[n], ve->siblings[0]);
-			break;
-		}
-	}
-}
-
-#define for_each_waiter(p__, rq__) \
-	list_for_each_entry_lockless(p__, \
-				     &(rq__)->sched.waiters_list, \
-				     wait_link)
-
-#define for_each_signaler(p__, rq__) \
-	list_for_each_entry_rcu(p__, \
-				&(rq__)->sched.signalers_list, \
-				signal_link)
-
-static void defer_request(struct i915_request *rq, struct list_head * const pl)
-{
-	LIST_HEAD(list);
-
-	/*
-	 * We want to move the interrupted request to the back of
-	 * the round-robin list (i.e. its priority level), but
-	 * in doing so, we must then move all requests that were in
-	 * flight and were waiting for the interrupted request to
-	 * be run after it again.
-	 */
-	do {
-		struct i915_dependency *p;
-
-		GEM_BUG_ON(i915_request_is_active(rq));
-		list_move_tail(&rq->sched.link, pl);
-
-		for_each_waiter(p, rq) {
-			struct i915_request *w =
-				container_of(p->waiter, typeof(*w), sched);
-
-			if (p->flags & I915_DEPENDENCY_WEAK)
-				continue;
-
-			/* Leave semaphores spinning on the other engines */
-			if (w->engine != rq->engine)
-				continue;
-
-			/* No waiter should start before its signaler */
-			GEM_BUG_ON(i915_request_has_initial_breadcrumb(w) &&
-				   i915_request_started(w) &&
-				   !i915_request_completed(rq));
-
-			GEM_BUG_ON(i915_request_is_active(w));
-			if (!i915_request_is_ready(w))
-				continue;
-
-			if (rq_prio(w) < rq_prio(rq))
-				continue;
-
-			GEM_BUG_ON(rq_prio(w) > rq_prio(rq));
-			list_move_tail(&w->sched.link, &list);
-		}
-
-		rq = list_first_entry_or_null(&list, typeof(*rq), sched.link);
-	} while (rq);
-}
-
-static void defer_active(struct intel_engine_cs *engine)
-{
-	struct i915_request *rq;
-
-	rq = __unwind_incomplete_requests(engine);
-	if (!rq)
-		return;
-
-	defer_request(rq, i915_sched_lookup_priolist(engine, rq_prio(rq)));
-}
-
-static bool
-need_timeslice(const struct intel_engine_cs *engine,
-	       const struct i915_request *rq,
-	       const struct rb_node *rb)
-{
-	int hint;
-
-	if (!intel_engine_has_timeslices(engine))
-		return false;
-
-	hint = engine->execlists.queue_priority_hint;
-
-	if (rb) {
-		const struct virtual_engine *ve =
-			rb_entry(rb, typeof(*ve), nodes[engine->id].rb);
-		const struct intel_engine_cs *inflight =
-			intel_context_inflight(&ve->context);
-
-		if (!inflight || inflight == engine) {
-			struct i915_request *next;
-
-			rcu_read_lock();
-			next = READ_ONCE(ve->request);
-			if (next)
-				hint = max(hint, rq_prio(next));
-			rcu_read_unlock();
-		}
-	}
-
-	if (!list_is_last(&rq->sched.link, &engine->active.requests))
-		hint = max(hint, rq_prio(list_next_entry(rq, sched.link)));
-
-	GEM_BUG_ON(hint >= I915_PRIORITY_UNPREEMPTABLE);
-	return hint >= effective_prio(rq);
-}
-
-static bool
-timeslice_yield(const struct intel_engine_execlists *el,
-		const struct i915_request *rq)
-{
-	/*
-	 * Once bitten, forever smitten!
-	 *
-	 * If the active context ever busy-waited on a semaphore,
-	 * it will be treated as a hog until the end of its timeslice (i.e.
-	 * until it is scheduled out and replaced by a new submission,
-	 * possibly even its own lite-restore). The HW only sends an interrupt
-	 * on the first miss, and we do know if that semaphore has been
-	 * signaled, or even if it is now stuck on another semaphore. Play
-	 * safe, yield if it might be stuck -- it will be given a fresh
-	 * timeslice in the near future.
-	 */
-	return rq->context->lrc.ccid == READ_ONCE(el->yield);
-}
-
-static bool
-timeslice_expired(const struct intel_engine_execlists *el,
-		  const struct i915_request *rq)
-{
-	return timer_expired(&el->timer) || timeslice_yield(el, rq);
-}
-
-static int
-switch_prio(struct intel_engine_cs *engine, const struct i915_request *rq)
-{
-	if (list_is_last(&rq->sched.link, &engine->active.requests))
-		return engine->execlists.queue_priority_hint;
-
-	return rq_prio(list_next_entry(rq, sched.link));
-}
-
-static inline unsigned long
-timeslice(const struct intel_engine_cs *engine)
-{
-	return READ_ONCE(engine->props.timeslice_duration_ms);
-}
-
-static unsigned long active_timeslice(const struct intel_engine_cs *engine)
-{
-	const struct intel_engine_execlists *execlists = &engine->execlists;
-	const struct i915_request *rq = *execlists->active;
-
-	if (!rq || i915_request_completed(rq))
-		return 0;
-
-	if (READ_ONCE(execlists->switch_priority_hint) < effective_prio(rq))
-		return 0;
-
-	return timeslice(engine);
-}
-
-static void set_timeslice(struct intel_engine_cs *engine)
-{
-	unsigned long duration;
-
-	if (!intel_engine_has_timeslices(engine))
-		return;
-
-	duration = active_timeslice(engine);
-	ENGINE_TRACE(engine, "bump timeslicing, interval:%lu", duration);
-
-	set_timer_ms(&engine->execlists.timer, duration);
-}
-
-static void start_timeslice(struct intel_engine_cs *engine, int prio)
-{
-	struct intel_engine_execlists *execlists = &engine->execlists;
-	unsigned long duration;
-
-	if (!intel_engine_has_timeslices(engine))
-		return;
-
-	WRITE_ONCE(execlists->switch_priority_hint, prio);
-	if (prio == INT_MIN)
-		return;
-
-	if (timer_pending(&execlists->timer))
-		return;
-
-	duration = timeslice(engine);
-	ENGINE_TRACE(engine,
-		     "start timeslicing, prio:%d, interval:%lu",
-		     prio, duration);
-
-	set_timer_ms(&execlists->timer, duration);
-}
-
-static void record_preemption(struct intel_engine_execlists *execlists)
-{
-	(void)I915_SELFTEST_ONLY(execlists->preempt_hang.count++);
-}
-
-static unsigned long active_preempt_timeout(struct intel_engine_cs *engine,
-					    const struct i915_request *rq)
-{
-	if (!rq)
-		return 0;
-
-	/* Force a fast reset for terminated contexts (ignoring sysfs!) */
-	if (unlikely(intel_context_is_banned(rq->context)))
-		return 1;
-
-	return READ_ONCE(engine->props.preempt_timeout_ms);
-}
-
-static void set_preempt_timeout(struct intel_engine_cs *engine,
-				const struct i915_request *rq)
-{
-	if (!intel_engine_has_preempt_reset(engine))
-		return;
-
-	set_timer_ms(&engine->execlists.preempt,
-		     active_preempt_timeout(engine, rq));
-}
-
-static inline void clear_ports(struct i915_request **ports, int count)
-{
-	memset_p((void **)ports, NULL, count);
-}
-
-static inline void
-copy_ports(struct i915_request **dst, struct i915_request **src, int count)
-{
-	/* A memcpy_p() would be very useful here! */
-	while (count--)
-		WRITE_ONCE(*dst++, *src++); /* avoid write tearing */
-}
-
-static void execlists_dequeue(struct intel_engine_cs *engine)
-{
-	struct intel_engine_execlists * const execlists = &engine->execlists;
-	struct i915_request **port = execlists->pending;
-	struct i915_request ** const last_port = port + execlists->port_mask;
-	struct i915_request * const *active;
-	struct i915_request *last;
-	struct rb_node *rb;
-	bool submit = false;
-
-	/*
-	 * Hardware submission is through 2 ports. Conceptually each port
-	 * has a (RING_START, RING_HEAD, RING_TAIL) tuple. RING_START is
-	 * static for a context, and unique to each, so we only execute
-	 * requests belonging to a single context from each ring. RING_HEAD
-	 * is maintained by the CS in the context image, it marks the place
-	 * where it got up to last time, and through RING_TAIL we tell the CS
-	 * where we want to execute up to this time.
-	 *
-	 * In this list the requests are in order of execution. Consecutive
-	 * requests from the same context are adjacent in the ringbuffer. We
-	 * can combine these requests into a single RING_TAIL update:
-	 *
-	 *              RING_HEAD...req1...req2
-	 *                                    ^- RING_TAIL
-	 * since to execute req2 the CS must first execute req1.
-	 *
-	 * Our goal then is to point each port to the end of a consecutive
-	 * sequence of requests as being the most optimal (fewest wake ups
-	 * and context switches) submission.
-	 */
-
-	for (rb = rb_first_cached(&execlists->virtual); rb; ) {
-		struct virtual_engine *ve =
-			rb_entry(rb, typeof(*ve), nodes[engine->id].rb);
-		struct i915_request *rq = READ_ONCE(ve->request);
-
-		if (!rq) { /* lazily cleanup after another engine handled rq */
-			rb_erase_cached(rb, &execlists->virtual);
-			RB_CLEAR_NODE(rb);
-			rb = rb_first_cached(&execlists->virtual);
-			continue;
-		}
-
-		if (!virtual_matches(ve, rq, engine)) {
-			rb = rb_next(rb);
-			continue;
-		}
-
-		break;
-	}
-
-	/*
-	 * If the queue is higher priority than the last
-	 * request in the currently active context, submit afresh.
-	 * We will resubmit again afterwards in case we need to split
-	 * the active context to interject the preemption request,
-	 * i.e. we will retrigger preemption following the ack in case
-	 * of trouble.
-	 */
-	active = READ_ONCE(execlists->active);
-
-	/*
-	 * In theory we can skip over completed contexts that have not
-	 * yet been processed by events (as those events are in flight):
-	 *
-	 * while ((last = *active) && i915_request_completed(last))
-	 *	active++;
-	 *
-	 * However, the GPU cannot handle this as it will ultimately
-	 * find itself trying to jump back into a context it has just
-	 * completed and barf.
-	 */
-
-	if ((last = *active)) {
-		if (need_preempt(engine, last, rb)) {
-			if (i915_request_completed(last)) {
-				tasklet_hi_schedule(&execlists->tasklet);
-				return;
-			}
-
-			ENGINE_TRACE(engine,
-				     "preempting last=%llx:%lld, prio=%d, hint=%d\n",
-				     last->fence.context,
-				     last->fence.seqno,
-				     last->sched.attr.priority,
-				     execlists->queue_priority_hint);
-			record_preemption(execlists);
-
-			/*
-			 * Don't let the RING_HEAD advance past the breadcrumb
-			 * as we unwind (and until we resubmit) so that we do
-			 * not accidentally tell it to go backwards.
-			 */
-			ring_set_paused(engine, 1);
-
-			/*
-			 * Note that we have not stopped the GPU at this point,
-			 * so we are unwinding the incomplete requests as they
-			 * remain inflight and so by the time we do complete
-			 * the preemption, some of the unwound requests may
-			 * complete!
-			 */
-			__unwind_incomplete_requests(engine);
-
-			last = NULL;
-		} else if (need_timeslice(engine, last, rb) &&
-			   timeslice_expired(execlists, last)) {
-			if (i915_request_completed(last)) {
-				tasklet_hi_schedule(&execlists->tasklet);
-				return;
-			}
-
-			ENGINE_TRACE(engine,
-				     "expired last=%llx:%lld, prio=%d, hint=%d, yield?=%s\n",
-				     last->fence.context,
-				     last->fence.seqno,
-				     last->sched.attr.priority,
-				     execlists->queue_priority_hint,
-				     yesno(timeslice_yield(execlists, last)));
-
-			ring_set_paused(engine, 1);
-			defer_active(engine);
-
-			/*
-			 * Unlike for preemption, if we rewind and continue
-			 * executing the same context as previously active,
-			 * the order of execution will remain the same and
-			 * the tail will only advance. We do not need to
-			 * force a full context restore, as a lite-restore
-			 * is sufficient to resample the monotonic TAIL.
-			 *
-			 * If we switch to any other context, similarly we
-			 * will not rewind TAIL of current context, and
-			 * normal save/restore will preserve state and allow
-			 * us to later continue executing the same request.
-			 */
-			last = NULL;
-		} else {
-			/*
-			 * Otherwise if we already have a request pending
-			 * for execution after the current one, we can
-			 * just wait until the next CS event before
-			 * queuing more. In either case we will force a
-			 * lite-restore preemption event, but if we wait
-			 * we hopefully coalesce several updates into a single
-			 * submission.
-			 */
-			if (!list_is_last(&last->sched.link,
-					  &engine->active.requests)) {
-				/*
-				 * Even if ELSP[1] is occupied and not worthy
-				 * of timeslices, our queue might be.
-				 */
-				start_timeslice(engine, queue_prio(execlists));
-				return;
-			}
-		}
-	}
-
-	while (rb) { /* XXX virtual is always taking precedence */
-		struct virtual_engine *ve =
-			rb_entry(rb, typeof(*ve), nodes[engine->id].rb);
-		struct i915_request *rq;
-
-		spin_lock(&ve->base.active.lock);
-
-		rq = ve->request;
-		if (unlikely(!rq)) { /* lost the race to a sibling */
-			spin_unlock(&ve->base.active.lock);
-			rb_erase_cached(rb, &execlists->virtual);
-			RB_CLEAR_NODE(rb);
-			rb = rb_first_cached(&execlists->virtual);
-			continue;
-		}
-
-		GEM_BUG_ON(rq != ve->request);
-		GEM_BUG_ON(rq->engine != &ve->base);
-		GEM_BUG_ON(rq->context != &ve->context);
-
-		if (rq_prio(rq) >= queue_prio(execlists)) {
-			if (!virtual_matches(ve, rq, engine)) {
-				spin_unlock(&ve->base.active.lock);
-				rb = rb_next(rb);
-				continue;
-			}
-
-			if (last && !can_merge_rq(last, rq)) {
-				spin_unlock(&ve->base.active.lock);
-				start_timeslice(engine, rq_prio(rq));
-				return; /* leave this for another sibling */
-			}
-
-			ENGINE_TRACE(engine,
-				     "virtual rq=%llx:%lld%s, new engine? %s\n",
-				     rq->fence.context,
-				     rq->fence.seqno,
-				     i915_request_completed(rq) ? "!" :
-				     i915_request_started(rq) ? "*" :
-				     "",
-				     yesno(engine != ve->siblings[0]));
-
-			WRITE_ONCE(ve->request, NULL);
-			WRITE_ONCE(ve->base.execlists.queue_priority_hint,
-				   INT_MIN);
-			rb_erase_cached(rb, &execlists->virtual);
-			RB_CLEAR_NODE(rb);
-
-			GEM_BUG_ON(!(rq->execution_mask & engine->mask));
-			WRITE_ONCE(rq->engine, engine);
-
-			if (__i915_request_submit(rq)) {
-				/*
-				 * Only after we confirm that we will submit
-				 * this request (i.e. it has not already
-				 * completed), do we want to update the context.
-				 *
-				 * This serves two purposes. It avoids
-				 * unnecessary work if we are resubmitting an
-				 * already completed request after timeslicing.
-				 * But more importantly, it prevents us altering
-				 * ve->siblings[] on an idle context, where
-				 * we may be using ve->siblings[] in
-				 * virtual_context_enter / virtual_context_exit.
-				 */
-				virtual_xfer_context(ve, engine);
-				GEM_BUG_ON(ve->siblings[0] != engine);
-
-				submit = true;
-				last = rq;
-			}
-			i915_request_put(rq);
-
-			/*
-			 * Hmm, we have a bunch of virtual engine requests,
-			 * but the first one was already completed (thanks
-			 * preempt-to-busy!). Keep looking at the veng queue
-			 * until we have no more relevant requests (i.e.
-			 * the normal submit queue has higher priority).
-			 */
-			if (!submit) {
-				spin_unlock(&ve->base.active.lock);
-				rb = rb_first_cached(&execlists->virtual);
-				continue;
-			}
-		}
-
-		spin_unlock(&ve->base.active.lock);
-		break;
-	}
-
-	while ((rb = rb_first_cached(&execlists->queue))) {
-		struct i915_priolist *p = to_priolist(rb);
-		struct i915_request *rq, *rn;
-		int i;
-
-		priolist_for_each_request_consume(rq, rn, p, i) {
-			bool merge = true;
-
-			/*
-			 * Can we combine this request with the current port?
-			 * It has to be the same context/ringbuffer and not
-			 * have any exceptions (e.g. GVT saying never to
-			 * combine contexts).
-			 *
-			 * If we can combine the requests, we can execute both
-			 * by updating the RING_TAIL to point to the end of the
-			 * second request, and so we never need to tell the
-			 * hardware about the first.
-			 */
-			if (last && !can_merge_rq(last, rq)) {
-				/*
-				 * If we are on the second port and cannot
-				 * combine this request with the last, then we
-				 * are done.
-				 */
-				if (port == last_port)
-					goto done;
-
-				/*
-				 * We must not populate both ELSP[] with the
-				 * same LRCA, i.e. we must submit 2 different
-				 * contexts if we submit 2 ELSP.
-				 */
-				if (last->context == rq->context)
-					goto done;
-
-				if (i915_request_has_sentinel(last))
-					goto done;
-
-				/*
-				 * If GVT overrides us we only ever submit
-				 * port[0], leaving port[1] empty. Note that we
-				 * also have to be careful that we don't queue
-				 * the same context (even though a different
-				 * request) to the second port.
-				 */
-				if (ctx_single_port_submission(last->context) ||
-				    ctx_single_port_submission(rq->context))
-					goto done;
-
-				merge = false;
-			}
-
-			if (__i915_request_submit(rq)) {
-				if (!merge) {
-					*port = execlists_schedule_in(last, port - execlists->pending);
-					port++;
-					last = NULL;
-				}
-
-				GEM_BUG_ON(last &&
-					   !can_merge_ctx(last->context,
-							  rq->context));
-				GEM_BUG_ON(last &&
-					   i915_seqno_passed(last->fence.seqno,
-							     rq->fence.seqno));
-
-				submit = true;
-				last = rq;
-			}
-		}
-
-		rb_erase_cached(&p->node, &execlists->queue);
-		i915_priolist_free(p);
-	}
-
-done:
-	/*
-	 * Here be a bit of magic! Or sleight-of-hand, whichever you prefer.
-	 *
-	 * We choose the priority hint such that if we add a request of greater
-	 * priority than this, we kick the submission tasklet to decide on
-	 * the right order of submitting the requests to hardware. We must
-	 * also be prepared to reorder requests as they are in-flight on the
-	 * HW. We derive the priority hint then as the first "hole" in
-	 * the HW submission ports and if there are no available slots,
-	 * the priority of the lowest executing request, i.e. last.
-	 *
-	 * When we do receive a higher priority request ready to run from the
-	 * user, see queue_request(), the priority hint is bumped to that
-	 * request triggering preemption on the next dequeue (or subsequent
-	 * interrupt for secondary ports).
-	 */
-	execlists->queue_priority_hint = queue_prio(execlists);
-
-	if (submit) {
-		*port = execlists_schedule_in(last, port - execlists->pending);
-		execlists->switch_priority_hint =
-			switch_prio(engine, *execlists->pending);
-
-		/*
-		 * Skip if we ended up with exactly the same set of requests,
-		 * e.g. trying to timeslice a pair of ordered contexts
-		 */
-		if (!memcmp(active, execlists->pending,
-			    (port - execlists->pending + 1) * sizeof(*port))) {
-			do
-				execlists_schedule_out(fetch_and_zero(port));
-			while (port-- != execlists->pending);
-
-			goto skip_submit;
-		}
-		clear_ports(port + 1, last_port - port);
-
-		WRITE_ONCE(execlists->yield, -1);
-		set_preempt_timeout(engine, *active);
-		execlists_submit_ports(engine);
-	} else {
-		start_timeslice(engine, execlists->queue_priority_hint);
-skip_submit:
-		ring_set_paused(engine, 0);
-	}
-}
-
-static void
-cancel_port_requests(struct intel_engine_execlists * const execlists)
-{
-	struct i915_request * const *port;
-
-	for (port = execlists->pending; *port; port++)
-		execlists_schedule_out(*port);
-	clear_ports(execlists->pending, ARRAY_SIZE(execlists->pending));
-
-	/* Mark the end of active before we overwrite *active */
-	for (port = xchg(&execlists->active, execlists->pending); *port; port++)
-		execlists_schedule_out(*port);
-	clear_ports(execlists->inflight, ARRAY_SIZE(execlists->inflight));
-
-	smp_wmb(); /* complete the seqlock for execlists_active() */
-	WRITE_ONCE(execlists->active, execlists->inflight);
-}
-
-static inline void
-invalidate_csb_entries(const u64 *first, const u64 *last)
-{
-	clflush((void *)first);
-	clflush((void *)last);
-}
-
-/*
- * Starting with Gen12, the status has a new format:
- *
- *     bit  0:     switched to new queue
- *     bit  1:     reserved
- *     bit  2:     semaphore wait mode (poll or signal), only valid when
- *                 switch detail is set to "wait on semaphore"
- *     bits 3-5:   engine class
- *     bits 6-11:  engine instance
- *     bits 12-14: reserved
- *     bits 15-25: sw context id of the lrc the GT switched to
- *     bits 26-31: sw counter of the lrc the GT switched to
- *     bits 32-35: context switch detail
- *                  - 0: ctx complete
- *                  - 1: wait on sync flip
- *                  - 2: wait on vblank
- *                  - 3: wait on scanline
- *                  - 4: wait on semaphore
- *                  - 5: context preempted (not on SEMAPHORE_WAIT or
- *                       WAIT_FOR_EVENT)
- *     bit  36:    reserved
- *     bits 37-43: wait detail (for switch detail 1 to 4)
- *     bits 44-46: reserved
- *     bits 47-57: sw context id of the lrc the GT switched away from
- *     bits 58-63: sw counter of the lrc the GT switched away from
- */
-static inline bool gen12_csb_parse(const u64 csb)
-{
-	bool ctx_away_valid = GEN12_CSB_CTX_VALID(upper_32_bits(csb));
-	bool new_queue =
-		lower_32_bits(csb) & GEN12_CTX_STATUS_SWITCHED_TO_NEW_QUEUE;
-
-	/*
-	 * The context switch detail is not guaranteed to be 5 when a preemption
-	 * occurs, so we can't just check for that. The check below works for
-	 * all the cases we care about, including preemptions of WAIT
-	 * instructions and lite-restore. Preempt-to-idle via the CTRL register
-	 * would require some extra handling, but we don't support that.
-	 */
-	if (!ctx_away_valid || new_queue) {
-		GEM_BUG_ON(!GEN12_CSB_CTX_VALID(lower_32_bits(csb)));
-		return true;
-	}
-
-	/*
-	 * switch detail = 5 is covered by the case above and we do not expect a
-	 * context switch on an unsuccessful wait instruction since we always
-	 * use polling mode.
-	 */
-	GEM_BUG_ON(GEN12_CTX_SWITCH_DETAIL(upper_32_bits(csb)));
-	return false;
-}
-
-static inline bool gen8_csb_parse(const u64 csb)
-{
-	return csb & (GEN8_CTX_STATUS_IDLE_ACTIVE | GEN8_CTX_STATUS_PREEMPTED);
-}
-
-static noinline u64
-wa_csb_read(const struct intel_engine_cs *engine, u64 * const csb)
-{
-	u64 entry;
-
-	/*
-	 * Reading from the HWSP has one particular advantage: we can detect
-	 * a stale entry. Since the write into HWSP is broken, we have no reason
-	 * to trust the HW at all, the mmio entry may equally be unordered, so
-	 * we prefer the path that is self-checking and as a last resort,
-	 * return the mmio value.
-	 *
-	 * tgl,dg1:HSDES#22011327657
-	 */
-	preempt_disable();
-	if (wait_for_atomic_us((entry = READ_ONCE(*csb)) != -1, 10)) {
-		int idx = csb - engine->execlists.csb_status;
-		int status;
-
-		status = GEN8_EXECLISTS_STATUS_BUF;
-		if (idx >= 6) {
-			status = GEN11_EXECLISTS_STATUS_BUF2;
-			idx -= 6;
-		}
-		status += sizeof(u64) * idx;
-
-		entry = intel_uncore_read64(engine->uncore,
-					    _MMIO(engine->mmio_base + status));
-	}
-	preempt_enable();
-
-	return entry;
-}
-
-static inline u64
-csb_read(const struct intel_engine_cs *engine, u64 * const csb)
-{
-	u64 entry = READ_ONCE(*csb);
-
-	/*
-	 * Unfortunately, the GPU does not always serialise its write
-	 * of the CSB entries before its write of the CSB pointer, at least
-	 * from the perspective of the CPU, using what is known as a Global
-	 * Observation Point. We may read a new CSB tail pointer, but then
-	 * read the stale CSB entries, causing us to misinterpret the
-	 * context-switch events, and eventually declare the GPU hung.
-	 *
-	 * icl:HSDES#1806554093
-	 * tgl:HSDES#22011248461
-	 */
-	if (unlikely(entry == -1))
-		entry = wa_csb_read(engine, csb);
-
-	/* Consume this entry so that we can spot its future reuse. */
-	WRITE_ONCE(*csb, -1);
-
-	/* ELSP is an implicit wmb() before the GPU wraps and overwrites csb */
-	return entry;
-}
-
-static void process_csb(struct intel_engine_cs *engine)
-{
-	struct intel_engine_execlists * const execlists = &engine->execlists;
-	u64 * const buf = execlists->csb_status;
-	const u8 num_entries = execlists->csb_size;
-	u8 head, tail;
-
-	/*
-	 * As we modify our execlists state tracking we require exclusive
-	 * access. Either we are inside the tasklet, or the tasklet is disabled
-	 * and we assume that is only inside the reset paths and so serialised.
-	 */
-	GEM_BUG_ON(!tasklet_is_locked(&execlists->tasklet) &&
-		   !reset_in_progress(execlists));
-	GEM_BUG_ON(!intel_engine_in_execlists_submission_mode(engine));
-
-	/*
-	 * Note that csb_write, csb_status may be either in HWSP or mmio.
-	 * When reading from the csb_write mmio register, we have to be
-	 * careful to only use the GEN8_CSB_WRITE_PTR portion, which is
-	 * the low 4bits. As it happens we know the next 4bits are always
-	 * zero and so we can simply masked off the low u8 of the register
-	 * and treat it identically to reading from the HWSP (without having
-	 * to use explicit shifting and masking, and probably bifurcating
-	 * the code to handle the legacy mmio read).
-	 */
-	head = execlists->csb_head;
-	tail = READ_ONCE(*execlists->csb_write);
-	if (unlikely(head == tail))
-		return;
-
-	/*
-	 * We will consume all events from HW, or at least pretend to.
-	 *
-	 * The sequence of events from the HW is deterministic, and derived
-	 * from our writes to the ELSP, with a smidgen of variability for
-	 * the arrival of the asynchronous requests wrt to the inflight
-	 * execution. If the HW sends an event that does not correspond with
-	 * the one we are expecting, we have to abandon all hope as we lose
-	 * all tracking of what the engine is actually executing. We will
-	 * only detect we are out of sequence with the HW when we get an
-	 * 'impossible' event because we have already drained our own
-	 * preemption/promotion queue. If this occurs, we know that we likely
-	 * lost track of execution earlier and must unwind and restart, the
-	 * simplest way is by stop processing the event queue and force the
-	 * engine to reset.
-	 */
-	execlists->csb_head = tail;
-	ENGINE_TRACE(engine, "cs-irq head=%d, tail=%d\n", head, tail);
-
-	/*
-	 * Hopefully paired with a wmb() in HW!
-	 *
-	 * We must complete the read of the write pointer before any reads
-	 * from the CSB, so that we do not see stale values. Without an rmb
-	 * (lfence) the HW may speculatively perform the CSB[] reads *before*
-	 * we perform the READ_ONCE(*csb_write).
-	 */
-	rmb();
-	do {
-		bool promote;
-		u64 csb;
-
-		if (++head == num_entries)
-			head = 0;
-
-		/*
-		 * We are flying near dragons again.
-		 *
-		 * We hold a reference to the request in execlist_port[]
-		 * but no more than that. We are operating in softirq
-		 * context and so cannot hold any mutex or sleep. That
-		 * prevents us stopping the requests we are processing
-		 * in port[] from being retired simultaneously (the
-		 * breadcrumb will be complete before we see the
-		 * context-switch). As we only hold the reference to the
-		 * request, any pointer chasing underneath the request
-		 * is subject to a potential use-after-free. Thus we
-		 * store all of the bookkeeping within port[] as
-		 * required, and avoid using unguarded pointers beneath
-		 * request itself. The same applies to the atomic
-		 * status notifier.
-		 */
-
-		csb = csb_read(engine, buf + head);
-		ENGINE_TRACE(engine, "csb[%d]: status=0x%08x:0x%08x\n",
-			     head, upper_32_bits(csb), lower_32_bits(csb));
-
-		if (INTEL_GEN(engine->i915) >= 12)
-			promote = gen12_csb_parse(csb);
-		else
-			promote = gen8_csb_parse(csb);
-		if (promote) {
-			struct i915_request * const *old = execlists->active;
-
-			if (GEM_WARN_ON(!*execlists->pending)) {
-				execlists->error_interrupt |= ERROR_CSB;
-				break;
-			}
-
-			ring_set_paused(engine, 0);
-
-			/* Point active to the new ELSP; prevent overwriting */
-			WRITE_ONCE(execlists->active, execlists->pending);
-			smp_wmb(); /* notify execlists_active() */
-
-			/* cancel old inflight, prepare for switch */
-			trace_ports(execlists, "preempted", old);
-			while (*old)
-				execlists_schedule_out(*old++);
-
-			/* switch pending to inflight */
-			GEM_BUG_ON(!assert_pending_valid(execlists, "promote"));
-			copy_ports(execlists->inflight,
-				   execlists->pending,
-				   execlists_num_ports(execlists));
-			smp_wmb(); /* complete the seqlock */
-			WRITE_ONCE(execlists->active, execlists->inflight);
-
-			/* XXX Magic delay for tgl */
-			ENGINE_POSTING_READ(engine, RING_CONTEXT_STATUS_PTR);
-
-			WRITE_ONCE(execlists->pending[0], NULL);
-		} else {
-			if (GEM_WARN_ON(!*execlists->active)) {
-				execlists->error_interrupt |= ERROR_CSB;
-				break;
-			}
-
-			/* port0 completed, advanced to port1 */
-			trace_ports(execlists, "completed", execlists->active);
-
-			/*
-			 * We rely on the hardware being strongly
-			 * ordered, that the breadcrumb write is
-			 * coherent (visible from the CPU) before the
-			 * user interrupt is processed. One might assume
-			 * that the breadcrumb write being before the
-			 * user interrupt and the CS event for the context
-			 * switch would therefore be before the CS event
-			 * itself...
-			 */
-			if (GEM_SHOW_DEBUG() &&
-			    !i915_request_completed(*execlists->active)) {
-				struct i915_request *rq = *execlists->active;
-				const u32 *regs __maybe_unused =
-					rq->context->lrc_reg_state;
-
-				ENGINE_TRACE(engine,
-					     "context completed before request!\n");
-				ENGINE_TRACE(engine,
-					     "ring:{start:0x%08x, head:%04x, tail:%04x, ctl:%08x, mode:%08x}\n",
-					     ENGINE_READ(engine, RING_START),
-					     ENGINE_READ(engine, RING_HEAD) & HEAD_ADDR,
-					     ENGINE_READ(engine, RING_TAIL) & TAIL_ADDR,
-					     ENGINE_READ(engine, RING_CTL),
-					     ENGINE_READ(engine, RING_MI_MODE));
-				ENGINE_TRACE(engine,
-					     "rq:{start:%08x, head:%04x, tail:%04x, seqno:%llx:%d, hwsp:%d}, ",
-					     i915_ggtt_offset(rq->ring->vma),
-					     rq->head, rq->tail,
-					     rq->fence.context,
-					     lower_32_bits(rq->fence.seqno),
-					     hwsp_seqno(rq));
-				ENGINE_TRACE(engine,
-					     "ctx:{start:%08x, head:%04x, tail:%04x}, ",
-					     regs[CTX_RING_START],
-					     regs[CTX_RING_HEAD],
-					     regs[CTX_RING_TAIL]);
-			}
-
-			execlists_schedule_out(*execlists->active++);
-
-			GEM_BUG_ON(execlists->active - execlists->inflight >
-				   execlists_num_ports(execlists));
-		}
-	} while (head != tail);
-
-	set_timeslice(engine);
-
-	/*
-	 * Gen11 has proven to fail wrt global observation point between
-	 * entry and tail update, failing on the ordering and thus
-	 * we see an old entry in the context status buffer.
-	 *
-	 * Forcibly evict out entries for the next gpu csb update,
-	 * to increase the odds that we get a fresh entries with non
-	 * working hardware. The cost for doing so comes out mostly with
-	 * the wash as hardware, working or not, will need to do the
-	 * invalidation before.
-	 */
-	invalidate_csb_entries(&buf[0], &buf[num_entries - 1]);
-}
-
-static void __execlists_submission_tasklet(struct intel_engine_cs *const engine)
-{
-	lockdep_assert_held(&engine->active.lock);
-	if (!READ_ONCE(engine->execlists.pending[0])) {
-		rcu_read_lock(); /* protect peeking at execlists->active */
-		execlists_dequeue(engine);
-		rcu_read_unlock();
-	}
-}
-
-static void __execlists_hold(struct i915_request *rq)
-{
-	LIST_HEAD(list);
-
-	do {
-		struct i915_dependency *p;
-
-		if (i915_request_is_active(rq))
-			__i915_request_unsubmit(rq);
-
-		clear_bit(I915_FENCE_FLAG_PQUEUE, &rq->fence.flags);
-		list_move_tail(&rq->sched.link, &rq->engine->active.hold);
-		i915_request_set_hold(rq);
-		RQ_TRACE(rq, "on hold\n");
-
-		for_each_waiter(p, rq) {
-			struct i915_request *w =
-				container_of(p->waiter, typeof(*w), sched);
-
-			/* Leave semaphores spinning on the other engines */
-			if (w->engine != rq->engine)
-				continue;
-
-			if (!i915_request_is_ready(w))
-				continue;
-
-			if (i915_request_completed(w))
-				continue;
-
-			if (i915_request_on_hold(w))
-				continue;
-
-			list_move_tail(&w->sched.link, &list);
-		}
-
-		rq = list_first_entry_or_null(&list, typeof(*rq), sched.link);
-	} while (rq);
-}
-
-static bool execlists_hold(struct intel_engine_cs *engine,
-			   struct i915_request *rq)
-{
-	if (i915_request_on_hold(rq))
-		return false;
-
-	spin_lock_irq(&engine->active.lock);
-
-	if (i915_request_completed(rq)) { /* too late! */
-		rq = NULL;
-		goto unlock;
-	}
-
-	if (rq->engine != engine) { /* preempted virtual engine */
-		struct virtual_engine *ve = to_virtual_engine(rq->engine);
-
-		/*
-		 * intel_context_inflight() is only protected by virtue
-		 * of process_csb() being called only by the tasklet (or
-		 * directly from inside reset while the tasklet is suspended).
-		 * Assert that neither of those are allowed to run while we
-		 * poke at the request queues.
-		 */
-		GEM_BUG_ON(!reset_in_progress(&engine->execlists));
-
-		/*
-		 * An unsubmitted request along a virtual engine will
-		 * remain on the active (this) engine until we are able
-		 * to process the context switch away (and so mark the
-		 * context as no longer in flight). That cannot have happened
-		 * yet, otherwise we would not be hanging!
-		 */
-		spin_lock(&ve->base.active.lock);
-		GEM_BUG_ON(intel_context_inflight(rq->context) != engine);
-		GEM_BUG_ON(ve->request != rq);
-		ve->request = NULL;
-		spin_unlock(&ve->base.active.lock);
-		i915_request_put(rq);
-
-		rq->engine = engine;
-	}
-
-	/*
-	 * Transfer this request onto the hold queue to prevent it
-	 * being resumbitted to HW (and potentially completed) before we have
-	 * released it. Since we may have already submitted following
-	 * requests, we need to remove those as well.
-	 */
-	GEM_BUG_ON(i915_request_on_hold(rq));
-	GEM_BUG_ON(rq->engine != engine);
-	__execlists_hold(rq);
-	GEM_BUG_ON(list_empty(&engine->active.hold));
-
-unlock:
-	spin_unlock_irq(&engine->active.lock);
-	return rq;
-}
-
-static bool hold_request(const struct i915_request *rq)
-{
-	struct i915_dependency *p;
-	bool result = false;
-
-	/*
-	 * If one of our ancestors is on hold, we must also be on hold,
-	 * otherwise we will bypass it and execute before it.
-	 */
-	rcu_read_lock();
-	for_each_signaler(p, rq) {
-		const struct i915_request *s =
-			container_of(p->signaler, typeof(*s), sched);
-
-		if (s->engine != rq->engine)
-			continue;
-
-		result = i915_request_on_hold(s);
-		if (result)
-			break;
-	}
-	rcu_read_unlock();
-
-	return result;
-}
-
-static void __execlists_unhold(struct i915_request *rq)
-{
-	LIST_HEAD(list);
-
-	do {
-		struct i915_dependency *p;
-
-		RQ_TRACE(rq, "hold release\n");
-
-		GEM_BUG_ON(!i915_request_on_hold(rq));
-		GEM_BUG_ON(!i915_sw_fence_signaled(&rq->submit));
-
-		i915_request_clear_hold(rq);
-		list_move_tail(&rq->sched.link,
-			       i915_sched_lookup_priolist(rq->engine,
-							  rq_prio(rq)));
-		set_bit(I915_FENCE_FLAG_PQUEUE, &rq->fence.flags);
-
-		/* Also release any children on this engine that are ready */
-		for_each_waiter(p, rq) {
-			struct i915_request *w =
-				container_of(p->waiter, typeof(*w), sched);
-
-			/* Propagate any change in error status */
-			if (rq->fence.error)
-				i915_request_set_error_once(w, rq->fence.error);
-
-			if (w->engine != rq->engine)
-				continue;
-
-			if (!i915_request_on_hold(w))
-				continue;
-
-			/* Check that no other parents are also on hold */
-			if (hold_request(w))
-				continue;
-
-			list_move_tail(&w->sched.link, &list);
-		}
-
-		rq = list_first_entry_or_null(&list, typeof(*rq), sched.link);
-	} while (rq);
-}
-
-static void execlists_unhold(struct intel_engine_cs *engine,
-			     struct i915_request *rq)
-{
-	spin_lock_irq(&engine->active.lock);
-
-	/*
-	 * Move this request back to the priority queue, and all of its
-	 * children and grandchildren that were suspended along with it.
-	 */
-	__execlists_unhold(rq);
-
-	if (rq_prio(rq) > engine->execlists.queue_priority_hint) {
-		engine->execlists.queue_priority_hint = rq_prio(rq);
-		tasklet_hi_schedule(&engine->execlists.tasklet);
-	}
-
-	spin_unlock_irq(&engine->active.lock);
-}
-
-struct execlists_capture {
-	struct work_struct work;
-	struct i915_request *rq;
-	struct i915_gpu_coredump *error;
-};
-
-static void execlists_capture_work(struct work_struct *work)
-{
-	struct execlists_capture *cap = container_of(work, typeof(*cap), work);
-	const gfp_t gfp = GFP_KERNEL | __GFP_RETRY_MAYFAIL | __GFP_NOWARN;
-	struct intel_engine_cs *engine = cap->rq->engine;
-	struct intel_gt_coredump *gt = cap->error->gt;
-	struct intel_engine_capture_vma *vma;
-
-	/* Compress all the objects attached to the request, slow! */
-	vma = intel_engine_coredump_add_request(gt->engine, cap->rq, gfp);
-	if (vma) {
-		struct i915_vma_compress *compress =
-			i915_vma_capture_prepare(gt);
-
-		intel_engine_coredump_add_vma(gt->engine, vma, compress);
-		i915_vma_capture_finish(gt, compress);
-	}
-
-	gt->simulated = gt->engine->simulated;
-	cap->error->simulated = gt->simulated;
-
-	/* Publish the error state, and announce it to the world */
-	i915_error_state_store(cap->error);
-	i915_gpu_coredump_put(cap->error);
-
-	/* Return this request and all that depend upon it for signaling */
-	execlists_unhold(engine, cap->rq);
-	i915_request_put(cap->rq);
-
-	kfree(cap);
-}
-
-static struct execlists_capture *capture_regs(struct intel_engine_cs *engine)
-{
-	const gfp_t gfp = GFP_ATOMIC | __GFP_NOWARN;
-	struct execlists_capture *cap;
-
-	cap = kmalloc(sizeof(*cap), gfp);
-	if (!cap)
-		return NULL;
-
-	cap->error = i915_gpu_coredump_alloc(engine->i915, gfp);
-	if (!cap->error)
-		goto err_cap;
-
-	cap->error->gt = intel_gt_coredump_alloc(engine->gt, gfp);
-	if (!cap->error->gt)
-		goto err_gpu;
-
-	cap->error->gt->engine = intel_engine_coredump_alloc(engine, gfp);
-	if (!cap->error->gt->engine)
-		goto err_gt;
-
-	cap->error->gt->engine->hung = true;
-
-	return cap;
-
-err_gt:
-	kfree(cap->error->gt);
-err_gpu:
-	kfree(cap->error);
-err_cap:
-	kfree(cap);
-	return NULL;
-}
-
-static struct i915_request *
-active_context(struct intel_engine_cs *engine, u32 ccid)
-{
-	const struct intel_engine_execlists * const el = &engine->execlists;
-	struct i915_request * const *port, *rq;
-
-	/*
-	 * Use the most recent result from process_csb(), but just in case
-	 * we trigger an error (via interrupt) before the first CS event has
-	 * been written, peek at the next submission.
-	 */
-
-	for (port = el->active; (rq = *port); port++) {
-		if (rq->context->lrc.ccid == ccid) {
-			ENGINE_TRACE(engine,
-				     "ccid found at active:%zd\n",
-				     port - el->active);
-			return rq;
-		}
-	}
-
-	for (port = el->pending; (rq = *port); port++) {
-		if (rq->context->lrc.ccid == ccid) {
-			ENGINE_TRACE(engine,
-				     "ccid found at pending:%zd\n",
-				     port - el->pending);
-			return rq;
-		}
-	}
-
-	ENGINE_TRACE(engine, "ccid:%x not found\n", ccid);
-	return NULL;
-}
-
-static u32 active_ccid(struct intel_engine_cs *engine)
-{
-	return ENGINE_READ_FW(engine, RING_EXECLIST_STATUS_HI);
-}
-
-static void execlists_capture(struct intel_engine_cs *engine)
-{
-	struct execlists_capture *cap;
-
-	if (!IS_ENABLED(CONFIG_DRM_I915_CAPTURE_ERROR))
-		return;
-
-	/*
-	 * We need to _quickly_ capture the engine state before we reset.
-	 * We are inside an atomic section (softirq) here and we are delaying
-	 * the forced preemption event.
-	 */
-	cap = capture_regs(engine);
-	if (!cap)
-		return;
-
-	spin_lock_irq(&engine->active.lock);
-	cap->rq = active_context(engine, active_ccid(engine));
-	if (cap->rq) {
-		cap->rq = active_request(cap->rq->context->timeline, cap->rq);
-		cap->rq = i915_request_get_rcu(cap->rq);
-	}
-	spin_unlock_irq(&engine->active.lock);
-	if (!cap->rq)
-		goto err_free;
-
-	/*
-	 * Remove the request from the execlists queue, and take ownership
-	 * of the request. We pass it to our worker who will _slowly_ compress
-	 * all the pages the _user_ requested for debugging their batch, after
-	 * which we return it to the queue for signaling.
-	 *
-	 * By removing them from the execlists queue, we also remove the
-	 * requests from being processed by __unwind_incomplete_requests()
-	 * during the intel_engine_reset(), and so they will *not* be replayed
-	 * afterwards.
-	 *
-	 * Note that because we have not yet reset the engine at this point,
-	 * it is possible for the request that we have identified as being
-	 * guilty, did in fact complete and we will then hit an arbitration
-	 * point allowing the outstanding preemption to succeed. The likelihood
-	 * of that is very low (as capturing of the engine registers should be
-	 * fast enough to run inside an irq-off atomic section!), so we will
-	 * simply hold that request accountable for being non-preemptible
-	 * long enough to force the reset.
-	 */
-	if (!execlists_hold(engine, cap->rq))
-		goto err_rq;
-
-	INIT_WORK(&cap->work, execlists_capture_work);
-	schedule_work(&cap->work);
-	return;
-
-err_rq:
-	i915_request_put(cap->rq);
-err_free:
-	i915_gpu_coredump_put(cap->error);
-	kfree(cap);
-}
-
-static void execlists_reset(struct intel_engine_cs *engine, const char *msg)
-{
-	const unsigned int bit = I915_RESET_ENGINE + engine->id;
-	unsigned long *lock = &engine->gt->reset.flags;
-
-	if (!intel_has_reset_engine(engine->gt))
-		return;
-
-	if (test_and_set_bit(bit, lock))
-		return;
-
-	ENGINE_TRACE(engine, "reset for %s\n", msg);
-
-	/* Mark this tasklet as disabled to avoid waiting for it to complete */
-	tasklet_disable_nosync(&engine->execlists.tasklet);
-
-	ring_set_paused(engine, 1); /* Freeze the current request in place */
-	execlists_capture(engine);
-	intel_engine_reset(engine, msg);
-
-	tasklet_enable(&engine->execlists.tasklet);
-	clear_and_wake_up_bit(bit, lock);
-}
-
-static bool preempt_timeout(const struct intel_engine_cs *const engine)
-{
-	const struct timer_list *t = &engine->execlists.preempt;
-
-	if (!CONFIG_DRM_I915_PREEMPT_TIMEOUT)
-		return false;
-
-	if (!timer_expired(t))
-		return false;
-
-	return READ_ONCE(engine->execlists.pending[0]);
-}
-
-/*
- * Check the unread Context Status Buffers and manage the submission of new
- * contexts to the ELSP accordingly.
- */
-static void execlists_submission_tasklet(unsigned long data)
-{
-	struct intel_engine_cs * const engine = (struct intel_engine_cs *)data;
-	bool timeout = preempt_timeout(engine);
-
-	process_csb(engine);
-
-	if (unlikely(READ_ONCE(engine->execlists.error_interrupt))) {
-		const char *msg;
-
-		/* Generate the error message in priority wrt to the user! */
-		if (engine->execlists.error_interrupt & GENMASK(15, 0))
-			msg = "CS error"; /* thrown by a user payload */
-		else if (engine->execlists.error_interrupt & ERROR_CSB)
-			msg = "invalid CSB event";
-		else
-			msg = "internal error";
-
-		engine->execlists.error_interrupt = 0;
-		execlists_reset(engine, msg);
-	}
-
-	if (!READ_ONCE(engine->execlists.pending[0]) || timeout) {
-		unsigned long flags;
-
-		spin_lock_irqsave(&engine->active.lock, flags);
-		__execlists_submission_tasklet(engine);
-		spin_unlock_irqrestore(&engine->active.lock, flags);
-
-		/* Recheck after serialising with direct-submission */
-		if (unlikely(timeout && preempt_timeout(engine))) {
-			cancel_timer(&engine->execlists.preempt);
-			execlists_reset(engine, "preemption time out");
-		}
-	}
-}
-
-static void __execlists_kick(struct intel_engine_execlists *execlists)
-{
-	/* Kick the tasklet for some interrupt coalescing and reset handling */
-	tasklet_hi_schedule(&execlists->tasklet);
-}
-
-#define execlists_kick(t, member) \
-	__execlists_kick(container_of(t, struct intel_engine_execlists, member))
-
-static void execlists_timeslice(struct timer_list *timer)
-{
-	execlists_kick(timer, timer);
-}
-
-static void execlists_preempt(struct timer_list *timer)
-{
-	execlists_kick(timer, preempt);
-}
-
-static void queue_request(struct intel_engine_cs *engine,
-			  struct i915_request *rq)
-{
-	GEM_BUG_ON(!list_empty(&rq->sched.link));
-	list_add_tail(&rq->sched.link,
-		      i915_sched_lookup_priolist(engine, rq_prio(rq)));
-	set_bit(I915_FENCE_FLAG_PQUEUE, &rq->fence.flags);
-}
-
-static void __submit_queue_imm(struct intel_engine_cs *engine)
-{
-	struct intel_engine_execlists * const execlists = &engine->execlists;
-
-	if (reset_in_progress(execlists))
-		return; /* defer until we restart the engine following reset */
-
-	__execlists_submission_tasklet(engine);
-}
-
-static void submit_queue(struct intel_engine_cs *engine,
-			 const struct i915_request *rq)
-{
-	struct intel_engine_execlists *execlists = &engine->execlists;
-
-	if (rq_prio(rq) <= execlists->queue_priority_hint)
-		return;
-
-	execlists->queue_priority_hint = rq_prio(rq);
-	__submit_queue_imm(engine);
-}
-
-static bool ancestor_on_hold(const struct intel_engine_cs *engine,
-			     const struct i915_request *rq)
-{
-	GEM_BUG_ON(i915_request_on_hold(rq));
-	return !list_empty(&engine->active.hold) && hold_request(rq);
-}
-
-static void flush_csb(struct intel_engine_cs *engine)
-{
-	struct intel_engine_execlists *el = &engine->execlists;
-
-	if (READ_ONCE(el->pending[0]) && tasklet_trylock(&el->tasklet)) {
-		if (!reset_in_progress(el))
-			process_csb(engine);
-		tasklet_unlock(&el->tasklet);
-	}
-}
-
-static void execlists_submit_request(struct i915_request *request)
-{
-	struct intel_engine_cs *engine = request->engine;
-	unsigned long flags;
-
-	/* Hopefully we clear execlists->pending[] to let us through */
-	flush_csb(engine);
-
-	/* Will be called from irq-context when using foreign fences. */
-	spin_lock_irqsave(&engine->active.lock, flags);
-
-	if (unlikely(ancestor_on_hold(engine, request))) {
-		RQ_TRACE(request, "ancestor on hold\n");
-		list_add_tail(&request->sched.link, &engine->active.hold);
-		i915_request_set_hold(request);
-	} else {
-		queue_request(engine, request);
-
-		GEM_BUG_ON(RB_EMPTY_ROOT(&engine->execlists.queue.rb_root));
-		GEM_BUG_ON(list_empty(&request->sched.link));
-
-		submit_queue(engine, request);
-	}
-
-	spin_unlock_irqrestore(&engine->active.lock, flags);
-}
-
-static void __execlists_context_fini(struct intel_context *ce)
-{
-	intel_ring_put(ce->ring);
-	i915_vma_put(ce->state);
-}
-
-static void execlists_context_destroy(struct kref *kref)
-{
-	struct intel_context *ce = container_of(kref, typeof(*ce), ref);
-
-	GEM_BUG_ON(!i915_active_is_idle(&ce->active));
-	GEM_BUG_ON(intel_context_is_pinned(ce));
-
-	if (ce->state)
-		__execlists_context_fini(ce);
-
-	intel_context_fini(ce);
-	intel_context_free(ce);
-}
-
-static void
-set_redzone(void *vaddr, const struct intel_engine_cs *engine)
-{
-	if (!IS_ENABLED(CONFIG_DRM_I915_DEBUG_GEM))
-		return;
-
-	vaddr += engine->context_size;
-
-	memset(vaddr, CONTEXT_REDZONE, I915_GTT_PAGE_SIZE);
-}
-
-static void
-check_redzone(const void *vaddr, const struct intel_engine_cs *engine)
-{
-	if (!IS_ENABLED(CONFIG_DRM_I915_DEBUG_GEM))
-		return;
-
-	vaddr += engine->context_size;
-
-	if (memchr_inv(vaddr, CONTEXT_REDZONE, I915_GTT_PAGE_SIZE))
-		drm_err_once(&engine->i915->drm,
-			     "%s context redzone overwritten!\n",
-			     engine->name);
-}
-
-static void execlists_context_unpin(struct intel_context *ce)
-{
-	check_redzone((void *)ce->lrc_reg_state - LRC_STATE_OFFSET,
-		      ce->engine);
-}
-
-static void execlists_context_post_unpin(struct intel_context *ce)
-{
-	i915_gem_object_unpin_map(ce->state->obj);
-}
-
-static u32 *
-gen12_emit_timestamp_wa(const struct intel_context *ce, u32 *cs)
-{
-	*cs++ = MI_LOAD_REGISTER_MEM_GEN8 |
-		MI_SRM_LRM_GLOBAL_GTT |
-		MI_LRI_LRM_CS_MMIO;
-	*cs++ = i915_mmio_reg_offset(GEN8_RING_CS_GPR(0, 0));
-	*cs++ = i915_ggtt_offset(ce->state) + LRC_STATE_OFFSET +
-		CTX_TIMESTAMP * sizeof(u32);
-	*cs++ = 0;
-
-	*cs++ = MI_LOAD_REGISTER_REG |
-		MI_LRR_SOURCE_CS_MMIO |
-		MI_LRI_LRM_CS_MMIO;
-	*cs++ = i915_mmio_reg_offset(GEN8_RING_CS_GPR(0, 0));
-	*cs++ = i915_mmio_reg_offset(RING_CTX_TIMESTAMP(0));
-
-	*cs++ = MI_LOAD_REGISTER_REG |
-		MI_LRR_SOURCE_CS_MMIO |
-		MI_LRI_LRM_CS_MMIO;
-	*cs++ = i915_mmio_reg_offset(GEN8_RING_CS_GPR(0, 0));
-	*cs++ = i915_mmio_reg_offset(RING_CTX_TIMESTAMP(0));
-
-	return cs;
-}
-
-static u32 *
-gen12_emit_restore_scratch(const struct intel_context *ce, u32 *cs)
-{
-	GEM_BUG_ON(lrc_ring_gpr0(ce->engine) == -1);
-
-	*cs++ = MI_LOAD_REGISTER_MEM_GEN8 |
-		MI_SRM_LRM_GLOBAL_GTT |
-		MI_LRI_LRM_CS_MMIO;
-	*cs++ = i915_mmio_reg_offset(GEN8_RING_CS_GPR(0, 0));
-	*cs++ = i915_ggtt_offset(ce->state) + LRC_STATE_OFFSET +
-		(lrc_ring_gpr0(ce->engine) + 1) * sizeof(u32);
-	*cs++ = 0;
-
-	return cs;
-}
-
-static u32 *
-gen12_emit_cmd_buf_wa(const struct intel_context *ce, u32 *cs)
-{
-	GEM_BUG_ON(lrc_ring_cmd_buf_cctl(ce->engine) == -1);
-
-	*cs++ = MI_LOAD_REGISTER_MEM_GEN8 |
-		MI_SRM_LRM_GLOBAL_GTT |
-		MI_LRI_LRM_CS_MMIO;
-	*cs++ = i915_mmio_reg_offset(GEN8_RING_CS_GPR(0, 0));
-	*cs++ = i915_ggtt_offset(ce->state) + LRC_STATE_OFFSET +
-		(lrc_ring_cmd_buf_cctl(ce->engine) + 1) * sizeof(u32);
-	*cs++ = 0;
-
-	*cs++ = MI_LOAD_REGISTER_REG |
-		MI_LRR_SOURCE_CS_MMIO |
-		MI_LRI_LRM_CS_MMIO;
-	*cs++ = i915_mmio_reg_offset(GEN8_RING_CS_GPR(0, 0));
-	*cs++ = i915_mmio_reg_offset(RING_CMD_BUF_CCTL(0));
-
-	return cs;
-}
-
-static u32 *
-gen12_emit_indirect_ctx_rcs(const struct intel_context *ce, u32 *cs)
-{
-	cs = gen12_emit_timestamp_wa(ce, cs);
-	cs = gen12_emit_cmd_buf_wa(ce, cs);
-	cs = gen12_emit_restore_scratch(ce, cs);
-
-	return cs;
-}
-
-static u32 *
-gen12_emit_indirect_ctx_xcs(const struct intel_context *ce, u32 *cs)
-{
-	cs = gen12_emit_timestamp_wa(ce, cs);
-	cs = gen12_emit_restore_scratch(ce, cs);
-
-	return cs;
-}
-
-static inline u32 context_wa_bb_offset(const struct intel_context *ce)
-{
-	return PAGE_SIZE * ce->wa_bb_page;
-}
-
-static u32 *context_indirect_bb(const struct intel_context *ce)
-{
-	void *ptr;
-
-	GEM_BUG_ON(!ce->wa_bb_page);
-
-	ptr = ce->lrc_reg_state;
-	ptr -= LRC_STATE_OFFSET; /* back to start of context image */
-	ptr += context_wa_bb_offset(ce);
-
-	return ptr;
-}
-
-static void
-setup_indirect_ctx_bb(const struct intel_context *ce,
-		      const struct intel_engine_cs *engine,
-		      u32 *(*emit)(const struct intel_context *, u32 *))
-{
-	u32 * const start = context_indirect_bb(ce);
-	u32 *cs;
-
-	cs = emit(ce, start);
-	GEM_BUG_ON(cs - start > I915_GTT_PAGE_SIZE / sizeof(*cs));
-	while ((unsigned long)cs % CACHELINE_BYTES)
-		*cs++ = MI_NOOP;
-
-	lrc_ring_setup_indirect_ctx(ce->lrc_reg_state, engine,
-				    i915_ggtt_offset(ce->state) +
-				    context_wa_bb_offset(ce),
-				    (cs - start) * sizeof(*cs));
-}
-
-static void
-__execlists_update_reg_state(const struct intel_context *ce,
-			     const struct intel_engine_cs *engine,
-			     u32 head)
-{
-	struct intel_ring *ring = ce->ring;
-	u32 *regs = ce->lrc_reg_state;
-
-	GEM_BUG_ON(!intel_ring_offset_valid(ring, head));
-	GEM_BUG_ON(!intel_ring_offset_valid(ring, ring->tail));
-
-	regs[CTX_RING_START] = i915_ggtt_offset(ring->vma);
-	regs[CTX_RING_HEAD] = head;
-	regs[CTX_RING_TAIL] = ring->tail;
-	regs[CTX_RING_CTL] = RING_CTL_SIZE(ring->size) | RING_VALID;
-
-	/* RPCS */
-	if (engine->class == RENDER_CLASS) {
-		regs[CTX_R_PWR_CLK_STATE] =
-			intel_sseu_make_rpcs(engine->gt, &ce->sseu);
-
-		i915_oa_init_reg_state(ce, engine);
-	}
-
-	if (ce->wa_bb_page) {
-		u32 *(*fn)(const struct intel_context *ce, u32 *cs);
-
-		fn = gen12_emit_indirect_ctx_xcs;
-		if (ce->engine->class == RENDER_CLASS)
-			fn = gen12_emit_indirect_ctx_rcs;
-
-		/* Mutually exclusive wrt to global indirect bb */
-		GEM_BUG_ON(engine->wa_ctx.indirect_ctx.size);
-		setup_indirect_ctx_bb(ce, engine, fn);
-	}
-}
-
-static int
-execlists_context_pre_pin(struct intel_context *ce,
-			  struct i915_gem_ww_ctx *ww, void **vaddr)
-{
-	GEM_BUG_ON(!ce->state);
-	GEM_BUG_ON(!i915_vma_is_pinned(ce->state));
-
-	*vaddr = i915_gem_object_pin_map(ce->state->obj,
-					i915_coherent_map_type(ce->engine->i915) |
-					I915_MAP_OVERRIDE);
-
-	return PTR_ERR_OR_ZERO(*vaddr);
-}
-
-static int
-__execlists_context_pin(struct intel_context *ce,
-			struct intel_engine_cs *engine,
-			void *vaddr)
-{
-	ce->lrc.lrca = lrc_descriptor(ce, engine) | CTX_DESC_FORCE_RESTORE;
-	ce->lrc_reg_state = vaddr + LRC_STATE_OFFSET;
-	__execlists_update_reg_state(ce, engine, ce->ring->tail);
-
-	return 0;
-}
-
-static int execlists_context_pin(struct intel_context *ce, void *vaddr)
-{
-	return __execlists_context_pin(ce, ce->engine, vaddr);
-}
-
-static int execlists_context_alloc(struct intel_context *ce)
-{
-	return __execlists_context_alloc(ce, ce->engine);
-}
-
-static void execlists_context_reset(struct intel_context *ce)
-{
-	CE_TRACE(ce, "reset\n");
-	GEM_BUG_ON(!intel_context_is_pinned(ce));
-
-	intel_ring_reset(ce->ring, ce->ring->emit);
-
-	/* Scrub away the garbage */
-	execlists_init_reg_state(ce->lrc_reg_state,
-				 ce, ce->engine, ce->ring, true);
-	__execlists_update_reg_state(ce, ce->engine, ce->ring->tail);
-
-	ce->lrc.desc |= CTX_DESC_FORCE_RESTORE;
-}
-
-static const struct intel_context_ops execlists_context_ops = {
-	.alloc = execlists_context_alloc,
-
-	.pre_pin = execlists_context_pre_pin,
-	.pin = execlists_context_pin,
-	.unpin = execlists_context_unpin,
-	.post_unpin = execlists_context_post_unpin,
-
-	.enter = intel_context_enter_engine,
-	.exit = intel_context_exit_engine,
-
-	.reset = execlists_context_reset,
-	.destroy = execlists_context_destroy,
-};
-
-static u32 hwsp_offset(const struct i915_request *rq)
-{
-	const struct intel_timeline_cacheline *cl;
-
-	/* Before the request is executed, the timeline/cachline is fixed */
-
-	cl = rcu_dereference_protected(rq->hwsp_cacheline, 1);
-	if (cl)
-		return cl->ggtt_offset;
-
-	return rcu_dereference_protected(rq->timeline, 1)->hwsp_offset;
-}
-
-static int gen8_emit_init_breadcrumb(struct i915_request *rq)
-{
-	u32 *cs;
-
-	GEM_BUG_ON(i915_request_has_initial_breadcrumb(rq));
-	if (!i915_request_timeline(rq)->has_initial_breadcrumb)
-		return 0;
-
-	cs = intel_ring_begin(rq, 6);
-	if (IS_ERR(cs))
-		return PTR_ERR(cs);
-
-	/*
-	 * Check if we have been preempted before we even get started.
-	 *
-	 * After this point i915_request_started() reports true, even if
-	 * we get preempted and so are no longer running.
-	 */
-	*cs++ = MI_ARB_CHECK;
-	*cs++ = MI_NOOP;
-
-	*cs++ = MI_STORE_DWORD_IMM_GEN4 | MI_USE_GGTT;
-	*cs++ = hwsp_offset(rq);
-	*cs++ = 0;
-	*cs++ = rq->fence.seqno - 1;
-
-	intel_ring_advance(rq, cs);
-
-	/* Record the updated position of the request's payload */
-	rq->infix = intel_ring_offset(rq, cs);
-
-	__set_bit(I915_FENCE_FLAG_INITIAL_BREADCRUMB, &rq->fence.flags);
-
-	return 0;
-}
-
-static int emit_pdps(struct i915_request *rq)
-{
-	const struct intel_engine_cs * const engine = rq->engine;
-	struct i915_ppgtt * const ppgtt = i915_vm_to_ppgtt(rq->context->vm);
-	int err, i;
-	u32 *cs;
-
-	GEM_BUG_ON(intel_vgpu_active(rq->engine->i915));
-
-	/*
-	 * Beware ye of the dragons, this sequence is magic!
-	 *
-	 * Small changes to this sequence can cause anything from
-	 * GPU hangs to forcewake errors and machine lockups!
-	 */
-
-	/* Flush any residual operations from the context load */
-	err = engine->emit_flush(rq, EMIT_FLUSH);
-	if (err)
-		return err;
-
-	/* Magic required to prevent forcewake errors! */
-	err = engine->emit_flush(rq, EMIT_INVALIDATE);
-	if (err)
-		return err;
-
-	cs = intel_ring_begin(rq, 4 * GEN8_3LVL_PDPES + 2);
-	if (IS_ERR(cs))
-		return PTR_ERR(cs);
-
-	/* Ensure the LRI have landed before we invalidate & continue */
-	*cs++ = MI_LOAD_REGISTER_IMM(2 * GEN8_3LVL_PDPES) | MI_LRI_FORCE_POSTED;
-	for (i = GEN8_3LVL_PDPES; i--; ) {
-		const dma_addr_t pd_daddr = i915_page_dir_dma_addr(ppgtt, i);
-		u32 base = engine->mmio_base;
-
-		*cs++ = i915_mmio_reg_offset(GEN8_RING_PDP_UDW(base, i));
-		*cs++ = upper_32_bits(pd_daddr);
-		*cs++ = i915_mmio_reg_offset(GEN8_RING_PDP_LDW(base, i));
-		*cs++ = lower_32_bits(pd_daddr);
-	}
-	*cs++ = MI_NOOP;
-
-	intel_ring_advance(rq, cs);
-
-	return 0;
-}
-
-static int execlists_request_alloc(struct i915_request *request)
-{
-	int ret;
-
-	GEM_BUG_ON(!intel_context_is_pinned(request->context));
-
-	/*
-	 * Flush enough space to reduce the likelihood of waiting after
-	 * we start building the request - in which case we will just
-	 * have to repeat work.
-	 */
-	request->reserved_space += EXECLISTS_REQUEST_SIZE;
-
-	/*
-	 * Note that after this point, we have committed to using
-	 * this request as it is being used to both track the
-	 * state of engine initialisation and liveness of the
-	 * golden renderstate above. Think twice before you try
-	 * to cancel/unwind this request now.
-	 */
-
-	if (!i915_vm_is_4lvl(request->context->vm)) {
-		ret = emit_pdps(request);
-		if (ret)
-			return ret;
-	}
-
-	/* Unconditionally invalidate GPU caches and TLBs. */
-	ret = request->engine->emit_flush(request, EMIT_INVALIDATE);
-	if (ret)
-		return ret;
-
-	request->reserved_space -= EXECLISTS_REQUEST_SIZE;
-	return 0;
-}
-
-/*
- * In this WA we need to set GEN8_L3SQCREG4[21:21] and reset it after
- * PIPE_CONTROL instruction. This is required for the flush to happen correctly
- * but there is a slight complication as this is applied in WA batch where the
- * values are only initialized once so we cannot take register value at the
- * beginning and reuse it further; hence we save its value to memory, upload a
- * constant value with bit21 set and then we restore it back with the saved value.
- * To simplify the WA, a constant value is formed by using the default value
- * of this register. This shouldn't be a problem because we are only modifying
- * it for a short period and this batch in non-premptible. We can ofcourse
- * use additional instructions that read the actual value of the register
- * at that time and set our bit of interest but it makes the WA complicated.
- *
- * This WA is also required for Gen9 so extracting as a function avoids
- * code duplication.
- */
-static u32 *
-gen8_emit_flush_coherentl3_wa(struct intel_engine_cs *engine, u32 *batch)
-{
-	/* NB no one else is allowed to scribble over scratch + 256! */
-	*batch++ = MI_STORE_REGISTER_MEM_GEN8 | MI_SRM_LRM_GLOBAL_GTT;
-	*batch++ = i915_mmio_reg_offset(GEN8_L3SQCREG4);
-	*batch++ = intel_gt_scratch_offset(engine->gt,
-					   INTEL_GT_SCRATCH_FIELD_COHERENTL3_WA);
-	*batch++ = 0;
-
-	*batch++ = MI_LOAD_REGISTER_IMM(1);
-	*batch++ = i915_mmio_reg_offset(GEN8_L3SQCREG4);
-	*batch++ = 0x40400000 | GEN8_LQSC_FLUSH_COHERENT_LINES;
-
-	batch = gen8_emit_pipe_control(batch,
-				       PIPE_CONTROL_CS_STALL |
-				       PIPE_CONTROL_DC_FLUSH_ENABLE,
-				       0);
-
-	*batch++ = MI_LOAD_REGISTER_MEM_GEN8 | MI_SRM_LRM_GLOBAL_GTT;
-	*batch++ = i915_mmio_reg_offset(GEN8_L3SQCREG4);
-	*batch++ = intel_gt_scratch_offset(engine->gt,
-					   INTEL_GT_SCRATCH_FIELD_COHERENTL3_WA);
-	*batch++ = 0;
-
-	return batch;
-}
-
-/*
- * Typically we only have one indirect_ctx and per_ctx batch buffer which are
- * initialized at the beginning and shared across all contexts but this field
- * helps us to have multiple batches at different offsets and select them based
- * on a criteria. At the moment this batch always start at the beginning of the page
- * and at this point we don't have multiple wa_ctx batch buffers.
- *
- * The number of WA applied are not known at the beginning; we use this field
- * to return the no of DWORDS written.
- *
- * It is to be noted that this batch does not contain MI_BATCH_BUFFER_END
- * so it adds NOOPs as padding to make it cacheline aligned.
- * MI_BATCH_BUFFER_END will be added to perctx batch and both of them together
- * makes a complete batch buffer.
- */
-static u32 *gen8_init_indirectctx_bb(struct intel_engine_cs *engine, u32 *batch)
-{
-	/* WaDisableCtxRestoreArbitration:bdw,chv */
-	*batch++ = MI_ARB_ON_OFF | MI_ARB_DISABLE;
-
-	/* WaFlushCoherentL3CacheLinesAtContextSwitch:bdw */
-	if (IS_BROADWELL(engine->i915))
-		batch = gen8_emit_flush_coherentl3_wa(engine, batch);
-
-	/* WaClearSlmSpaceAtContextSwitch:bdw,chv */
-	/* Actual scratch location is at 128 bytes offset */
-	batch = gen8_emit_pipe_control(batch,
-				       PIPE_CONTROL_FLUSH_L3 |
-				       PIPE_CONTROL_STORE_DATA_INDEX |
-				       PIPE_CONTROL_CS_STALL |
-				       PIPE_CONTROL_QW_WRITE,
-				       LRC_PPHWSP_SCRATCH_ADDR);
-
-	*batch++ = MI_ARB_ON_OFF | MI_ARB_ENABLE;
-
-	/* Pad to end of cacheline */
-	while ((unsigned long)batch % CACHELINE_BYTES)
-		*batch++ = MI_NOOP;
-
-	/*
-	 * MI_BATCH_BUFFER_END is not required in Indirect ctx BB because
-	 * execution depends on the length specified in terms of cache lines
-	 * in the register CTX_RCS_INDIRECT_CTX
-	 */
-
-	return batch;
-}
-
-struct lri {
-	i915_reg_t reg;
-	u32 value;
-};
-
-static u32 *emit_lri(u32 *batch, const struct lri *lri, unsigned int count)
-{
-	GEM_BUG_ON(!count || count > 63);
-
-	*batch++ = MI_LOAD_REGISTER_IMM(count);
-	do {
-		*batch++ = i915_mmio_reg_offset(lri->reg);
-		*batch++ = lri->value;
-	} while (lri++, --count);
-	*batch++ = MI_NOOP;
-
-	return batch;
-}
-
-static u32 *gen9_init_indirectctx_bb(struct intel_engine_cs *engine, u32 *batch)
-{
-	static const struct lri lri[] = {
-		/* WaDisableGatherAtSetShaderCommonSlice:skl,bxt,kbl,glk */
-		{
-			COMMON_SLICE_CHICKEN2,
-			__MASKED_FIELD(GEN9_DISABLE_GATHER_AT_SET_SHADER_COMMON_SLICE,
-				       0),
-		},
-
-		/* BSpec: 11391 */
-		{
-			FF_SLICE_CHICKEN,
-			__MASKED_FIELD(FF_SLICE_CHICKEN_CL_PROVOKING_VERTEX_FIX,
-				       FF_SLICE_CHICKEN_CL_PROVOKING_VERTEX_FIX),
-		},
-
-		/* BSpec: 11299 */
-		{
-			_3D_CHICKEN3,
-			__MASKED_FIELD(_3D_CHICKEN_SF_PROVOKING_VERTEX_FIX,
-				       _3D_CHICKEN_SF_PROVOKING_VERTEX_FIX),
-		}
-	};
-
-	*batch++ = MI_ARB_ON_OFF | MI_ARB_DISABLE;
-
-	/* WaFlushCoherentL3CacheLinesAtContextSwitch:skl,bxt,glk */
-	batch = gen8_emit_flush_coherentl3_wa(engine, batch);
-
-	/* WaClearSlmSpaceAtContextSwitch:skl,bxt,kbl,glk,cfl */
-	batch = gen8_emit_pipe_control(batch,
-				       PIPE_CONTROL_FLUSH_L3 |
-				       PIPE_CONTROL_STORE_DATA_INDEX |
-				       PIPE_CONTROL_CS_STALL |
-				       PIPE_CONTROL_QW_WRITE,
-				       LRC_PPHWSP_SCRATCH_ADDR);
-
-	batch = emit_lri(batch, lri, ARRAY_SIZE(lri));
-
-	/* WaMediaPoolStateCmdInWABB:bxt,glk */
-	if (HAS_POOLED_EU(engine->i915)) {
-		/*
-		 * EU pool configuration is setup along with golden context
-		 * during context initialization. This value depends on
-		 * device type (2x6 or 3x6) and needs to be updated based
-		 * on which subslice is disabled especially for 2x6
-		 * devices, however it is safe to load default
-		 * configuration of 3x6 device instead of masking off
-		 * corresponding bits because HW ignores bits of a disabled
-		 * subslice and drops down to appropriate config. Please
-		 * see render_state_setup() in i915_gem_render_state.c for
-		 * possible configurations, to avoid duplication they are
-		 * not shown here again.
-		 */
-		*batch++ = GEN9_MEDIA_POOL_STATE;
-		*batch++ = GEN9_MEDIA_POOL_ENABLE;
-		*batch++ = 0x00777000;
-		*batch++ = 0;
-		*batch++ = 0;
-		*batch++ = 0;
-	}
-
-	*batch++ = MI_ARB_ON_OFF | MI_ARB_ENABLE;
-
-	/* Pad to end of cacheline */
-	while ((unsigned long)batch % CACHELINE_BYTES)
-		*batch++ = MI_NOOP;
-
-	return batch;
-}
-
-static u32 *
-gen10_init_indirectctx_bb(struct intel_engine_cs *engine, u32 *batch)
-{
-	int i;
-
-	/*
-	 * WaPipeControlBefore3DStateSamplePattern: cnl
-	 *
-	 * Ensure the engine is idle prior to programming a
-	 * 3DSTATE_SAMPLE_PATTERN during a context restore.
-	 */
-	batch = gen8_emit_pipe_control(batch,
-				       PIPE_CONTROL_CS_STALL,
-				       0);
-	/*
-	 * WaPipeControlBefore3DStateSamplePattern says we need 4 dwords for
-	 * the PIPE_CONTROL followed by 12 dwords of 0x0, so 16 dwords in
-	 * total. However, a PIPE_CONTROL is 6 dwords long, not 4, which is
-	 * confusing. Since gen8_emit_pipe_control() already advances the
-	 * batch by 6 dwords, we advance the other 10 here, completing a
-	 * cacheline. It's not clear if the workaround requires this padding
-	 * before other commands, or if it's just the regular padding we would
-	 * already have for the workaround bb, so leave it here for now.
-	 */
-	for (i = 0; i < 10; i++)
-		*batch++ = MI_NOOP;
-
-	/* Pad to end of cacheline */
-	while ((unsigned long)batch % CACHELINE_BYTES)
-		*batch++ = MI_NOOP;
-
-	return batch;
-}
-
-#define CTX_WA_BB_OBJ_SIZE (PAGE_SIZE)
-
-static int lrc_setup_wa_ctx(struct intel_engine_cs *engine)
-{
-	struct drm_i915_gem_object *obj;
-	struct i915_vma *vma;
-	int err;
-
-	obj = i915_gem_object_create_shmem(engine->i915, CTX_WA_BB_OBJ_SIZE);
-	if (IS_ERR(obj))
-		return PTR_ERR(obj);
-
-	vma = i915_vma_instance(obj, &engine->gt->ggtt->vm, NULL);
-	if (IS_ERR(vma)) {
-		err = PTR_ERR(vma);
-		goto err;
-	}
-
-	err = i915_ggtt_pin(vma, NULL, 0, PIN_HIGH);
-	if (err)
-		goto err;
-
-	engine->wa_ctx.vma = vma;
-	return 0;
-
-err:
-	i915_gem_object_put(obj);
-	return err;
-}
-
-static void lrc_destroy_wa_ctx(struct intel_engine_cs *engine)
-{
-	i915_vma_unpin_and_release(&engine->wa_ctx.vma, 0);
-}
-
-typedef u32 *(*wa_bb_func_t)(struct intel_engine_cs *engine, u32 *batch);
-
-static int intel_init_workaround_bb(struct intel_engine_cs *engine)
-{
-	struct i915_ctx_workarounds *wa_ctx = &engine->wa_ctx;
-	struct i915_wa_ctx_bb *wa_bb[2] = { &wa_ctx->indirect_ctx,
-					    &wa_ctx->per_ctx };
-	wa_bb_func_t wa_bb_fn[2];
-	void *batch, *batch_ptr;
-	unsigned int i;
-	int ret;
-
-	if (engine->class != RENDER_CLASS)
-		return 0;
-
-	switch (INTEL_GEN(engine->i915)) {
-	case 12:
-	case 11:
-		return 0;
-	case 10:
-		wa_bb_fn[0] = gen10_init_indirectctx_bb;
-		wa_bb_fn[1] = NULL;
-		break;
-	case 9:
-		wa_bb_fn[0] = gen9_init_indirectctx_bb;
-		wa_bb_fn[1] = NULL;
-		break;
-	case 8:
-		wa_bb_fn[0] = gen8_init_indirectctx_bb;
-		wa_bb_fn[1] = NULL;
-		break;
-	default:
-		MISSING_CASE(INTEL_GEN(engine->i915));
-		return 0;
-	}
-
-	ret = lrc_setup_wa_ctx(engine);
-	if (ret) {
-		drm_dbg(&engine->i915->drm,
-			"Failed to setup context WA page: %d\n", ret);
-		return ret;
-	}
-
-	batch = i915_gem_object_pin_map(wa_ctx->vma->obj, I915_MAP_WB);
-
-	/*
-	 * Emit the two workaround batch buffers, recording the offset from the
-	 * start of the workaround batch buffer object for each and their
-	 * respective sizes.
-	 */
-	batch_ptr = batch;
-	for (i = 0; i < ARRAY_SIZE(wa_bb_fn); i++) {
-		wa_bb[i]->offset = batch_ptr - batch;
-		if (GEM_DEBUG_WARN_ON(!IS_ALIGNED(wa_bb[i]->offset,
-						  CACHELINE_BYTES))) {
-			ret = -EINVAL;
-			break;
-		}
-		if (wa_bb_fn[i])
-			batch_ptr = wa_bb_fn[i](engine, batch_ptr);
-		wa_bb[i]->size = batch_ptr - (batch + wa_bb[i]->offset);
-	}
-	GEM_BUG_ON(batch_ptr - batch > CTX_WA_BB_OBJ_SIZE);
-
-	__i915_gem_object_flush_map(wa_ctx->vma->obj, 0, batch_ptr - batch);
-	__i915_gem_object_release_map(wa_ctx->vma->obj);
-	if (ret)
-		lrc_destroy_wa_ctx(engine);
-
-	return ret;
-}
-
-static void reset_csb_pointers(struct intel_engine_cs *engine)
-{
-	struct intel_engine_execlists * const execlists = &engine->execlists;
-	const unsigned int reset_value = execlists->csb_size - 1;
-
-	ring_set_paused(engine, 0);
-
-	/*
-	 * Sometimes Icelake forgets to reset its pointers on a GPU reset.
-	 * Bludgeon them with a mmio update to be sure.
-	 */
-	ENGINE_WRITE(engine, RING_CONTEXT_STATUS_PTR,
-		     0xffff << 16 | reset_value << 8 | reset_value);
-	ENGINE_POSTING_READ(engine, RING_CONTEXT_STATUS_PTR);
-
-	/*
-	 * After a reset, the HW starts writing into CSB entry [0]. We
-	 * therefore have to set our HEAD pointer back one entry so that
-	 * the *first* entry we check is entry 0. To complicate this further,
-	 * as we don't wait for the first interrupt after reset, we have to
-	 * fake the HW write to point back to the last entry so that our
-	 * inline comparison of our cached head position against the last HW
-	 * write works even before the first interrupt.
-	 */
-	execlists->csb_head = reset_value;
-	WRITE_ONCE(*execlists->csb_write, reset_value);
-	wmb(); /* Make sure this is visible to HW (paranoia?) */
-
-	/* Check that the GPU does indeed update the CSB entries! */
-	memset(execlists->csb_status, -1, (reset_value + 1) * sizeof(u64));
-	invalidate_csb_entries(&execlists->csb_status[0],
-			       &execlists->csb_status[reset_value]);
-
-	/* Once more for luck and our trusty paranoia */
-	ENGINE_WRITE(engine, RING_CONTEXT_STATUS_PTR,
-		     0xffff << 16 | reset_value << 8 | reset_value);
-	ENGINE_POSTING_READ(engine, RING_CONTEXT_STATUS_PTR);
-
-	GEM_BUG_ON(READ_ONCE(*execlists->csb_write) != reset_value);
-}
-
-static void execlists_sanitize(struct intel_engine_cs *engine)
-{
-	GEM_BUG_ON(execlists_active(&engine->execlists));
-
-	/*
-	 * Poison residual state on resume, in case the suspend didn't!
-	 *
-	 * We have to assume that across suspend/resume (or other loss
-	 * of control) that the contents of our pinned buffers has been
-	 * lost, replaced by garbage. Since this doesn't always happen,
-	 * let's poison such state so that we more quickly spot when
-	 * we falsely assume it has been preserved.
-	 */
-	if (IS_ENABLED(CONFIG_DRM_I915_DEBUG_GEM))
-		memset(engine->status_page.addr, POISON_INUSE, PAGE_SIZE);
-
-	reset_csb_pointers(engine);
-
-	/*
-	 * The kernel_context HWSP is stored in the status_page. As above,
-	 * that may be lost on resume/initialisation, and so we need to
-	 * reset the value in the HWSP.
-	 */
-	intel_timeline_reset_seqno(engine->kernel_context->timeline);
-
-	/* And scrub the dirty cachelines for the HWSP */
-	clflush_cache_range(engine->status_page.addr, PAGE_SIZE);
-}
-
-static void enable_error_interrupt(struct intel_engine_cs *engine)
-{
-	u32 status;
-
-	engine->execlists.error_interrupt = 0;
-	ENGINE_WRITE(engine, RING_EMR, ~0u);
-	ENGINE_WRITE(engine, RING_EIR, ~0u); /* clear all existing errors */
-
-	status = ENGINE_READ(engine, RING_ESR);
-	if (unlikely(status)) {
-		drm_err(&engine->i915->drm,
-			"engine '%s' resumed still in error: %08x\n",
-			engine->name, status);
-		__intel_gt_reset(engine->gt, engine->mask);
-	}
-
-	/*
-	 * On current gen8+, we have 2 signals to play with
-	 *
-	 * - I915_ERROR_INSTUCTION (bit 0)
-	 *
-	 *    Generate an error if the command parser encounters an invalid
-	 *    instruction
-	 *
-	 *    This is a fatal error.
-	 *
-	 * - CP_PRIV (bit 2)
-	 *
-	 *    Generate an error on privilege violation (where the CP replaces
-	 *    the instruction with a no-op). This also fires for writes into
-	 *    read-only scratch pages.
-	 *
-	 *    This is a non-fatal error, parsing continues.
-	 *
-	 * * there are a few others defined for odd HW that we do not use
-	 *
-	 * Since CP_PRIV fires for cases where we have chosen to ignore the
-	 * error (as the HW is validating and suppressing the mistakes), we
-	 * only unmask the instruction error bit.
-	 */
-	ENGINE_WRITE(engine, RING_EMR, ~I915_ERROR_INSTRUCTION);
-}
-
-static void enable_execlists(struct intel_engine_cs *engine)
-{
-	u32 mode;
-
-	assert_forcewakes_active(engine->uncore, FORCEWAKE_ALL);
-
-	intel_engine_set_hwsp_writemask(engine, ~0u); /* HWSTAM */
-
-	if (INTEL_GEN(engine->i915) >= 11)
-		mode = _MASKED_BIT_ENABLE(GEN11_GFX_DISABLE_LEGACY_MODE);
-	else
-		mode = _MASKED_BIT_ENABLE(GFX_RUN_LIST_ENABLE);
-	ENGINE_WRITE_FW(engine, RING_MODE_GEN7, mode);
-
-	ENGINE_WRITE_FW(engine, RING_MI_MODE, _MASKED_BIT_DISABLE(STOP_RING));
-
-	ENGINE_WRITE_FW(engine,
-			RING_HWS_PGA,
-			i915_ggtt_offset(engine->status_page.vma));
-	ENGINE_POSTING_READ(engine, RING_HWS_PGA);
-
-	enable_error_interrupt(engine);
-
-	engine->context_tag = GENMASK(BITS_PER_LONG - 2, 0);
-}
-
-static bool unexpected_starting_state(struct intel_engine_cs *engine)
-{
-	bool unexpected = false;
-
-	if (ENGINE_READ_FW(engine, RING_MI_MODE) & STOP_RING) {
-		drm_dbg(&engine->i915->drm,
-			"STOP_RING still set in RING_MI_MODE\n");
-		unexpected = true;
-	}
-
-	return unexpected;
-}
-
-static int execlists_resume(struct intel_engine_cs *engine)
-{
-	intel_mocs_init_engine(engine);
-
-	intel_breadcrumbs_reset(engine->breadcrumbs);
-
-	if (GEM_SHOW_DEBUG() && unexpected_starting_state(engine)) {
-		struct drm_printer p = drm_debug_printer(__func__);
-
-		intel_engine_dump(engine, &p, NULL);
-	}
-
-	enable_execlists(engine);
-
-	return 0;
-}
-
-static void execlists_reset_prepare(struct intel_engine_cs *engine)
-{
-	struct intel_engine_execlists * const execlists = &engine->execlists;
-	unsigned long flags;
-
-	ENGINE_TRACE(engine, "depth<-%d\n",
-		     atomic_read(&execlists->tasklet.count));
-
-	/*
-	 * Prevent request submission to the hardware until we have
-	 * completed the reset in i915_gem_reset_finish(). If a request
-	 * is completed by one engine, it may then queue a request
-	 * to a second via its execlists->tasklet *just* as we are
-	 * calling engine->resume() and also writing the ELSP.
-	 * Turning off the execlists->tasklet until the reset is over
-	 * prevents the race.
-	 */
-	__tasklet_disable_sync_once(&execlists->tasklet);
-	GEM_BUG_ON(!reset_in_progress(execlists));
-
-	/* And flush any current direct submission. */
-	spin_lock_irqsave(&engine->active.lock, flags);
-	spin_unlock_irqrestore(&engine->active.lock, flags);
-
-	/*
-	 * We stop engines, otherwise we might get failed reset and a
-	 * dead gpu (on elk). Also as modern gpu as kbl can suffer
-	 * from system hang if batchbuffer is progressing when
-	 * the reset is issued, regardless of READY_TO_RESET ack.
-	 * Thus assume it is best to stop engines on all gens
-	 * where we have a gpu reset.
-	 *
-	 * WaKBLVECSSemaphoreWaitPoll:kbl (on ALL_ENGINES)
-	 *
-	 * FIXME: Wa for more modern gens needs to be validated
-	 */
-	ring_set_paused(engine, 1);
-	intel_engine_stop_cs(engine);
-
-	engine->execlists.reset_ccid = active_ccid(engine);
-}
-
-static void __reset_stop_ring(u32 *regs, const struct intel_engine_cs *engine)
-{
-	int x;
-
-	x = lrc_ring_mi_mode(engine);
-	if (x != -1) {
-		regs[x + 1] &= ~STOP_RING;
-		regs[x + 1] |= STOP_RING << 16;
-	}
-}
-
-static void __execlists_reset_reg_state(const struct intel_context *ce,
-					const struct intel_engine_cs *engine)
-{
-	u32 *regs = ce->lrc_reg_state;
-
-	__reset_stop_ring(regs, engine);
-}
-
-static void __execlists_reset(struct intel_engine_cs *engine, bool stalled)
-{
-	struct intel_engine_execlists * const execlists = &engine->execlists;
-	struct intel_context *ce;
-	struct i915_request *rq;
-	u32 head;
-
-	mb(); /* paranoia: read the CSB pointers from after the reset */
-	clflush(execlists->csb_write);
-	mb();
-
-	process_csb(engine); /* drain preemption events */
-
-	/* Following the reset, we need to reload the CSB read/write pointers */
-	reset_csb_pointers(engine);
-
-	/*
-	 * Save the currently executing context, even if we completed
-	 * its request, it was still running at the time of the
-	 * reset and will have been clobbered.
-	 */
-	rq = active_context(engine, engine->execlists.reset_ccid);
-	if (!rq)
-		goto unwind;
-
-	ce = rq->context;
-	GEM_BUG_ON(!i915_vma_is_pinned(ce->state));
-
-	if (i915_request_completed(rq)) {
-		/* Idle context; tidy up the ring so we can restart afresh */
-		head = intel_ring_wrap(ce->ring, rq->tail);
-		goto out_replay;
-	}
-
-	/* We still have requests in-flight; the engine should be active */
-	GEM_BUG_ON(!intel_engine_pm_is_awake(engine));
-
-	/* Context has requests still in-flight; it should not be idle! */
-	GEM_BUG_ON(i915_active_is_idle(&ce->active));
-
-	rq = active_request(ce->timeline, rq);
-	head = intel_ring_wrap(ce->ring, rq->head);
-	GEM_BUG_ON(head == ce->ring->tail);
-
-	/*
-	 * If this request hasn't started yet, e.g. it is waiting on a
-	 * semaphore, we need to avoid skipping the request or else we
-	 * break the signaling chain. However, if the context is corrupt
-	 * the request will not restart and we will be stuck with a wedged
-	 * device. It is quite often the case that if we issue a reset
-	 * while the GPU is loading the context image, that the context
-	 * image becomes corrupt.
-	 *
-	 * Otherwise, if we have not started yet, the request should replay
-	 * perfectly and we do not need to flag the result as being erroneous.
-	 */
-	if (!i915_request_started(rq))
-		goto out_replay;
-
-	/*
-	 * If the request was innocent, we leave the request in the ELSP
-	 * and will try to replay it on restarting. The context image may
-	 * have been corrupted by the reset, in which case we may have
-	 * to service a new GPU hang, but more likely we can continue on
-	 * without impact.
-	 *
-	 * If the request was guilty, we presume the context is corrupt
-	 * and have to at least restore the RING register in the context
-	 * image back to the expected values to skip over the guilty request.
-	 */
-	__i915_request_reset(rq, stalled);
-
-	/*
-	 * We want a simple context + ring to execute the breadcrumb update.
-	 * We cannot rely on the context being intact across the GPU hang,
-	 * so clear it and rebuild just what we need for the breadcrumb.
-	 * All pending requests for this context will be zapped, and any
-	 * future request will be after userspace has had the opportunity
-	 * to recreate its own state.
-	 */
-out_replay:
-	ENGINE_TRACE(engine, "replay {head:%04x, tail:%04x}\n",
-		     head, ce->ring->tail);
-	__execlists_reset_reg_state(ce, engine);
-	__execlists_update_reg_state(ce, engine, head);
-	ce->lrc.desc |= CTX_DESC_FORCE_RESTORE; /* paranoid: GPU was reset! */
-
-unwind:
-	/* Push back any incomplete requests for replay after the reset. */
-	cancel_port_requests(execlists);
-	__unwind_incomplete_requests(engine);
-}
-
-static void execlists_reset_rewind(struct intel_engine_cs *engine, bool stalled)
-{
-	unsigned long flags;
-
-	ENGINE_TRACE(engine, "\n");
-
-	spin_lock_irqsave(&engine->active.lock, flags);
-
-	__execlists_reset(engine, stalled);
-
-	spin_unlock_irqrestore(&engine->active.lock, flags);
-}
-
-static void nop_submission_tasklet(unsigned long data)
-{
-	struct intel_engine_cs * const engine = (struct intel_engine_cs *)data;
-
-	/* The driver is wedged; don't process any more events. */
-	WRITE_ONCE(engine->execlists.queue_priority_hint, INT_MIN);
-}
-
-static void execlists_reset_cancel(struct intel_engine_cs *engine)
-{
-	struct intel_engine_execlists * const execlists = &engine->execlists;
-	struct i915_request *rq, *rn;
-	struct rb_node *rb;
-	unsigned long flags;
-
-	ENGINE_TRACE(engine, "\n");
-
-	/*
-	 * Before we call engine->cancel_requests(), we should have exclusive
-	 * access to the submission state. This is arranged for us by the
-	 * caller disabling the interrupt generation, the tasklet and other
-	 * threads that may then access the same state, giving us a free hand
-	 * to reset state. However, we still need to let lockdep be aware that
-	 * we know this state may be accessed in hardirq context, so we
-	 * disable the irq around this manipulation and we want to keep
-	 * the spinlock focused on its duties and not accidentally conflate
-	 * coverage to the submission's irq state. (Similarly, although we
-	 * shouldn't need to disable irq around the manipulation of the
-	 * submission's irq state, we also wish to remind ourselves that
-	 * it is irq state.)
-	 */
-	spin_lock_irqsave(&engine->active.lock, flags);
-
-	__execlists_reset(engine, true);
-
-	/* Mark all executing requests as skipped. */
-	list_for_each_entry(rq, &engine->active.requests, sched.link)
-		mark_eio(rq);
-	intel_engine_signal_breadcrumbs(engine);
-
-	/* Flush the queued requests to the timeline list (for retiring). */
-	while ((rb = rb_first_cached(&execlists->queue))) {
-		struct i915_priolist *p = to_priolist(rb);
-		int i;
-
-		priolist_for_each_request_consume(rq, rn, p, i) {
-			mark_eio(rq);
-			__i915_request_submit(rq);
-		}
-
-		rb_erase_cached(&p->node, &execlists->queue);
-		i915_priolist_free(p);
-	}
-
-	/* On-hold requests will be flushed to timeline upon their release */
-	list_for_each_entry(rq, &engine->active.hold, sched.link)
-		mark_eio(rq);
-
-	/* Cancel all attached virtual engines */
-	while ((rb = rb_first_cached(&execlists->virtual))) {
-		struct virtual_engine *ve =
-			rb_entry(rb, typeof(*ve), nodes[engine->id].rb);
-
-		rb_erase_cached(rb, &execlists->virtual);
-		RB_CLEAR_NODE(rb);
-
-		spin_lock(&ve->base.active.lock);
-		rq = fetch_and_zero(&ve->request);
-		if (rq) {
-			mark_eio(rq);
-
-			rq->engine = engine;
-			__i915_request_submit(rq);
-			i915_request_put(rq);
-
-			ve->base.execlists.queue_priority_hint = INT_MIN;
-		}
-		spin_unlock(&ve->base.active.lock);
-	}
-
-	/* Remaining _unready_ requests will be nop'ed when submitted */
-
-	execlists->queue_priority_hint = INT_MIN;
-	execlists->queue = RB_ROOT_CACHED;
-
-	GEM_BUG_ON(__tasklet_is_enabled(&execlists->tasklet));
-	execlists->tasklet.func = nop_submission_tasklet;
-
-	spin_unlock_irqrestore(&engine->active.lock, flags);
-}
-
-static void execlists_reset_finish(struct intel_engine_cs *engine)
-{
-	struct intel_engine_execlists * const execlists = &engine->execlists;
-
-	/*
-	 * After a GPU reset, we may have requests to replay. Do so now while
-	 * we still have the forcewake to be sure that the GPU is not allowed
-	 * to sleep before we restart and reload a context.
-	 */
-	GEM_BUG_ON(!reset_in_progress(execlists));
-	if (!RB_EMPTY_ROOT(&execlists->queue.rb_root))
-		execlists->tasklet.func(execlists->tasklet.data);
-
-	if (__tasklet_enable(&execlists->tasklet))
-		/* And kick in case we missed a new request submission. */
-		tasklet_hi_schedule(&execlists->tasklet);
-	ENGINE_TRACE(engine, "depth->%d\n",
-		     atomic_read(&execlists->tasklet.count));
-}
-
-static int gen8_emit_bb_start_noarb(struct i915_request *rq,
-				    u64 offset, u32 len,
-				    const unsigned int flags)
-{
-	u32 *cs;
-
-	cs = intel_ring_begin(rq, 4);
-	if (IS_ERR(cs))
-		return PTR_ERR(cs);
-
-	/*
-	 * WaDisableCtxRestoreArbitration:bdw,chv
-	 *
-	 * We don't need to perform MI_ARB_ENABLE as often as we do (in
-	 * particular all the gen that do not need the w/a at all!), if we
-	 * took care to make sure that on every switch into this context
-	 * (both ordinary and for preemption) that arbitrartion was enabled
-	 * we would be fine.  However, for gen8 there is another w/a that
-	 * requires us to not preempt inside GPGPU execution, so we keep
-	 * arbitration disabled for gen8 batches. Arbitration will be
-	 * re-enabled before we close the request
-	 * (engine->emit_fini_breadcrumb).
-	 */
-	*cs++ = MI_ARB_ON_OFF | MI_ARB_DISABLE;
-
-	/* FIXME(BDW+): Address space and security selectors. */
-	*cs++ = MI_BATCH_BUFFER_START_GEN8 |
-		(flags & I915_DISPATCH_SECURE ? 0 : BIT(8));
-	*cs++ = lower_32_bits(offset);
-	*cs++ = upper_32_bits(offset);
-
-	intel_ring_advance(rq, cs);
-
-	return 0;
-}
-
-static int gen8_emit_bb_start(struct i915_request *rq,
-			      u64 offset, u32 len,
-			      const unsigned int flags)
-{
-	u32 *cs;
-
-	cs = intel_ring_begin(rq, 6);
-	if (IS_ERR(cs))
-		return PTR_ERR(cs);
-
-	*cs++ = MI_ARB_ON_OFF | MI_ARB_ENABLE;
-
-	*cs++ = MI_BATCH_BUFFER_START_GEN8 |
-		(flags & I915_DISPATCH_SECURE ? 0 : BIT(8));
-	*cs++ = lower_32_bits(offset);
-	*cs++ = upper_32_bits(offset);
-
-	*cs++ = MI_ARB_ON_OFF | MI_ARB_DISABLE;
-	*cs++ = MI_NOOP;
-
-	intel_ring_advance(rq, cs);
-
-	return 0;
-}
-
-static void gen8_logical_ring_enable_irq(struct intel_engine_cs *engine)
-{
-	ENGINE_WRITE(engine, RING_IMR,
-		     ~(engine->irq_enable_mask | engine->irq_keep_mask));
-	ENGINE_POSTING_READ(engine, RING_IMR);
-}
-
-static void gen8_logical_ring_disable_irq(struct intel_engine_cs *engine)
-{
-	ENGINE_WRITE(engine, RING_IMR, ~engine->irq_keep_mask);
-}
-
-static int gen8_emit_flush(struct i915_request *request, u32 mode)
-{
-	u32 cmd, *cs;
-
-	cs = intel_ring_begin(request, 4);
-	if (IS_ERR(cs))
-		return PTR_ERR(cs);
-
-	cmd = MI_FLUSH_DW + 1;
-
-	/* We always require a command barrier so that subsequent
-	 * commands, such as breadcrumb interrupts, are strictly ordered
-	 * wrt the contents of the write cache being flushed to memory
-	 * (and thus being coherent from the CPU).
-	 */
-	cmd |= MI_FLUSH_DW_STORE_INDEX | MI_FLUSH_DW_OP_STOREDW;
-
-	if (mode & EMIT_INVALIDATE) {
-		cmd |= MI_INVALIDATE_TLB;
-		if (request->engine->class == VIDEO_DECODE_CLASS)
-			cmd |= MI_INVALIDATE_BSD;
-	}
-
-	*cs++ = cmd;
-	*cs++ = LRC_PPHWSP_SCRATCH_ADDR;
-	*cs++ = 0; /* upper addr */
-	*cs++ = 0; /* value */
-	intel_ring_advance(request, cs);
-
-	return 0;
-}
-
-static int gen8_emit_flush_render(struct i915_request *request,
-				  u32 mode)
-{
-	bool vf_flush_wa = false, dc_flush_wa = false;
-	u32 *cs, flags = 0;
-	int len;
-
-	flags |= PIPE_CONTROL_CS_STALL;
-
-	if (mode & EMIT_FLUSH) {
-		flags |= PIPE_CONTROL_RENDER_TARGET_CACHE_FLUSH;
-		flags |= PIPE_CONTROL_DEPTH_CACHE_FLUSH;
-		flags |= PIPE_CONTROL_DC_FLUSH_ENABLE;
-		flags |= PIPE_CONTROL_FLUSH_ENABLE;
-	}
-
-	if (mode & EMIT_INVALIDATE) {
-		flags |= PIPE_CONTROL_TLB_INVALIDATE;
-		flags |= PIPE_CONTROL_INSTRUCTION_CACHE_INVALIDATE;
-		flags |= PIPE_CONTROL_TEXTURE_CACHE_INVALIDATE;
-		flags |= PIPE_CONTROL_VF_CACHE_INVALIDATE;
-		flags |= PIPE_CONTROL_CONST_CACHE_INVALIDATE;
-		flags |= PIPE_CONTROL_STATE_CACHE_INVALIDATE;
-		flags |= PIPE_CONTROL_QW_WRITE;
-		flags |= PIPE_CONTROL_STORE_DATA_INDEX;
-
-		/*
-		 * On GEN9: before VF_CACHE_INVALIDATE we need to emit a NULL
-		 * pipe control.
-		 */
-		if (IS_GEN(request->engine->i915, 9))
-			vf_flush_wa = true;
-
-		/* WaForGAMHang:kbl */
-		if (IS_KBL_GT_REVID(request->engine->i915, 0, KBL_REVID_B0))
-			dc_flush_wa = true;
-	}
-
-	len = 6;
-
-	if (vf_flush_wa)
-		len += 6;
-
-	if (dc_flush_wa)
-		len += 12;
-
-	cs = intel_ring_begin(request, len);
-	if (IS_ERR(cs))
-		return PTR_ERR(cs);
-
-	if (vf_flush_wa)
-		cs = gen8_emit_pipe_control(cs, 0, 0);
-
-	if (dc_flush_wa)
-		cs = gen8_emit_pipe_control(cs, PIPE_CONTROL_DC_FLUSH_ENABLE,
-					    0);
-
-	cs = gen8_emit_pipe_control(cs, flags, LRC_PPHWSP_SCRATCH_ADDR);
-
-	if (dc_flush_wa)
-		cs = gen8_emit_pipe_control(cs, PIPE_CONTROL_CS_STALL, 0);
-
-	intel_ring_advance(request, cs);
-
-	return 0;
-}
-
-static int gen11_emit_flush_render(struct i915_request *request,
-				   u32 mode)
-{
-	if (mode & EMIT_FLUSH) {
-		u32 *cs;
-		u32 flags = 0;
-
-		flags |= PIPE_CONTROL_CS_STALL;
-
-		flags |= PIPE_CONTROL_TILE_CACHE_FLUSH;
-		flags |= PIPE_CONTROL_RENDER_TARGET_CACHE_FLUSH;
-		flags |= PIPE_CONTROL_DEPTH_CACHE_FLUSH;
-		flags |= PIPE_CONTROL_DC_FLUSH_ENABLE;
-		flags |= PIPE_CONTROL_FLUSH_ENABLE;
-		flags |= PIPE_CONTROL_QW_WRITE;
-		flags |= PIPE_CONTROL_STORE_DATA_INDEX;
-
-		cs = intel_ring_begin(request, 6);
-		if (IS_ERR(cs))
-			return PTR_ERR(cs);
-
-		cs = gen8_emit_pipe_control(cs, flags, LRC_PPHWSP_SCRATCH_ADDR);
-		intel_ring_advance(request, cs);
-	}
-
-	if (mode & EMIT_INVALIDATE) {
-		u32 *cs;
-		u32 flags = 0;
-
-		flags |= PIPE_CONTROL_CS_STALL;
-
-		flags |= PIPE_CONTROL_COMMAND_CACHE_INVALIDATE;
-		flags |= PIPE_CONTROL_TLB_INVALIDATE;
-		flags |= PIPE_CONTROL_INSTRUCTION_CACHE_INVALIDATE;
-		flags |= PIPE_CONTROL_TEXTURE_CACHE_INVALIDATE;
-		flags |= PIPE_CONTROL_VF_CACHE_INVALIDATE;
-		flags |= PIPE_CONTROL_CONST_CACHE_INVALIDATE;
-		flags |= PIPE_CONTROL_STATE_CACHE_INVALIDATE;
-		flags |= PIPE_CONTROL_QW_WRITE;
-		flags |= PIPE_CONTROL_STORE_DATA_INDEX;
-
-		cs = intel_ring_begin(request, 6);
-		if (IS_ERR(cs))
-			return PTR_ERR(cs);
-
-		cs = gen8_emit_pipe_control(cs, flags, LRC_PPHWSP_SCRATCH_ADDR);
-		intel_ring_advance(request, cs);
-	}
-
-	return 0;
-}
-
-static u32 preparser_disable(bool state)
-{
-	return MI_ARB_CHECK | 1 << 8 | state;
-}
-
-static i915_reg_t aux_inv_reg(const struct intel_engine_cs *engine)
-{
-	static const i915_reg_t vd[] = {
-		GEN12_VD0_AUX_NV,
-		GEN12_VD1_AUX_NV,
-		GEN12_VD2_AUX_NV,
-		GEN12_VD3_AUX_NV,
-	};
-
-	static const i915_reg_t ve[] = {
-		GEN12_VE0_AUX_NV,
-		GEN12_VE1_AUX_NV,
-	};
-
-	if (engine->class == VIDEO_DECODE_CLASS)
-		return vd[engine->instance];
-
-	if (engine->class == VIDEO_ENHANCEMENT_CLASS)
-		return ve[engine->instance];
-
-	GEM_BUG_ON("unknown aux_inv_reg\n");
-
-	return INVALID_MMIO_REG;
-}
-
-static u32 *
-gen12_emit_aux_table_inv(const i915_reg_t inv_reg, u32 *cs)
-{
-	*cs++ = MI_LOAD_REGISTER_IMM(1);
-	*cs++ = i915_mmio_reg_offset(inv_reg);
-	*cs++ = AUX_INV;
-	*cs++ = MI_NOOP;
-
-	return cs;
-}
-
-static int gen12_emit_flush_render(struct i915_request *request,
-				   u32 mode)
-{
-	if (mode & EMIT_FLUSH) {
-		u32 flags = 0;
-		u32 *cs;
-
-		flags |= PIPE_CONTROL_TILE_CACHE_FLUSH;
-		flags |= PIPE_CONTROL_FLUSH_L3;
-		flags |= PIPE_CONTROL_RENDER_TARGET_CACHE_FLUSH;
-		flags |= PIPE_CONTROL_DEPTH_CACHE_FLUSH;
-		/* Wa_1409600907:tgl */
-		flags |= PIPE_CONTROL_DEPTH_STALL;
-		flags |= PIPE_CONTROL_DC_FLUSH_ENABLE;
-		flags |= PIPE_CONTROL_FLUSH_ENABLE;
-
-		flags |= PIPE_CONTROL_STORE_DATA_INDEX;
-		flags |= PIPE_CONTROL_QW_WRITE;
-
-		flags |= PIPE_CONTROL_CS_STALL;
-
-		cs = intel_ring_begin(request, 6);
-		if (IS_ERR(cs))
-			return PTR_ERR(cs);
-
-		cs = gen12_emit_pipe_control(cs,
-					     PIPE_CONTROL0_HDC_PIPELINE_FLUSH,
-					     flags, LRC_PPHWSP_SCRATCH_ADDR);
-		intel_ring_advance(request, cs);
-	}
-
-	if (mode & EMIT_INVALIDATE) {
-		u32 flags = 0;
-		u32 *cs;
-
-		flags |= PIPE_CONTROL_COMMAND_CACHE_INVALIDATE;
-		flags |= PIPE_CONTROL_TLB_INVALIDATE;
-		flags |= PIPE_CONTROL_INSTRUCTION_CACHE_INVALIDATE;
-		flags |= PIPE_CONTROL_TEXTURE_CACHE_INVALIDATE;
-		flags |= PIPE_CONTROL_VF_CACHE_INVALIDATE;
-		flags |= PIPE_CONTROL_CONST_CACHE_INVALIDATE;
-		flags |= PIPE_CONTROL_STATE_CACHE_INVALIDATE;
-
-		flags |= PIPE_CONTROL_STORE_DATA_INDEX;
-		flags |= PIPE_CONTROL_QW_WRITE;
-
-		flags |= PIPE_CONTROL_CS_STALL;
-
-		cs = intel_ring_begin(request, 8 + 4);
-		if (IS_ERR(cs))
-			return PTR_ERR(cs);
-
-		/*
-		 * Prevent the pre-parser from skipping past the TLB
-		 * invalidate and loading a stale page for the batch
-		 * buffer / request payload.
-		 */
-		*cs++ = preparser_disable(true);
-
-		cs = gen8_emit_pipe_control(cs, flags, LRC_PPHWSP_SCRATCH_ADDR);
-
-		/* hsdes: 1809175790 */
-		cs = gen12_emit_aux_table_inv(GEN12_GFX_CCS_AUX_NV, cs);
-
-		*cs++ = preparser_disable(false);
-		intel_ring_advance(request, cs);
-	}
-
-	return 0;
-}
-
-static int gen12_emit_flush(struct i915_request *request, u32 mode)
-{
-	intel_engine_mask_t aux_inv = 0;
-	u32 cmd, *cs;
-
-	cmd = 4;
-	if (mode & EMIT_INVALIDATE)
-		cmd += 2;
-	if (mode & EMIT_INVALIDATE)
-		aux_inv = request->engine->mask & ~BIT(BCS0);
-	if (aux_inv)
-		cmd += 2 * hweight8(aux_inv) + 2;
-
-	cs = intel_ring_begin(request, cmd);
-	if (IS_ERR(cs))
-		return PTR_ERR(cs);
-
-	if (mode & EMIT_INVALIDATE)
-		*cs++ = preparser_disable(true);
-
-	cmd = MI_FLUSH_DW + 1;
-
-	/* We always require a command barrier so that subsequent
-	 * commands, such as breadcrumb interrupts, are strictly ordered
-	 * wrt the contents of the write cache being flushed to memory
-	 * (and thus being coherent from the CPU).
-	 */
-	cmd |= MI_FLUSH_DW_STORE_INDEX | MI_FLUSH_DW_OP_STOREDW;
-
-	if (mode & EMIT_INVALIDATE) {
-		cmd |= MI_INVALIDATE_TLB;
-		if (request->engine->class == VIDEO_DECODE_CLASS)
-			cmd |= MI_INVALIDATE_BSD;
-	}
-
-	*cs++ = cmd;
-	*cs++ = LRC_PPHWSP_SCRATCH_ADDR;
-	*cs++ = 0; /* upper addr */
-	*cs++ = 0; /* value */
-
-	if (aux_inv) { /* hsdes: 1809175790 */
-		struct intel_engine_cs *engine;
-		unsigned int tmp;
-
-		*cs++ = MI_LOAD_REGISTER_IMM(hweight8(aux_inv));
-		for_each_engine_masked(engine, request->engine->gt,
-				       aux_inv, tmp) {
-			*cs++ = i915_mmio_reg_offset(aux_inv_reg(engine));
-			*cs++ = AUX_INV;
-		}
-		*cs++ = MI_NOOP;
-	}
-
-	if (mode & EMIT_INVALIDATE)
-		*cs++ = preparser_disable(false);
-
-	intel_ring_advance(request, cs);
-
-	return 0;
-}
-
-static void assert_request_valid(struct i915_request *rq)
-{
-	struct intel_ring *ring __maybe_unused = rq->ring;
-
-	/* Can we unwind this request without appearing to go forwards? */
-	GEM_BUG_ON(intel_ring_direction(ring, rq->wa_tail, rq->head) <= 0);
-}
-
-/*
- * Reserve space for 2 NOOPs at the end of each request to be
- * used as a workaround for not being allowed to do lite
- * restore with HEAD==TAIL (WaIdleLiteRestore).
- */
-static u32 *gen8_emit_wa_tail(struct i915_request *request, u32 *cs)
-{
-	/* Ensure there's always at least one preemption point per-request. */
-	*cs++ = MI_ARB_CHECK;
-	*cs++ = MI_NOOP;
-	request->wa_tail = intel_ring_offset(request, cs);
-
-	/* Check that entire request is less than half the ring */
-	assert_request_valid(request);
-
-	return cs;
-}
-
-static u32 *emit_preempt_busywait(struct i915_request *request, u32 *cs)
-{
-	*cs++ = MI_SEMAPHORE_WAIT |
-		MI_SEMAPHORE_GLOBAL_GTT |
-		MI_SEMAPHORE_POLL |
-		MI_SEMAPHORE_SAD_EQ_SDD;
-	*cs++ = 0;
-	*cs++ = intel_hws_preempt_address(request->engine);
-	*cs++ = 0;
-
-	return cs;
-}
-
-static __always_inline u32*
-gen8_emit_fini_breadcrumb_tail(struct i915_request *request, u32 *cs)
-{
-	*cs++ = MI_USER_INTERRUPT;
-
-	*cs++ = MI_ARB_ON_OFF | MI_ARB_ENABLE;
-	if (intel_engine_has_semaphores(request->engine))
-		cs = emit_preempt_busywait(request, cs);
-
-	request->tail = intel_ring_offset(request, cs);
-	assert_ring_tail_valid(request->ring, request->tail);
-
-	return gen8_emit_wa_tail(request, cs);
-}
-=======
->>>>>>> 368fd0d7
-
-	NOP(1),
-	LRI(9, POSTED),
-	REG16(0x3a8),
-	REG16(0x28c),
-	REG16(0x288),
-	REG16(0x284),
-	REG16(0x280),
-	REG16(0x27c),
-	REG16(0x278),
-	REG16(0x274),
-	REG16(0x270),
-
-	LRI(1, POSTED),
-	REG(0x1b0),
-
-	NOP(10),
-	LRI(1, 0),
-	REG(0x0c8),
-
-	END
-};
-
-static const u8 gen12_rcs_offsets[] = {
-	NOP(1),
-	LRI(13, POSTED),
-	REG16(0x244),
-	REG(0x034),
-	REG(0x030),
-	REG(0x038),
-	REG(0x03c),
-	REG(0x168),
-	REG(0x140),
-	REG(0x110),
-	REG(0x1c0),
-	REG(0x1c4),
-	REG(0x1c8),
-	REG(0x180),
-	REG16(0x2b4),
-
-	NOP(5),
-	LRI(9, POSTED),
-	REG16(0x3a8),
-	REG16(0x28c),
-	REG16(0x288),
-	REG16(0x284),
-	REG16(0x280),
-	REG16(0x27c),
-	REG16(0x278),
-	REG16(0x274),
-	REG16(0x270),
-
-	LRI(3, POSTED),
-	REG(0x1b0),
-	REG16(0x5a8),
-	REG16(0x5ac),
-
-	NOP(6),
-	LRI(1, 0),
-	REG(0x0c8),
-	NOP(3 + 9 + 1),
-
-	LRI(51, POSTED),
-	REG16(0x588),
-	REG16(0x588),
-	REG16(0x588),
-	REG16(0x588),
-	REG16(0x588),
-	REG16(0x588),
-	REG(0x028),
-	REG(0x09c),
-	REG(0x0c0),
-	REG(0x178),
-	REG(0x17c),
-	REG16(0x358),
-	REG(0x170),
-	REG(0x150),
-	REG(0x154),
-	REG(0x158),
-	REG16(0x41c),
-	REG16(0x600),
-	REG16(0x604),
-	REG16(0x608),
-	REG16(0x60c),
-	REG16(0x610),
-	REG16(0x614),
-	REG16(0x618),
-	REG16(0x61c),
-	REG16(0x620),
-	REG16(0x624),
-	REG16(0x628),
-	REG16(0x62c),
-	REG16(0x630),
-	REG16(0x634),
-	REG16(0x638),
-	REG16(0x63c),
-	REG16(0x640),
-	REG16(0x644),
-	REG16(0x648),
-	REG16(0x64c),
-	REG16(0x650),
-	REG16(0x654),
-	REG16(0x658),
-	REG16(0x65c),
-	REG16(0x660),
-	REG16(0x664),
-	REG16(0x668),
-	REG16(0x66c),
-	REG16(0x670),
-	REG16(0x674),
-	REG16(0x678),
-	REG16(0x67c),
-	REG(0x068),
-	REG(0x084),
-	NOP(1),
-
 	END
 };
 
@@ -5134,125 +1114,40 @@
 	return i915_ggtt_offset(ce->state) | desc;
 }
 
-<<<<<<< HEAD
-static void rcu_virtual_context_destroy(struct work_struct *wrk)
-{
-	struct virtual_engine *ve =
-		container_of(wrk, typeof(*ve), rcu.work);
-	unsigned int n;
-
-	GEM_BUG_ON(ve->context.inflight);
-
-	/* Preempt-to-busy may leave a stale request behind. */
-	if (unlikely(ve->request)) {
-		struct i915_request *old;
-
-		spin_lock_irq(&ve->base.active.lock);
-
-		old = fetch_and_zero(&ve->request);
-		if (old) {
-			GEM_BUG_ON(!i915_request_completed(old));
-			__i915_request_submit(old);
-			i915_request_put(old);
-		}
-
-		spin_unlock_irq(&ve->base.active.lock);
-	}
-
-	/*
-	 * Flush the tasklet in case it is still running on another core.
-	 *
-	 * This needs to be done before we remove ourselves from the siblings'
-	 * rbtrees as in the case it is running in parallel, it may reinsert
-	 * the rb_node into a sibling.
-	 */
-	tasklet_kill(&ve->base.execlists.tasklet);
-
-	/* Decouple ourselves from the siblings, no more access allowed. */
-	for (n = 0; n < ve->num_siblings; n++) {
-		struct intel_engine_cs *sibling = ve->siblings[n];
-		struct rb_node *node = &ve->nodes[sibling->id].rb;
-=======
 u32 lrc_update_regs(const struct intel_context *ce,
 		    const struct intel_engine_cs *engine,
 		    u32 head)
 {
 	struct intel_ring *ring = ce->ring;
 	u32 *regs = ce->lrc_reg_state;
->>>>>>> 368fd0d7
 
 	GEM_BUG_ON(!intel_ring_offset_valid(ring, head));
 	GEM_BUG_ON(!intel_ring_offset_valid(ring, ring->tail));
 
-<<<<<<< HEAD
-		spin_lock_irq(&sibling->active.lock);
-=======
 	regs[CTX_RING_START] = i915_ggtt_offset(ring->vma);
 	regs[CTX_RING_HEAD] = head;
 	regs[CTX_RING_TAIL] = ring->tail;
 	regs[CTX_RING_CTL] = RING_CTL_SIZE(ring->size) | RING_VALID;
->>>>>>> 368fd0d7
 
 	/* RPCS */
 	if (engine->class == RENDER_CLASS) {
 		regs[CTX_R_PWR_CLK_STATE] =
 			intel_sseu_make_rpcs(engine->gt, &ce->sseu);
 
-<<<<<<< HEAD
-		spin_unlock_irq(&sibling->active.lock);
-	}
-	GEM_BUG_ON(__tasklet_is_scheduled(&ve->base.execlists.tasklet));
-	GEM_BUG_ON(!list_empty(virtual_queue(ve)));
-
-	if (ve->context.state)
-		__execlists_context_fini(&ve->context);
-	intel_context_fini(&ve->context);
-
-	intel_breadcrumbs_free(ve->base.breadcrumbs);
-	intel_engine_free_request_pool(&ve->base);
-=======
 		i915_oa_init_reg_state(ce, engine);
 	}
 
 	if (ce->wa_bb_page) {
 		u32 *(*fn)(const struct intel_context *ce, u32 *cs);
->>>>>>> 368fd0d7
 
 		fn = gen12_emit_indirect_ctx_xcs;
 		if (ce->engine->class == RENDER_CLASS)
 			fn = gen12_emit_indirect_ctx_rcs;
 
-<<<<<<< HEAD
-static void virtual_context_destroy(struct kref *kref)
-{
-	struct virtual_engine *ve =
-		container_of(kref, typeof(*ve), context.ref);
-
-	GEM_BUG_ON(!list_empty(&ve->context.signals));
-
-	/*
-	 * When destroying the virtual engine, we have to be aware that
-	 * it may still be in use from an hardirq/softirq context causing
-	 * the resubmission of a completed request (background completion
-	 * due to preempt-to-busy). Before we can free the engine, we need
-	 * to flush the submission code and tasklets that are still potentially
-	 * accessing the engine. Flushing the tasklets requires process context,
-	 * and since we can guard the resubmit onto the engine with an RCU read
-	 * lock, we can delegate the free of the engine to an RCU worker.
-	 */
-	INIT_RCU_WORK(&ve->rcu, rcu_virtual_context_destroy);
-	queue_rcu_work(system_wq, &ve->rcu);
-}
-
-static void virtual_engine_initial_hint(struct virtual_engine *ve)
-{
-	int swp;
-=======
 		/* Mutually exclusive wrt to global indirect bb */
 		GEM_BUG_ON(engine->wa_ctx.indirect_ctx.size);
 		setup_indirect_ctx_bb(ce, engine, fn);
 	}
->>>>>>> 368fd0d7
 
 	return lrc_descriptor(ce) | CTX_DESC_FORCE_RESTORE;
 }
