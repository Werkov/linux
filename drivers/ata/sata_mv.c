// SPDX-License-Identifier: GPL-2.0-only
/*
 * sata_mv.c - Marvell SATA support
 *
 * Copyright 2008-2009: Marvell Corporation, all rights reserved.
 * Copyright 2005: EMC Corporation, all rights reserved.
 * Copyright 2005 Red Hat, Inc.  All rights reserved.
 *
 * Originally written by Brett Russ.
 * Extensive overhaul and enhancement by Mark Lord <mlord@pobox.com>.
 *
 * Please ALWAYS copy linux-ide@vger.kernel.org on emails.
 */

/*
 * sata_mv TODO list:
 *
 * --> Develop a low-power-consumption strategy, and implement it.
 *
 * --> Add sysfs attributes for per-chip / per-HC IRQ coalescing thresholds.
 *
 * --> [Experiment, Marvell value added] Is it possible to use target
 *       mode to cross-connect two Linux boxes with Marvell cards?  If so,
 *       creating LibATA target mode support would be very interesting.
 *
 *       Target mode, for those without docs, is the ability to directly
 *       connect two SATA ports.
 */

/*
 * 80x1-B2 errata PCI#11:
 *
 * Users of the 6041/6081 Rev.B2 chips (current is C0)
 * should be careful to insert those cards only onto PCI-X bus #0,
 * and only in device slots 0..7, not higher.  The chips may not
 * work correctly otherwise  (note: this is a pretty rare condition).
 */

#include <linux/kernel.h>
#include <linux/module.h>
#include <linux/pci.h>
#include <linux/init.h>
#include <linux/blkdev.h>
#include <linux/delay.h>
#include <linux/interrupt.h>
#include <linux/dmapool.h>
#include <linux/dma-mapping.h>
#include <linux/device.h>
#include <linux/clk.h>
#include <linux/phy/phy.h>
#include <linux/platform_device.h>
#include <linux/ata_platform.h>
#include <linux/mbus.h>
#include <linux/bitops.h>
#include <linux/gfp.h>
#include <linux/of.h>
#include <linux/of_irq.h>
#include <scsi/scsi_host.h>
#include <scsi/scsi_cmnd.h>
#include <scsi/scsi_device.h>
#include <linux/libata.h>

#define DRV_NAME	"sata_mv"
#define DRV_VERSION	"1.28"

/*
 * module options
 */

#ifdef CONFIG_PCI
static int msi;
module_param(msi, int, S_IRUGO);
MODULE_PARM_DESC(msi, "Enable use of PCI MSI (0=off, 1=on)");
#endif

static int irq_coalescing_io_count;
module_param(irq_coalescing_io_count, int, S_IRUGO);
MODULE_PARM_DESC(irq_coalescing_io_count,
		 "IRQ coalescing I/O count threshold (0..255)");

static int irq_coalescing_usecs;
module_param(irq_coalescing_usecs, int, S_IRUGO);
MODULE_PARM_DESC(irq_coalescing_usecs,
		 "IRQ coalescing time threshold in usecs");

enum {
	/* BAR's are enumerated in terms of pci_resource_start() terms */
	MV_PRIMARY_BAR		= 0,	/* offset 0x10: memory space */
	MV_IO_BAR		= 2,	/* offset 0x18: IO space */
	MV_MISC_BAR		= 3,	/* offset 0x1c: FLASH, NVRAM, SRAM */

	MV_MAJOR_REG_AREA_SZ	= 0x10000,	/* 64KB */
	MV_MINOR_REG_AREA_SZ	= 0x2000,	/* 8KB */

	/* For use with both IRQ coalescing methods ("all ports" or "per-HC" */
	COAL_CLOCKS_PER_USEC	= 150,		/* for calculating COAL_TIMEs */
	MAX_COAL_TIME_THRESHOLD	= ((1 << 24) - 1), /* internal clocks count */
	MAX_COAL_IO_COUNT	= 255,		/* completed I/O count */

	MV_PCI_REG_BASE		= 0,

	/*
	 * Per-chip ("all ports") interrupt coalescing feature.
	 * This is only for GEN_II / GEN_IIE hardware.
	 *
	 * Coalescing defers the interrupt until either the IO_THRESHOLD
	 * (count of completed I/Os) is met, or the TIME_THRESHOLD is met.
	 */
	COAL_REG_BASE		= 0x18000,
	IRQ_COAL_CAUSE		= (COAL_REG_BASE + 0x08),
	ALL_PORTS_COAL_IRQ	= (1 << 4),	/* all ports irq event */

	IRQ_COAL_IO_THRESHOLD   = (COAL_REG_BASE + 0xcc),
	IRQ_COAL_TIME_THRESHOLD = (COAL_REG_BASE + 0xd0),

	/*
	 * Registers for the (unused here) transaction coalescing feature:
	 */
	TRAN_COAL_CAUSE_LO	= (COAL_REG_BASE + 0x88),
	TRAN_COAL_CAUSE_HI	= (COAL_REG_BASE + 0x8c),

	SATAHC0_REG_BASE	= 0x20000,
	FLASH_CTL		= 0x1046c,
	GPIO_PORT_CTL		= 0x104f0,
	RESET_CFG		= 0x180d8,

	MV_PCI_REG_SZ		= MV_MAJOR_REG_AREA_SZ,
	MV_SATAHC_REG_SZ	= MV_MAJOR_REG_AREA_SZ,
	MV_SATAHC_ARBTR_REG_SZ	= MV_MINOR_REG_AREA_SZ,		/* arbiter */
	MV_PORT_REG_SZ		= MV_MINOR_REG_AREA_SZ,

	MV_MAX_Q_DEPTH		= 32,
	MV_MAX_Q_DEPTH_MASK	= MV_MAX_Q_DEPTH - 1,

	/* CRQB needs alignment on a 1KB boundary. Size == 1KB
	 * CRPB needs alignment on a 256B boundary. Size == 256B
	 * ePRD (SG) entries need alignment on a 16B boundary. Size == 16B
	 */
	MV_CRQB_Q_SZ		= (32 * MV_MAX_Q_DEPTH),
	MV_CRPB_Q_SZ		= (8 * MV_MAX_Q_DEPTH),
	MV_MAX_SG_CT		= 256,
	MV_SG_TBL_SZ		= (16 * MV_MAX_SG_CT),

	/* Determine hc from 0-7 port: hc = port >> MV_PORT_HC_SHIFT */
	MV_PORT_HC_SHIFT	= 2,
	MV_PORTS_PER_HC		= (1 << MV_PORT_HC_SHIFT), /* 4 */
	/* Determine hc port from 0-7 port: hardport = port & MV_PORT_MASK */
	MV_PORT_MASK		= (MV_PORTS_PER_HC - 1),   /* 3 */

	/* Host Flags */
	MV_FLAG_DUAL_HC		= (1 << 30),  /* two SATA Host Controllers */

	MV_COMMON_FLAGS		= ATA_FLAG_SATA | ATA_FLAG_PIO_POLLING,

	MV_GEN_I_FLAGS		= MV_COMMON_FLAGS | ATA_FLAG_NO_ATAPI,

	MV_GEN_II_FLAGS		= MV_COMMON_FLAGS | ATA_FLAG_NCQ |
				  ATA_FLAG_PMP | ATA_FLAG_ACPI_SATA,

	MV_GEN_IIE_FLAGS	= MV_GEN_II_FLAGS | ATA_FLAG_AN,

	CRQB_FLAG_READ		= (1 << 0),
	CRQB_TAG_SHIFT		= 1,
	CRQB_IOID_SHIFT		= 6,	/* CRQB Gen-II/IIE IO Id shift */
	CRQB_PMP_SHIFT		= 12,	/* CRQB Gen-II/IIE PMP shift */
	CRQB_HOSTQ_SHIFT	= 17,	/* CRQB Gen-II/IIE HostQueTag shift */
	CRQB_CMD_ADDR_SHIFT	= 8,
	CRQB_CMD_CS		= (0x2 << 11),
	CRQB_CMD_LAST		= (1 << 15),

	CRPB_FLAG_STATUS_SHIFT	= 8,
	CRPB_IOID_SHIFT_6	= 5,	/* CRPB Gen-II IO Id shift */
	CRPB_IOID_SHIFT_7	= 7,	/* CRPB Gen-IIE IO Id shift */

	EPRD_FLAG_END_OF_TBL	= (1 << 31),

	/* PCI interface registers */

	MV_PCI_COMMAND		= 0xc00,
	MV_PCI_COMMAND_MWRCOM	= (1 << 4),	/* PCI Master Write Combining */
	MV_PCI_COMMAND_MRDTRIG	= (1 << 7),	/* PCI Master Read Trigger */

	PCI_MAIN_CMD_STS	= 0xd30,
	STOP_PCI_MASTER		= (1 << 2),
	PCI_MASTER_EMPTY	= (1 << 3),
	GLOB_SFT_RST		= (1 << 4),

	MV_PCI_MODE		= 0xd00,
	MV_PCI_MODE_MASK	= 0x30,

	MV_PCI_EXP_ROM_BAR_CTL	= 0xd2c,
	MV_PCI_DISC_TIMER	= 0xd04,
	MV_PCI_MSI_TRIGGER	= 0xc38,
	MV_PCI_SERR_MASK	= 0xc28,
	MV_PCI_XBAR_TMOUT	= 0x1d04,
	MV_PCI_ERR_LOW_ADDRESS	= 0x1d40,
	MV_PCI_ERR_HIGH_ADDRESS	= 0x1d44,
	MV_PCI_ERR_ATTRIBUTE	= 0x1d48,
	MV_PCI_ERR_COMMAND	= 0x1d50,

	PCI_IRQ_CAUSE		= 0x1d58,
	PCI_IRQ_MASK		= 0x1d5c,
	PCI_UNMASK_ALL_IRQS	= 0x7fffff,	/* bits 22-0 */

	PCIE_IRQ_CAUSE		= 0x1900,
	PCIE_IRQ_MASK		= 0x1910,
	PCIE_UNMASK_ALL_IRQS	= 0x40a,	/* assorted bits */

	/* Host Controller Main Interrupt Cause/Mask registers (1 per-chip) */
	PCI_HC_MAIN_IRQ_CAUSE	= 0x1d60,
	PCI_HC_MAIN_IRQ_MASK	= 0x1d64,
	SOC_HC_MAIN_IRQ_CAUSE	= 0x20020,
	SOC_HC_MAIN_IRQ_MASK	= 0x20024,
	ERR_IRQ			= (1 << 0),	/* shift by (2 * port #) */
	DONE_IRQ		= (1 << 1),	/* shift by (2 * port #) */
	HC0_IRQ_PEND		= 0x1ff,	/* bits 0-8 = HC0's ports */
	HC_SHIFT		= 9,		/* bits 9-17 = HC1's ports */
	DONE_IRQ_0_3		= 0x000000aa,	/* DONE_IRQ ports 0,1,2,3 */
	DONE_IRQ_4_7		= (DONE_IRQ_0_3 << HC_SHIFT),  /* 4,5,6,7 */
	PCI_ERR			= (1 << 18),
	TRAN_COAL_LO_DONE	= (1 << 19),	/* transaction coalescing */
	TRAN_COAL_HI_DONE	= (1 << 20),	/* transaction coalescing */
	PORTS_0_3_COAL_DONE	= (1 << 8),	/* HC0 IRQ coalescing */
	PORTS_4_7_COAL_DONE	= (1 << 17),	/* HC1 IRQ coalescing */
	ALL_PORTS_COAL_DONE	= (1 << 21),	/* GEN_II(E) IRQ coalescing */
	GPIO_INT		= (1 << 22),
	SELF_INT		= (1 << 23),
	TWSI_INT		= (1 << 24),
	HC_MAIN_RSVD		= (0x7f << 25),	/* bits 31-25 */
	HC_MAIN_RSVD_5		= (0x1fff << 19), /* bits 31-19 */
	HC_MAIN_RSVD_SOC	= (0x3fffffb << 6),     /* bits 31-9, 7-6 */

	/* SATAHC registers */
	HC_CFG			= 0x00,

	HC_IRQ_CAUSE		= 0x14,
	DMA_IRQ			= (1 << 0),	/* shift by port # */
	HC_COAL_IRQ		= (1 << 4),	/* IRQ coalescing */
	DEV_IRQ			= (1 << 8),	/* shift by port # */

	/*
	 * Per-HC (Host-Controller) interrupt coalescing feature.
	 * This is present on all chip generations.
	 *
	 * Coalescing defers the interrupt until either the IO_THRESHOLD
	 * (count of completed I/Os) is met, or the TIME_THRESHOLD is met.
	 */
	HC_IRQ_COAL_IO_THRESHOLD	= 0x000c,
	HC_IRQ_COAL_TIME_THRESHOLD	= 0x0010,

	SOC_LED_CTRL		= 0x2c,
	SOC_LED_CTRL_BLINK	= (1 << 0),	/* Active LED blink */
	SOC_LED_CTRL_ACT_PRESENCE = (1 << 2),	/* Multiplex dev presence */
						/*  with dev activity LED */

	/* Shadow block registers */
	SHD_BLK			= 0x100,
	SHD_CTL_AST		= 0x20,		/* ofs from SHD_BLK */

	/* SATA registers */
	SATA_STATUS		= 0x300,  /* ctrl, err regs follow status */
	SATA_ACTIVE		= 0x350,
	FIS_IRQ_CAUSE		= 0x364,
	FIS_IRQ_CAUSE_AN	= (1 << 9),	/* async notification */

	LTMODE			= 0x30c,	/* requires read-after-write */
	LTMODE_BIT8		= (1 << 8),	/* unknown, but necessary */

	PHY_MODE2		= 0x330,
	PHY_MODE3		= 0x310,

	PHY_MODE4		= 0x314,	/* requires read-after-write */
	PHY_MODE4_CFG_MASK	= 0x00000003,	/* phy internal config field */
	PHY_MODE4_CFG_VALUE	= 0x00000001,	/* phy internal config field */
	PHY_MODE4_RSVD_ZEROS	= 0x5de3fffa,	/* Gen2e always write zeros */
	PHY_MODE4_RSVD_ONES	= 0x00000005,	/* Gen2e always write ones */

	SATA_IFCTL		= 0x344,
	SATA_TESTCTL		= 0x348,
	SATA_IFSTAT		= 0x34c,
	VENDOR_UNIQUE_FIS	= 0x35c,

	FISCFG			= 0x360,
	FISCFG_WAIT_DEV_ERR	= (1 << 8),	/* wait for host on DevErr */
	FISCFG_SINGLE_SYNC	= (1 << 16),	/* SYNC on DMA activation */

	PHY_MODE9_GEN2		= 0x398,
	PHY_MODE9_GEN1		= 0x39c,
	PHYCFG_OFS		= 0x3a0,	/* only in 65n devices */

	MV5_PHY_MODE		= 0x74,
	MV5_LTMODE		= 0x30,
	MV5_PHY_CTL		= 0x0C,
	SATA_IFCFG		= 0x050,
	LP_PHY_CTL		= 0x058,
	LP_PHY_CTL_PIN_PU_PLL   = (1 << 0),
	LP_PHY_CTL_PIN_PU_RX    = (1 << 1),
	LP_PHY_CTL_PIN_PU_TX    = (1 << 2),
	LP_PHY_CTL_GEN_TX_3G    = (1 << 5),
	LP_PHY_CTL_GEN_RX_3G    = (1 << 9),

	MV_M2_PREAMP_MASK	= 0x7e0,

	/* Port registers */
	EDMA_CFG		= 0,
	EDMA_CFG_Q_DEPTH	= 0x1f,		/* max device queue depth */
	EDMA_CFG_NCQ		= (1 << 5),	/* for R/W FPDMA queued */
	EDMA_CFG_NCQ_GO_ON_ERR	= (1 << 14),	/* continue on error */
	EDMA_CFG_RD_BRST_EXT	= (1 << 11),	/* read burst 512B */
	EDMA_CFG_WR_BUFF_LEN	= (1 << 13),	/* write buffer 512B */
	EDMA_CFG_EDMA_FBS	= (1 << 16),	/* EDMA FIS-Based Switching */
	EDMA_CFG_FBS		= (1 << 26),	/* FIS-Based Switching */

	EDMA_ERR_IRQ_CAUSE	= 0x8,
	EDMA_ERR_IRQ_MASK	= 0xc,
	EDMA_ERR_D_PAR		= (1 << 0),	/* UDMA data parity err */
	EDMA_ERR_PRD_PAR	= (1 << 1),	/* UDMA PRD parity err */
	EDMA_ERR_DEV		= (1 << 2),	/* device error */
	EDMA_ERR_DEV_DCON	= (1 << 3),	/* device disconnect */
	EDMA_ERR_DEV_CON	= (1 << 4),	/* device connected */
	EDMA_ERR_SERR		= (1 << 5),	/* SError bits [WBDST] raised */
	EDMA_ERR_SELF_DIS	= (1 << 7),	/* Gen II/IIE self-disable */
	EDMA_ERR_SELF_DIS_5	= (1 << 8),	/* Gen I self-disable */
	EDMA_ERR_BIST_ASYNC	= (1 << 8),	/* BIST FIS or Async Notify */
	EDMA_ERR_TRANS_IRQ_7	= (1 << 8),	/* Gen IIE transprt layer irq */
	EDMA_ERR_CRQB_PAR	= (1 << 9),	/* CRQB parity error */
	EDMA_ERR_CRPB_PAR	= (1 << 10),	/* CRPB parity error */
	EDMA_ERR_INTRL_PAR	= (1 << 11),	/* internal parity error */
	EDMA_ERR_IORDY		= (1 << 12),	/* IORdy timeout */

	EDMA_ERR_LNK_CTRL_RX	= (0xf << 13),	/* link ctrl rx error */
	EDMA_ERR_LNK_CTRL_RX_0	= (1 << 13),	/* transient: CRC err */
	EDMA_ERR_LNK_CTRL_RX_1	= (1 << 14),	/* transient: FIFO err */
	EDMA_ERR_LNK_CTRL_RX_2	= (1 << 15),	/* fatal: caught SYNC */
	EDMA_ERR_LNK_CTRL_RX_3	= (1 << 16),	/* transient: FIS rx err */

	EDMA_ERR_LNK_DATA_RX	= (0xf << 17),	/* link data rx error */

	EDMA_ERR_LNK_CTRL_TX	= (0x1f << 21),	/* link ctrl tx error */
	EDMA_ERR_LNK_CTRL_TX_0	= (1 << 21),	/* transient: CRC err */
	EDMA_ERR_LNK_CTRL_TX_1	= (1 << 22),	/* transient: FIFO err */
	EDMA_ERR_LNK_CTRL_TX_2	= (1 << 23),	/* transient: caught SYNC */
	EDMA_ERR_LNK_CTRL_TX_3	= (1 << 24),	/* transient: caught DMAT */
	EDMA_ERR_LNK_CTRL_TX_4	= (1 << 25),	/* transient: FIS collision */

	EDMA_ERR_LNK_DATA_TX	= (0x1f << 26),	/* link data tx error */

	EDMA_ERR_TRANS_PROTO	= (1 << 31),	/* transport protocol error */
	EDMA_ERR_OVERRUN_5	= (1 << 5),
	EDMA_ERR_UNDERRUN_5	= (1 << 6),

	EDMA_ERR_IRQ_TRANSIENT  = EDMA_ERR_LNK_CTRL_RX_0 |
				  EDMA_ERR_LNK_CTRL_RX_1 |
				  EDMA_ERR_LNK_CTRL_RX_3 |
				  EDMA_ERR_LNK_CTRL_TX,

	EDMA_EH_FREEZE		= EDMA_ERR_D_PAR |
				  EDMA_ERR_PRD_PAR |
				  EDMA_ERR_DEV_DCON |
				  EDMA_ERR_DEV_CON |
				  EDMA_ERR_SERR |
				  EDMA_ERR_SELF_DIS |
				  EDMA_ERR_CRQB_PAR |
				  EDMA_ERR_CRPB_PAR |
				  EDMA_ERR_INTRL_PAR |
				  EDMA_ERR_IORDY |
				  EDMA_ERR_LNK_CTRL_RX_2 |
				  EDMA_ERR_LNK_DATA_RX |
				  EDMA_ERR_LNK_DATA_TX |
				  EDMA_ERR_TRANS_PROTO,

	EDMA_EH_FREEZE_5	= EDMA_ERR_D_PAR |
				  EDMA_ERR_PRD_PAR |
				  EDMA_ERR_DEV_DCON |
				  EDMA_ERR_DEV_CON |
				  EDMA_ERR_OVERRUN_5 |
				  EDMA_ERR_UNDERRUN_5 |
				  EDMA_ERR_SELF_DIS_5 |
				  EDMA_ERR_CRQB_PAR |
				  EDMA_ERR_CRPB_PAR |
				  EDMA_ERR_INTRL_PAR |
				  EDMA_ERR_IORDY,

	EDMA_REQ_Q_BASE_HI	= 0x10,
	EDMA_REQ_Q_IN_PTR	= 0x14,		/* also contains BASE_LO */

	EDMA_REQ_Q_OUT_PTR	= 0x18,
	EDMA_REQ_Q_PTR_SHIFT	= 5,

	EDMA_RSP_Q_BASE_HI	= 0x1c,
	EDMA_RSP_Q_IN_PTR	= 0x20,
	EDMA_RSP_Q_OUT_PTR	= 0x24,		/* also contains BASE_LO */
	EDMA_RSP_Q_PTR_SHIFT	= 3,

	EDMA_CMD		= 0x28,		/* EDMA command register */
	EDMA_EN			= (1 << 0),	/* enable EDMA */
	EDMA_DS			= (1 << 1),	/* disable EDMA; self-negated */
	EDMA_RESET		= (1 << 2),	/* reset eng/trans/link/phy */

	EDMA_STATUS		= 0x30,		/* EDMA engine status */
	EDMA_STATUS_CACHE_EMPTY	= (1 << 6),	/* GenIIe command cache empty */
	EDMA_STATUS_IDLE	= (1 << 7),	/* GenIIe EDMA enabled/idle */

	EDMA_IORDY_TMOUT	= 0x34,
	EDMA_ARB_CFG		= 0x38,

	EDMA_HALTCOND		= 0x60,		/* GenIIe halt conditions */
	EDMA_UNKNOWN_RSVD	= 0x6C,		/* GenIIe unknown/reserved */

	BMDMA_CMD		= 0x224,	/* bmdma command register */
	BMDMA_STATUS		= 0x228,	/* bmdma status register */
	BMDMA_PRD_LOW		= 0x22c,	/* bmdma PRD addr 31:0 */
	BMDMA_PRD_HIGH		= 0x230,	/* bmdma PRD addr 63:32 */

	/* Host private flags (hp_flags) */
	MV_HP_FLAG_MSI		= (1 << 0),
	MV_HP_ERRATA_50XXB0	= (1 << 1),
	MV_HP_ERRATA_50XXB2	= (1 << 2),
	MV_HP_ERRATA_60X1B2	= (1 << 3),
	MV_HP_ERRATA_60X1C0	= (1 << 4),
	MV_HP_GEN_I		= (1 << 6),	/* Generation I: 50xx */
	MV_HP_GEN_II		= (1 << 7),	/* Generation II: 60xx */
	MV_HP_GEN_IIE		= (1 << 8),	/* Generation IIE: 6042/7042 */
	MV_HP_PCIE		= (1 << 9),	/* PCIe bus/regs: 7042 */
	MV_HP_CUT_THROUGH	= (1 << 10),	/* can use EDMA cut-through */
	MV_HP_FLAG_SOC		= (1 << 11),	/* SystemOnChip, no PCI */
	MV_HP_QUIRK_LED_BLINK_EN = (1 << 12),	/* is led blinking enabled? */
	MV_HP_FIX_LP_PHY_CTL	= (1 << 13),	/* fix speed in LP_PHY_CTL ? */

	/* Port private flags (pp_flags) */
	MV_PP_FLAG_EDMA_EN	= (1 << 0),	/* is EDMA engine enabled? */
	MV_PP_FLAG_NCQ_EN	= (1 << 1),	/* is EDMA set up for NCQ? */
	MV_PP_FLAG_FBS_EN	= (1 << 2),	/* is EDMA set up for FBS? */
	MV_PP_FLAG_DELAYED_EH	= (1 << 3),	/* delayed dev err handling */
	MV_PP_FLAG_FAKE_ATA_BUSY = (1 << 4),	/* ignore initial ATA_DRDY */
};

#define IS_GEN_I(hpriv) ((hpriv)->hp_flags & MV_HP_GEN_I)
#define IS_GEN_II(hpriv) ((hpriv)->hp_flags & MV_HP_GEN_II)
#define IS_GEN_IIE(hpriv) ((hpriv)->hp_flags & MV_HP_GEN_IIE)
#define IS_PCIE(hpriv) ((hpriv)->hp_flags & MV_HP_PCIE)
#define IS_SOC(hpriv) ((hpriv)->hp_flags & MV_HP_FLAG_SOC)

#define WINDOW_CTRL(i)		(0x20030 + ((i) << 4))
#define WINDOW_BASE(i)		(0x20034 + ((i) << 4))

enum {
	/* DMA boundary 0xffff is required by the s/g splitting
	 * we need on /length/ in mv_fill-sg().
	 */
	MV_DMA_BOUNDARY		= 0xffffU,

	/* mask of register bits containing lower 32 bits
	 * of EDMA request queue DMA address
	 */
	EDMA_REQ_Q_BASE_LO_MASK	= 0xfffffc00U,

	/* ditto, for response queue */
	EDMA_RSP_Q_BASE_LO_MASK	= 0xffffff00U,
};

enum chip_type {
	chip_504x,
	chip_508x,
	chip_5080,
	chip_604x,
	chip_608x,
	chip_6042,
	chip_7042,
	chip_soc,
};

/* Command ReQuest Block: 32B */
struct mv_crqb {
	__le32			sg_addr;
	__le32			sg_addr_hi;
	__le16			ctrl_flags;
	__le16			ata_cmd[11];
};

struct mv_crqb_iie {
	__le32			addr;
	__le32			addr_hi;
	__le32			flags;
	__le32			len;
	__le32			ata_cmd[4];
};

/* Command ResPonse Block: 8B */
struct mv_crpb {
	__le16			id;
	__le16			flags;
	__le32			tmstmp;
};

/* EDMA Physical Region Descriptor (ePRD); A.K.A. SG */
struct mv_sg {
	__le32			addr;
	__le32			flags_size;
	__le32			addr_hi;
	__le32			reserved;
};

/*
 * We keep a local cache of a few frequently accessed port
 * registers here, to avoid having to read them (very slow)
 * when switching between EDMA and non-EDMA modes.
 */
struct mv_cached_regs {
	u32			fiscfg;
	u32			ltmode;
	u32			haltcond;
	u32			unknown_rsvd;
};

struct mv_port_priv {
	struct mv_crqb		*crqb;
	dma_addr_t		crqb_dma;
	struct mv_crpb		*crpb;
	dma_addr_t		crpb_dma;
	struct mv_sg		*sg_tbl[MV_MAX_Q_DEPTH];
	dma_addr_t		sg_tbl_dma[MV_MAX_Q_DEPTH];

	unsigned int		req_idx;
	unsigned int		resp_idx;

	u32			pp_flags;
	struct mv_cached_regs	cached;
	unsigned int		delayed_eh_pmp_map;
};

struct mv_port_signal {
	u32			amps;
	u32			pre;
};

struct mv_host_priv {
	u32			hp_flags;
	unsigned int 		board_idx;
	u32			main_irq_mask;
	struct mv_port_signal	signal[8];
	const struct mv_hw_ops	*ops;
	int			n_ports;
	void __iomem		*base;
	void __iomem		*main_irq_cause_addr;
	void __iomem		*main_irq_mask_addr;
	u32			irq_cause_offset;
	u32			irq_mask_offset;
	u32			unmask_all_irqs;

	/*
	 * Needed on some devices that require their clocks to be enabled.
	 * These are optional: if the platform device does not have any
	 * clocks, they won't be used.  Also, if the underlying hardware
	 * does not support the common clock framework (CONFIG_HAVE_CLK=n),
	 * all the clock operations become no-ops (see clk.h).
	 */
	struct clk		*clk;
	struct clk              **port_clks;
	/*
	 * Some devices have a SATA PHY which can be enabled/disabled
	 * in order to save power. These are optional: if the platform
	 * devices does not have any phy, they won't be used.
	 */
	struct phy		**port_phys;
	/*
	 * These consistent DMA memory pools give us guaranteed
	 * alignment for hardware-accessed data structures,
	 * and less memory waste in accomplishing the alignment.
	 */
	struct dma_pool		*crqb_pool;
	struct dma_pool		*crpb_pool;
	struct dma_pool		*sg_tbl_pool;
};

struct mv_hw_ops {
	void (*phy_errata)(struct mv_host_priv *hpriv, void __iomem *mmio,
			   unsigned int port);
	void (*enable_leds)(struct mv_host_priv *hpriv, void __iomem *mmio);
	void (*read_preamp)(struct mv_host_priv *hpriv, int idx,
			   void __iomem *mmio);
	int (*reset_hc)(struct ata_host *host, void __iomem *mmio,
			unsigned int n_hc);
	void (*reset_flash)(struct mv_host_priv *hpriv, void __iomem *mmio);
	void (*reset_bus)(struct ata_host *host, void __iomem *mmio);
};

static int mv_scr_read(struct ata_link *link, unsigned int sc_reg_in, u32 *val);
static int mv_scr_write(struct ata_link *link, unsigned int sc_reg_in, u32 val);
static int mv5_scr_read(struct ata_link *link, unsigned int sc_reg_in, u32 *val);
static int mv5_scr_write(struct ata_link *link, unsigned int sc_reg_in, u32 val);
static int mv_port_start(struct ata_port *ap);
static void mv_port_stop(struct ata_port *ap);
static int mv_qc_defer(struct ata_queued_cmd *qc);
static enum ata_completion_errors mv_qc_prep(struct ata_queued_cmd *qc);
static enum ata_completion_errors mv_qc_prep_iie(struct ata_queued_cmd *qc);
static unsigned int mv_qc_issue(struct ata_queued_cmd *qc);
static int mv_hardreset(struct ata_link *link, unsigned int *class,
			unsigned long deadline);
static void mv_eh_freeze(struct ata_port *ap);
static void mv_eh_thaw(struct ata_port *ap);
static void mv6_dev_config(struct ata_device *dev);

static void mv5_phy_errata(struct mv_host_priv *hpriv, void __iomem *mmio,
			   unsigned int port);
static void mv5_enable_leds(struct mv_host_priv *hpriv, void __iomem *mmio);
static void mv5_read_preamp(struct mv_host_priv *hpriv, int idx,
			   void __iomem *mmio);
static int mv5_reset_hc(struct ata_host *host, void __iomem *mmio,
			unsigned int n_hc);
static void mv5_reset_flash(struct mv_host_priv *hpriv, void __iomem *mmio);
static void mv5_reset_bus(struct ata_host *host, void __iomem *mmio);

static void mv6_phy_errata(struct mv_host_priv *hpriv, void __iomem *mmio,
			   unsigned int port);
static void mv6_enable_leds(struct mv_host_priv *hpriv, void __iomem *mmio);
static void mv6_read_preamp(struct mv_host_priv *hpriv, int idx,
			   void __iomem *mmio);
static int mv6_reset_hc(struct ata_host *host, void __iomem *mmio,
			unsigned int n_hc);
static void mv6_reset_flash(struct mv_host_priv *hpriv, void __iomem *mmio);
static void mv_soc_enable_leds(struct mv_host_priv *hpriv,
				      void __iomem *mmio);
static void mv_soc_read_preamp(struct mv_host_priv *hpriv, int idx,
				      void __iomem *mmio);
static int mv_soc_reset_hc(struct ata_host *host,
				  void __iomem *mmio, unsigned int n_hc);
static void mv_soc_reset_flash(struct mv_host_priv *hpriv,
				      void __iomem *mmio);
static void mv_soc_reset_bus(struct ata_host *host, void __iomem *mmio);
static void mv_soc_65n_phy_errata(struct mv_host_priv *hpriv,
				  void __iomem *mmio, unsigned int port);
static void mv_reset_pci_bus(struct ata_host *host, void __iomem *mmio);
static void mv_reset_channel(struct mv_host_priv *hpriv, void __iomem *mmio,
			     unsigned int port_no);
static int mv_stop_edma(struct ata_port *ap);
static int mv_stop_edma_engine(void __iomem *port_mmio);
static void mv_edma_cfg(struct ata_port *ap, int want_ncq, int want_edma);

static void mv_pmp_select(struct ata_port *ap, int pmp);
static int mv_pmp_hardreset(struct ata_link *link, unsigned int *class,
				unsigned long deadline);
static int  mv_softreset(struct ata_link *link, unsigned int *class,
				unsigned long deadline);
static void mv_pmp_error_handler(struct ata_port *ap);
static void mv_process_crpb_entries(struct ata_port *ap,
					struct mv_port_priv *pp);

static void mv_sff_irq_clear(struct ata_port *ap);
static int mv_check_atapi_dma(struct ata_queued_cmd *qc);
static void mv_bmdma_setup(struct ata_queued_cmd *qc);
static void mv_bmdma_start(struct ata_queued_cmd *qc);
static void mv_bmdma_stop(struct ata_queued_cmd *qc);
static u8   mv_bmdma_status(struct ata_port *ap);
static u8 mv_sff_check_status(struct ata_port *ap);

/* .sg_tablesize is (MV_MAX_SG_CT / 2) in the structures below
 * because we have to allow room for worst case splitting of
 * PRDs for 64K boundaries in mv_fill_sg().
 */
#ifdef CONFIG_PCI
static const struct scsi_host_template mv5_sht = {
	ATA_BASE_SHT(DRV_NAME),
	.sg_tablesize		= MV_MAX_SG_CT / 2,
	.dma_boundary		= MV_DMA_BOUNDARY,
};
#endif
static const struct scsi_host_template mv6_sht = {
	__ATA_BASE_SHT(DRV_NAME),
	.can_queue		= MV_MAX_Q_DEPTH - 1,
	.sg_tablesize		= MV_MAX_SG_CT / 2,
	.dma_boundary		= MV_DMA_BOUNDARY,
	.sdev_groups		= ata_ncq_sdev_groups,
	.change_queue_depth	= ata_scsi_change_queue_depth,
<<<<<<< HEAD
	.tag_alloc_policy_rr	= true,
	.device_configure	= ata_scsi_device_configure
=======
	.tag_alloc_policy	= BLK_TAG_ALLOC_RR,
	.sdev_configure		= ata_scsi_sdev_configure
>>>>>>> 7d6f88e7
};

static struct ata_port_operations mv5_ops = {
	.inherits		= &ata_sff_port_ops,

	.lost_interrupt		= ATA_OP_NULL,

	.qc_defer		= mv_qc_defer,
	.qc_prep		= mv_qc_prep,
	.qc_issue		= mv_qc_issue,

	.freeze			= mv_eh_freeze,
	.thaw			= mv_eh_thaw,
	.hardreset		= mv_hardreset,

	.scr_read		= mv5_scr_read,
	.scr_write		= mv5_scr_write,

	.port_start		= mv_port_start,
	.port_stop		= mv_port_stop,
};

static struct ata_port_operations mv6_ops = {
	.inherits		= &ata_bmdma_port_ops,

	.lost_interrupt		= ATA_OP_NULL,

	.qc_defer		= mv_qc_defer,
	.qc_prep		= mv_qc_prep,
	.qc_issue		= mv_qc_issue,

	.dev_config             = mv6_dev_config,

	.freeze			= mv_eh_freeze,
	.thaw			= mv_eh_thaw,
	.hardreset		= mv_hardreset,
	.softreset		= mv_softreset,
	.pmp_hardreset		= mv_pmp_hardreset,
	.pmp_softreset		= mv_softreset,
	.error_handler		= mv_pmp_error_handler,

	.scr_read		= mv_scr_read,
	.scr_write		= mv_scr_write,

	.sff_check_status	= mv_sff_check_status,
	.sff_irq_clear		= mv_sff_irq_clear,
	.check_atapi_dma	= mv_check_atapi_dma,
	.bmdma_setup		= mv_bmdma_setup,
	.bmdma_start		= mv_bmdma_start,
	.bmdma_stop		= mv_bmdma_stop,
	.bmdma_status		= mv_bmdma_status,

	.port_start		= mv_port_start,
	.port_stop		= mv_port_stop,
};

static struct ata_port_operations mv_iie_ops = {
	.inherits		= &mv6_ops,
	.dev_config		= ATA_OP_NULL,
	.qc_prep		= mv_qc_prep_iie,
};

static const struct ata_port_info mv_port_info[] = {
	{  /* chip_504x */
		.flags		= MV_GEN_I_FLAGS,
		.pio_mask	= ATA_PIO4,
		.udma_mask	= ATA_UDMA6,
		.port_ops	= &mv5_ops,
	},
	{  /* chip_508x */
		.flags		= MV_GEN_I_FLAGS | MV_FLAG_DUAL_HC,
		.pio_mask	= ATA_PIO4,
		.udma_mask	= ATA_UDMA6,
		.port_ops	= &mv5_ops,
	},
	{  /* chip_5080 */
		.flags		= MV_GEN_I_FLAGS | MV_FLAG_DUAL_HC,
		.pio_mask	= ATA_PIO4,
		.udma_mask	= ATA_UDMA6,
		.port_ops	= &mv5_ops,
	},
	{  /* chip_604x */
		.flags		= MV_GEN_II_FLAGS,
		.pio_mask	= ATA_PIO4,
		.udma_mask	= ATA_UDMA6,
		.port_ops	= &mv6_ops,
	},
	{  /* chip_608x */
		.flags		= MV_GEN_II_FLAGS | MV_FLAG_DUAL_HC,
		.pio_mask	= ATA_PIO4,
		.udma_mask	= ATA_UDMA6,
		.port_ops	= &mv6_ops,
	},
	{  /* chip_6042 */
		.flags		= MV_GEN_IIE_FLAGS,
		.pio_mask	= ATA_PIO4,
		.udma_mask	= ATA_UDMA6,
		.port_ops	= &mv_iie_ops,
	},
	{  /* chip_7042 */
		.flags		= MV_GEN_IIE_FLAGS,
		.pio_mask	= ATA_PIO4,
		.udma_mask	= ATA_UDMA6,
		.port_ops	= &mv_iie_ops,
	},
	{  /* chip_soc */
		.flags		= MV_GEN_IIE_FLAGS,
		.pio_mask	= ATA_PIO4,
		.udma_mask	= ATA_UDMA6,
		.port_ops	= &mv_iie_ops,
	},
};

static const struct mv_hw_ops mv5xxx_ops = {
	.phy_errata		= mv5_phy_errata,
	.enable_leds		= mv5_enable_leds,
	.read_preamp		= mv5_read_preamp,
	.reset_hc		= mv5_reset_hc,
	.reset_flash		= mv5_reset_flash,
	.reset_bus		= mv5_reset_bus,
};

static const struct mv_hw_ops mv6xxx_ops = {
	.phy_errata		= mv6_phy_errata,
	.enable_leds		= mv6_enable_leds,
	.read_preamp		= mv6_read_preamp,
	.reset_hc		= mv6_reset_hc,
	.reset_flash		= mv6_reset_flash,
	.reset_bus		= mv_reset_pci_bus,
};

static const struct mv_hw_ops mv_soc_ops = {
	.phy_errata		= mv6_phy_errata,
	.enable_leds		= mv_soc_enable_leds,
	.read_preamp		= mv_soc_read_preamp,
	.reset_hc		= mv_soc_reset_hc,
	.reset_flash		= mv_soc_reset_flash,
	.reset_bus		= mv_soc_reset_bus,
};

static const struct mv_hw_ops mv_soc_65n_ops = {
	.phy_errata		= mv_soc_65n_phy_errata,
	.enable_leds		= mv_soc_enable_leds,
	.reset_hc		= mv_soc_reset_hc,
	.reset_flash		= mv_soc_reset_flash,
	.reset_bus		= mv_soc_reset_bus,
};

/*
 * Functions
 */

static inline void writelfl(unsigned long data, void __iomem *addr)
{
	writel(data, addr);
	(void) readl(addr);	/* flush to avoid PCI posted write */
}

static inline unsigned int mv_hc_from_port(unsigned int port)
{
	return port >> MV_PORT_HC_SHIFT;
}

static inline unsigned int mv_hardport_from_port(unsigned int port)
{
	return port & MV_PORT_MASK;
}

/*
 * Consolidate some rather tricky bit shift calculations.
 * This is hot-path stuff, so not a function.
 * Simple code, with two return values, so macro rather than inline.
 *
 * port is the sole input, in range 0..7.
 * shift is one output, for use with main_irq_cause / main_irq_mask registers.
 * hardport is the other output, in range 0..3.
 *
 * Note that port and hardport may be the same variable in some cases.
 */
#define MV_PORT_TO_SHIFT_AND_HARDPORT(port, shift, hardport)	\
{								\
	shift    = mv_hc_from_port(port) * HC_SHIFT;		\
	hardport = mv_hardport_from_port(port);			\
	shift   += hardport * 2;				\
}

static inline void __iomem *mv_hc_base(void __iomem *base, unsigned int hc)
{
	return (base + SATAHC0_REG_BASE + (hc * MV_SATAHC_REG_SZ));
}

static inline void __iomem *mv_hc_base_from_port(void __iomem *base,
						 unsigned int port)
{
	return mv_hc_base(base, mv_hc_from_port(port));
}

static inline void __iomem *mv_port_base(void __iomem *base, unsigned int port)
{
	return  mv_hc_base_from_port(base, port) +
		MV_SATAHC_ARBTR_REG_SZ +
		(mv_hardport_from_port(port) * MV_PORT_REG_SZ);
}

static void __iomem *mv5_phy_base(void __iomem *mmio, unsigned int port)
{
	void __iomem *hc_mmio = mv_hc_base_from_port(mmio, port);
	unsigned long ofs = (mv_hardport_from_port(port) + 1) * 0x100UL;

	return hc_mmio + ofs;
}

static inline void __iomem *mv_host_base(struct ata_host *host)
{
	struct mv_host_priv *hpriv = host->private_data;
	return hpriv->base;
}

static inline void __iomem *mv_ap_base(struct ata_port *ap)
{
	return mv_port_base(mv_host_base(ap->host), ap->port_no);
}

static inline int mv_get_hc_count(unsigned long port_flags)
{
	return ((port_flags & MV_FLAG_DUAL_HC) ? 2 : 1);
}

/**
 *      mv_save_cached_regs - (re-)initialize cached port registers
 *      @ap: the port whose registers we are caching
 *
 *	Initialize the local cache of port registers,
 *	so that reading them over and over again can
 *	be avoided on the hotter paths of this driver.
 *	This saves a few microseconds each time we switch
 *	to/from EDMA mode to perform (eg.) a drive cache flush.
 */
static void mv_save_cached_regs(struct ata_port *ap)
{
	void __iomem *port_mmio = mv_ap_base(ap);
	struct mv_port_priv *pp = ap->private_data;

	pp->cached.fiscfg = readl(port_mmio + FISCFG);
	pp->cached.ltmode = readl(port_mmio + LTMODE);
	pp->cached.haltcond = readl(port_mmio + EDMA_HALTCOND);
	pp->cached.unknown_rsvd = readl(port_mmio + EDMA_UNKNOWN_RSVD);
}

/**
 *      mv_write_cached_reg - write to a cached port register
 *      @addr: hardware address of the register
 *      @old: pointer to cached value of the register
 *      @new: new value for the register
 *
 *	Write a new value to a cached register,
 *	but only if the value is different from before.
 */
static inline void mv_write_cached_reg(void __iomem *addr, u32 *old, u32 new)
{
	if (new != *old) {
		unsigned long laddr;
		*old = new;
		/*
		 * Workaround for 88SX60x1-B2 FEr SATA#13:
		 * Read-after-write is needed to prevent generating 64-bit
		 * write cycles on the PCI bus for SATA interface registers
		 * at offsets ending in 0x4 or 0xc.
		 *
		 * Looks like a lot of fuss, but it avoids an unnecessary
		 * +1 usec read-after-write delay for unaffected registers.
		 */
		laddr = (unsigned long)addr & 0xffff;
		if (laddr >= 0x300 && laddr <= 0x33c) {
			laddr &= 0x000f;
			if (laddr == 0x4 || laddr == 0xc) {
				writelfl(new, addr); /* read after write */
				return;
			}
		}
		writel(new, addr); /* unaffected by the errata */
	}
}

static void mv_set_edma_ptrs(void __iomem *port_mmio,
			     struct mv_host_priv *hpriv,
			     struct mv_port_priv *pp)
{
	u32 index;

	/*
	 * initialize request queue
	 */
	pp->req_idx &= MV_MAX_Q_DEPTH_MASK;	/* paranoia */
	index = pp->req_idx << EDMA_REQ_Q_PTR_SHIFT;

	WARN_ON(pp->crqb_dma & 0x3ff);
	writel((pp->crqb_dma >> 16) >> 16, port_mmio + EDMA_REQ_Q_BASE_HI);
	writelfl((pp->crqb_dma & EDMA_REQ_Q_BASE_LO_MASK) | index,
		 port_mmio + EDMA_REQ_Q_IN_PTR);
	writelfl(index, port_mmio + EDMA_REQ_Q_OUT_PTR);

	/*
	 * initialize response queue
	 */
	pp->resp_idx &= MV_MAX_Q_DEPTH_MASK;	/* paranoia */
	index = pp->resp_idx << EDMA_RSP_Q_PTR_SHIFT;

	WARN_ON(pp->crpb_dma & 0xff);
	writel((pp->crpb_dma >> 16) >> 16, port_mmio + EDMA_RSP_Q_BASE_HI);
	writelfl(index, port_mmio + EDMA_RSP_Q_IN_PTR);
	writelfl((pp->crpb_dma & EDMA_RSP_Q_BASE_LO_MASK) | index,
		 port_mmio + EDMA_RSP_Q_OUT_PTR);
}

static void mv_write_main_irq_mask(u32 mask, struct mv_host_priv *hpriv)
{
	/*
	 * When writing to the main_irq_mask in hardware,
	 * we must ensure exclusivity between the interrupt coalescing bits
	 * and the corresponding individual port DONE_IRQ bits.
	 *
	 * Note that this register is really an "IRQ enable" register,
	 * not an "IRQ mask" register as Marvell's naming might suggest.
	 */
	if (mask & (ALL_PORTS_COAL_DONE | PORTS_0_3_COAL_DONE))
		mask &= ~DONE_IRQ_0_3;
	if (mask & (ALL_PORTS_COAL_DONE | PORTS_4_7_COAL_DONE))
		mask &= ~DONE_IRQ_4_7;
	writelfl(mask, hpriv->main_irq_mask_addr);
}

static void mv_set_main_irq_mask(struct ata_host *host,
				 u32 disable_bits, u32 enable_bits)
{
	struct mv_host_priv *hpriv = host->private_data;
	u32 old_mask, new_mask;

	old_mask = hpriv->main_irq_mask;
	new_mask = (old_mask & ~disable_bits) | enable_bits;
	if (new_mask != old_mask) {
		hpriv->main_irq_mask = new_mask;
		mv_write_main_irq_mask(new_mask, hpriv);
	}
}

static void mv_enable_port_irqs(struct ata_port *ap,
				     unsigned int port_bits)
{
	unsigned int shift, hardport, port = ap->port_no;
	u32 disable_bits, enable_bits;

	MV_PORT_TO_SHIFT_AND_HARDPORT(port, shift, hardport);

	disable_bits = (DONE_IRQ | ERR_IRQ) << shift;
	enable_bits  = port_bits << shift;
	mv_set_main_irq_mask(ap->host, disable_bits, enable_bits);
}

static void mv_clear_and_enable_port_irqs(struct ata_port *ap,
					  void __iomem *port_mmio,
					  unsigned int port_irqs)
{
	struct mv_host_priv *hpriv = ap->host->private_data;
	int hardport = mv_hardport_from_port(ap->port_no);
	void __iomem *hc_mmio = mv_hc_base_from_port(
				mv_host_base(ap->host), ap->port_no);
	u32 hc_irq_cause;

	/* clear EDMA event indicators, if any */
	writelfl(0, port_mmio + EDMA_ERR_IRQ_CAUSE);

	/* clear pending irq events */
	hc_irq_cause = ~((DEV_IRQ | DMA_IRQ) << hardport);
	writelfl(hc_irq_cause, hc_mmio + HC_IRQ_CAUSE);

	/* clear FIS IRQ Cause */
	if (IS_GEN_IIE(hpriv))
		writelfl(0, port_mmio + FIS_IRQ_CAUSE);

	mv_enable_port_irqs(ap, port_irqs);
}

static void mv_set_irq_coalescing(struct ata_host *host,
				  unsigned int count, unsigned int usecs)
{
	struct mv_host_priv *hpriv = host->private_data;
	void __iomem *mmio = hpriv->base, *hc_mmio;
	u32 coal_enable = 0;
	unsigned long flags;
	unsigned int clks, is_dual_hc = hpriv->n_ports > MV_PORTS_PER_HC;
	const u32 coal_disable = PORTS_0_3_COAL_DONE | PORTS_4_7_COAL_DONE |
							ALL_PORTS_COAL_DONE;

	/* Disable IRQ coalescing if either threshold is zero */
	if (!usecs || !count) {
		clks = count = 0;
	} else {
		/* Respect maximum limits of the hardware */
		clks = usecs * COAL_CLOCKS_PER_USEC;
		if (clks > MAX_COAL_TIME_THRESHOLD)
			clks = MAX_COAL_TIME_THRESHOLD;
		if (count > MAX_COAL_IO_COUNT)
			count = MAX_COAL_IO_COUNT;
	}

	spin_lock_irqsave(&host->lock, flags);
	mv_set_main_irq_mask(host, coal_disable, 0);

	if (is_dual_hc && !IS_GEN_I(hpriv)) {
		/*
		 * GEN_II/GEN_IIE with dual host controllers:
		 * one set of global thresholds for the entire chip.
		 */
		writel(clks,  mmio + IRQ_COAL_TIME_THRESHOLD);
		writel(count, mmio + IRQ_COAL_IO_THRESHOLD);
		/* clear leftover coal IRQ bit */
		writel(~ALL_PORTS_COAL_IRQ, mmio + IRQ_COAL_CAUSE);
		if (count)
			coal_enable = ALL_PORTS_COAL_DONE;
		clks = count = 0; /* force clearing of regular regs below */
	}

	/*
	 * All chips: independent thresholds for each HC on the chip.
	 */
	hc_mmio = mv_hc_base_from_port(mmio, 0);
	writel(clks,  hc_mmio + HC_IRQ_COAL_TIME_THRESHOLD);
	writel(count, hc_mmio + HC_IRQ_COAL_IO_THRESHOLD);
	writel(~HC_COAL_IRQ, hc_mmio + HC_IRQ_CAUSE);
	if (count)
		coal_enable |= PORTS_0_3_COAL_DONE;
	if (is_dual_hc) {
		hc_mmio = mv_hc_base_from_port(mmio, MV_PORTS_PER_HC);
		writel(clks,  hc_mmio + HC_IRQ_COAL_TIME_THRESHOLD);
		writel(count, hc_mmio + HC_IRQ_COAL_IO_THRESHOLD);
		writel(~HC_COAL_IRQ, hc_mmio + HC_IRQ_CAUSE);
		if (count)
			coal_enable |= PORTS_4_7_COAL_DONE;
	}

	mv_set_main_irq_mask(host, 0, coal_enable);
	spin_unlock_irqrestore(&host->lock, flags);
}

/*
 *      mv_start_edma - Enable eDMA engine
 *      @pp: port private data
 *
 *      Verify the local cache of the eDMA state is accurate with a
 *      WARN_ON.
 *
 *      LOCKING:
 *      Inherited from caller.
 */
static void mv_start_edma(struct ata_port *ap, void __iomem *port_mmio,
			 struct mv_port_priv *pp, u8 protocol)
{
	int want_ncq = (protocol == ATA_PROT_NCQ);

	if (pp->pp_flags & MV_PP_FLAG_EDMA_EN) {
		int using_ncq = ((pp->pp_flags & MV_PP_FLAG_NCQ_EN) != 0);
		if (want_ncq != using_ncq)
			mv_stop_edma(ap);
	}
	if (!(pp->pp_flags & MV_PP_FLAG_EDMA_EN)) {
		struct mv_host_priv *hpriv = ap->host->private_data;

		mv_edma_cfg(ap, want_ncq, 1);

		mv_set_edma_ptrs(port_mmio, hpriv, pp);
		mv_clear_and_enable_port_irqs(ap, port_mmio, DONE_IRQ|ERR_IRQ);

		writelfl(EDMA_EN, port_mmio + EDMA_CMD);
		pp->pp_flags |= MV_PP_FLAG_EDMA_EN;
	}
}

static void mv_wait_for_edma_empty_idle(struct ata_port *ap)
{
	void __iomem *port_mmio = mv_ap_base(ap);
	const u32 empty_idle = (EDMA_STATUS_CACHE_EMPTY | EDMA_STATUS_IDLE);
	const int per_loop = 5, timeout = (15 * 1000 / per_loop);
	int i;

	/*
	 * Wait for the EDMA engine to finish transactions in progress.
	 * No idea what a good "timeout" value might be, but measurements
	 * indicate that it often requires hundreds of microseconds
	 * with two drives in-use.  So we use the 15msec value above
	 * as a rough guess at what even more drives might require.
	 */
	for (i = 0; i < timeout; ++i) {
		u32 edma_stat = readl(port_mmio + EDMA_STATUS);
		if ((edma_stat & empty_idle) == empty_idle)
			break;
		udelay(per_loop);
	}
	/* ata_port_info(ap, "%s: %u+ usecs\n", __func__, i); */
}

/**
 *      mv_stop_edma_engine - Disable eDMA engine
 *      @port_mmio: io base address
 *
 *      LOCKING:
 *      Inherited from caller.
 */
static int mv_stop_edma_engine(void __iomem *port_mmio)
{
	int i;

	/* Disable eDMA.  The disable bit auto clears. */
	writelfl(EDMA_DS, port_mmio + EDMA_CMD);

	/* Wait for the chip to confirm eDMA is off. */
	for (i = 10000; i > 0; i--) {
		u32 reg = readl(port_mmio + EDMA_CMD);
		if (!(reg & EDMA_EN))
			return 0;
		udelay(10);
	}
	return -EIO;
}

static int mv_stop_edma(struct ata_port *ap)
{
	void __iomem *port_mmio = mv_ap_base(ap);
	struct mv_port_priv *pp = ap->private_data;
	int err = 0;

	if (!(pp->pp_flags & MV_PP_FLAG_EDMA_EN))
		return 0;
	pp->pp_flags &= ~MV_PP_FLAG_EDMA_EN;
	mv_wait_for_edma_empty_idle(ap);
	if (mv_stop_edma_engine(port_mmio)) {
		ata_port_err(ap, "Unable to stop eDMA\n");
		err = -EIO;
	}
	mv_edma_cfg(ap, 0, 0);
	return err;
}

static void mv_dump_mem(struct device *dev, void __iomem *start, unsigned bytes)
{
	int b, w, o;
	unsigned char linebuf[38];

	for (b = 0; b < bytes; ) {
		for (w = 0, o = 0; b < bytes && w < 4; w++) {
			o += scnprintf(linebuf + o, sizeof(linebuf) - o,
				       "%08x ", readl(start + b));
			b += sizeof(u32);
		}
		dev_dbg(dev, "%s: %p: %s\n",
			__func__, start + b, linebuf);
	}
}

static void mv_dump_pci_cfg(struct pci_dev *pdev, unsigned bytes)
{
	int b, w, o;
	u32 dw = 0;
	unsigned char linebuf[38];

	for (b = 0; b < bytes; ) {
		for (w = 0, o = 0; b < bytes && w < 4; w++) {
			(void) pci_read_config_dword(pdev, b, &dw);
			o += snprintf(linebuf + o, sizeof(linebuf) - o,
				      "%08x ", dw);
			b += sizeof(u32);
		}
		dev_dbg(&pdev->dev, "%s: %02x: %s\n",
			__func__, b, linebuf);
	}
}

static void mv_dump_all_regs(void __iomem *mmio_base,
			     struct pci_dev *pdev)
{
	void __iomem *hc_base;
	void __iomem *port_base;
	int start_port, num_ports, p, start_hc, num_hcs, hc;

	start_hc = start_port = 0;
	num_ports = 8;		/* should be benign for 4 port devs */
	num_hcs = 2;
	dev_dbg(&pdev->dev,
		"%s: All registers for port(s) %u-%u:\n", __func__,
		start_port, num_ports > 1 ? num_ports - 1 : start_port);

	dev_dbg(&pdev->dev, "%s: PCI config space regs:\n", __func__);
	mv_dump_pci_cfg(pdev, 0x68);

	dev_dbg(&pdev->dev, "%s: PCI regs:\n", __func__);
	mv_dump_mem(&pdev->dev, mmio_base+0xc00, 0x3c);
	mv_dump_mem(&pdev->dev, mmio_base+0xd00, 0x34);
	mv_dump_mem(&pdev->dev, mmio_base+0xf00, 0x4);
	mv_dump_mem(&pdev->dev, mmio_base+0x1d00, 0x6c);
	for (hc = start_hc; hc < start_hc + num_hcs; hc++) {
		hc_base = mv_hc_base(mmio_base, hc);
		dev_dbg(&pdev->dev, "%s: HC regs (HC %i):\n", __func__, hc);
		mv_dump_mem(&pdev->dev, hc_base, 0x1c);
	}
	for (p = start_port; p < start_port + num_ports; p++) {
		port_base = mv_port_base(mmio_base, p);
		dev_dbg(&pdev->dev, "%s: EDMA regs (port %i):\n", __func__, p);
		mv_dump_mem(&pdev->dev, port_base, 0x54);
		dev_dbg(&pdev->dev, "%s: SATA regs (port %i):\n", __func__, p);
		mv_dump_mem(&pdev->dev, port_base+0x300, 0x60);
	}
}

static unsigned int mv_scr_offset(unsigned int sc_reg_in)
{
	unsigned int ofs;

	switch (sc_reg_in) {
	case SCR_STATUS:
	case SCR_CONTROL:
	case SCR_ERROR:
		ofs = SATA_STATUS + (sc_reg_in * sizeof(u32));
		break;
	case SCR_ACTIVE:
		ofs = SATA_ACTIVE;   /* active is not with the others */
		break;
	default:
		ofs = 0xffffffffU;
		break;
	}
	return ofs;
}

static int mv_scr_read(struct ata_link *link, unsigned int sc_reg_in, u32 *val)
{
	unsigned int ofs = mv_scr_offset(sc_reg_in);

	if (ofs != 0xffffffffU) {
		*val = readl(mv_ap_base(link->ap) + ofs);
		return 0;
	} else
		return -EINVAL;
}

static int mv_scr_write(struct ata_link *link, unsigned int sc_reg_in, u32 val)
{
	unsigned int ofs = mv_scr_offset(sc_reg_in);

	if (ofs != 0xffffffffU) {
		void __iomem *addr = mv_ap_base(link->ap) + ofs;
		struct mv_host_priv *hpriv = link->ap->host->private_data;
		if (sc_reg_in == SCR_CONTROL) {
			/*
			 * Workaround for 88SX60x1 FEr SATA#26:
			 *
			 * COMRESETs have to take care not to accidentally
			 * put the drive to sleep when writing SCR_CONTROL.
			 * Setting bits 12..15 prevents this problem.
			 *
			 * So if we see an outbound COMMRESET, set those bits.
			 * Ditto for the followup write that clears the reset.
			 *
			 * The proprietary driver does this for
			 * all chip versions, and so do we.
			 */
			if ((val & 0xf) == 1 || (readl(addr) & 0xf) == 1)
				val |= 0xf000;

			if (hpriv->hp_flags & MV_HP_FIX_LP_PHY_CTL) {
				void __iomem *lp_phy_addr =
					mv_ap_base(link->ap) + LP_PHY_CTL;
				/*
				 * Set PHY speed according to SControl speed.
				 */
				u32 lp_phy_val =
					LP_PHY_CTL_PIN_PU_PLL |
					LP_PHY_CTL_PIN_PU_RX  |
					LP_PHY_CTL_PIN_PU_TX;

				if ((val & 0xf0) != 0x10)
					lp_phy_val |=
						LP_PHY_CTL_GEN_TX_3G |
						LP_PHY_CTL_GEN_RX_3G;

				writelfl(lp_phy_val, lp_phy_addr);
			}
		}
		writelfl(val, addr);
		return 0;
	} else
		return -EINVAL;
}

static void mv6_dev_config(struct ata_device *adev)
{
	/*
	 * Deal with Gen-II ("mv6") hardware quirks/restrictions:
	 *
	 * Gen-II does not support NCQ over a port multiplier
	 *  (no FIS-based switching).
	 */
	if (adev->flags & ATA_DFLAG_NCQ) {
		if (sata_pmp_attached(adev->link->ap)) {
			adev->flags &= ~ATA_DFLAG_NCQ;
			ata_dev_info(adev,
				"NCQ disabled for command-based switching\n");
		}
	}
}

static int mv_qc_defer(struct ata_queued_cmd *qc)
{
	struct ata_link *link = qc->dev->link;
	struct ata_port *ap = link->ap;
	struct mv_port_priv *pp = ap->private_data;

	/*
	 * Don't allow new commands if we're in a delayed EH state
	 * for NCQ and/or FIS-based switching.
	 */
	if (pp->pp_flags & MV_PP_FLAG_DELAYED_EH)
		return ATA_DEFER_PORT;

	/* PIO commands need exclusive link: no other commands [DMA or PIO]
	 * can run concurrently.
	 * set excl_link when we want to send a PIO command in DMA mode
	 * or a non-NCQ command in NCQ mode.
	 * When we receive a command from that link, and there are no
	 * outstanding commands, mark a flag to clear excl_link and let
	 * the command go through.
	 */
	if (unlikely(ap->excl_link)) {
		if (link == ap->excl_link) {
			if (ap->nr_active_links)
				return ATA_DEFER_PORT;
			qc->flags |= ATA_QCFLAG_CLEAR_EXCL;
			return 0;
		} else
			return ATA_DEFER_PORT;
	}

	/*
	 * If the port is completely idle, then allow the new qc.
	 */
	if (ap->nr_active_links == 0)
		return 0;

	/*
	 * The port is operating in host queuing mode (EDMA) with NCQ
	 * enabled, allow multiple NCQ commands.  EDMA also allows
	 * queueing multiple DMA commands but libata core currently
	 * doesn't allow it.
	 */
	if ((pp->pp_flags & MV_PP_FLAG_EDMA_EN) &&
	    (pp->pp_flags & MV_PP_FLAG_NCQ_EN)) {
		if (ata_is_ncq(qc->tf.protocol))
			return 0;
		else {
			ap->excl_link = link;
			return ATA_DEFER_PORT;
		}
	}

	return ATA_DEFER_PORT;
}

static void mv_config_fbs(struct ata_port *ap, int want_ncq, int want_fbs)
{
	struct mv_port_priv *pp = ap->private_data;
	void __iomem *port_mmio;

	u32 fiscfg,   *old_fiscfg   = &pp->cached.fiscfg;
	u32 ltmode,   *old_ltmode   = &pp->cached.ltmode;
	u32 haltcond, *old_haltcond = &pp->cached.haltcond;

	ltmode   = *old_ltmode & ~LTMODE_BIT8;
	haltcond = *old_haltcond | EDMA_ERR_DEV;

	if (want_fbs) {
		fiscfg = *old_fiscfg | FISCFG_SINGLE_SYNC;
		ltmode = *old_ltmode | LTMODE_BIT8;
		if (want_ncq)
			haltcond &= ~EDMA_ERR_DEV;
		else
			fiscfg |=  FISCFG_WAIT_DEV_ERR;
	} else {
		fiscfg = *old_fiscfg & ~(FISCFG_SINGLE_SYNC | FISCFG_WAIT_DEV_ERR);
	}

	port_mmio = mv_ap_base(ap);
	mv_write_cached_reg(port_mmio + FISCFG, old_fiscfg, fiscfg);
	mv_write_cached_reg(port_mmio + LTMODE, old_ltmode, ltmode);
	mv_write_cached_reg(port_mmio + EDMA_HALTCOND, old_haltcond, haltcond);
}

static void mv_60x1_errata_sata25(struct ata_port *ap, int want_ncq)
{
	struct mv_host_priv *hpriv = ap->host->private_data;
	u32 old, new;

	/* workaround for 88SX60x1 FEr SATA#25 (part 1) */
	old = readl(hpriv->base + GPIO_PORT_CTL);
	if (want_ncq)
		new = old | (1 << 22);
	else
		new = old & ~(1 << 22);
	if (new != old)
		writel(new, hpriv->base + GPIO_PORT_CTL);
}

/*
 *	mv_bmdma_enable - set a magic bit on GEN_IIE to allow bmdma
 *	@ap: Port being initialized
 *
 *	There are two DMA modes on these chips:  basic DMA, and EDMA.
 *
 *	Bit-0 of the "EDMA RESERVED" register enables/disables use
 *	of basic DMA on the GEN_IIE versions of the chips.
 *
 *	This bit survives EDMA resets, and must be set for basic DMA
 *	to function, and should be cleared when EDMA is active.
 */
static void mv_bmdma_enable_iie(struct ata_port *ap, int enable_bmdma)
{
	struct mv_port_priv *pp = ap->private_data;
	u32 new, *old = &pp->cached.unknown_rsvd;

	if (enable_bmdma)
		new = *old | 1;
	else
		new = *old & ~1;
	mv_write_cached_reg(mv_ap_base(ap) + EDMA_UNKNOWN_RSVD, old, new);
}

/*
 * SOC chips have an issue whereby the HDD LEDs don't always blink
 * during I/O when NCQ is enabled. Enabling a special "LED blink" mode
 * of the SOC takes care of it, generating a steady blink rate when
 * any drive on the chip is active.
 *
 * Unfortunately, the blink mode is a global hardware setting for the SOC,
 * so we must use it whenever at least one port on the SOC has NCQ enabled.
 *
 * We turn "LED blink" off when NCQ is not in use anywhere, because the normal
 * LED operation works then, and provides better (more accurate) feedback.
 *
 * Note that this code assumes that an SOC never has more than one HC onboard.
 */
static void mv_soc_led_blink_enable(struct ata_port *ap)
{
	struct ata_host *host = ap->host;
	struct mv_host_priv *hpriv = host->private_data;
	void __iomem *hc_mmio;
	u32 led_ctrl;

	if (hpriv->hp_flags & MV_HP_QUIRK_LED_BLINK_EN)
		return;
	hpriv->hp_flags |= MV_HP_QUIRK_LED_BLINK_EN;
	hc_mmio = mv_hc_base_from_port(mv_host_base(host), ap->port_no);
	led_ctrl = readl(hc_mmio + SOC_LED_CTRL);
	writel(led_ctrl | SOC_LED_CTRL_BLINK, hc_mmio + SOC_LED_CTRL);
}

static void mv_soc_led_blink_disable(struct ata_port *ap)
{
	struct ata_host *host = ap->host;
	struct mv_host_priv *hpriv = host->private_data;
	void __iomem *hc_mmio;
	u32 led_ctrl;
	unsigned int port;

	if (!(hpriv->hp_flags & MV_HP_QUIRK_LED_BLINK_EN))
		return;

	/* disable led-blink only if no ports are using NCQ */
	for (port = 0; port < hpriv->n_ports; port++) {
		struct ata_port *this_ap = host->ports[port];
		struct mv_port_priv *pp = this_ap->private_data;

		if (pp->pp_flags & MV_PP_FLAG_NCQ_EN)
			return;
	}

	hpriv->hp_flags &= ~MV_HP_QUIRK_LED_BLINK_EN;
	hc_mmio = mv_hc_base_from_port(mv_host_base(host), ap->port_no);
	led_ctrl = readl(hc_mmio + SOC_LED_CTRL);
	writel(led_ctrl & ~SOC_LED_CTRL_BLINK, hc_mmio + SOC_LED_CTRL);
}

static void mv_edma_cfg(struct ata_port *ap, int want_ncq, int want_edma)
{
	u32 cfg;
	struct mv_port_priv *pp    = ap->private_data;
	struct mv_host_priv *hpriv = ap->host->private_data;
	void __iomem *port_mmio    = mv_ap_base(ap);

	/* set up non-NCQ EDMA configuration */
	cfg = EDMA_CFG_Q_DEPTH;		/* always 0x1f for *all* chips */
	pp->pp_flags &=
	  ~(MV_PP_FLAG_FBS_EN | MV_PP_FLAG_NCQ_EN | MV_PP_FLAG_FAKE_ATA_BUSY);

	if (IS_GEN_I(hpriv))
		cfg |= (1 << 8);	/* enab config burst size mask */

	else if (IS_GEN_II(hpriv)) {
		cfg |= EDMA_CFG_RD_BRST_EXT | EDMA_CFG_WR_BUFF_LEN;
		mv_60x1_errata_sata25(ap, want_ncq);

	} else if (IS_GEN_IIE(hpriv)) {
		int want_fbs = sata_pmp_attached(ap);
		/*
		 * Possible future enhancement:
		 *
		 * The chip can use FBS with non-NCQ, if we allow it,
		 * But first we need to have the error handling in place
		 * for this mode (datasheet section 7.3.15.4.2.3).
		 * So disallow non-NCQ FBS for now.
		 */
		want_fbs &= want_ncq;

		mv_config_fbs(ap, want_ncq, want_fbs);

		if (want_fbs) {
			pp->pp_flags |= MV_PP_FLAG_FBS_EN;
			cfg |= EDMA_CFG_EDMA_FBS; /* FIS-based switching */
		}

		cfg |= (1 << 23);	/* do not mask PM field in rx'd FIS */
		if (want_edma) {
			cfg |= (1 << 22); /* enab 4-entry host queue cache */
			if (!IS_SOC(hpriv))
				cfg |= (1 << 18); /* enab early completion */
		}
		if (hpriv->hp_flags & MV_HP_CUT_THROUGH)
			cfg |= (1 << 17); /* enab cut-thru (dis stor&forwrd) */
		mv_bmdma_enable_iie(ap, !want_edma);

		if (IS_SOC(hpriv)) {
			if (want_ncq)
				mv_soc_led_blink_enable(ap);
			else
				mv_soc_led_blink_disable(ap);
		}
	}

	if (want_ncq) {
		cfg |= EDMA_CFG_NCQ;
		pp->pp_flags |=  MV_PP_FLAG_NCQ_EN;
	}

	writelfl(cfg, port_mmio + EDMA_CFG);
}

static void mv_port_free_dma_mem(struct ata_port *ap)
{
	struct mv_host_priv *hpriv = ap->host->private_data;
	struct mv_port_priv *pp = ap->private_data;
	int tag;

	if (pp->crqb) {
		dma_pool_free(hpriv->crqb_pool, pp->crqb, pp->crqb_dma);
		pp->crqb = NULL;
	}
	if (pp->crpb) {
		dma_pool_free(hpriv->crpb_pool, pp->crpb, pp->crpb_dma);
		pp->crpb = NULL;
	}
	/*
	 * For GEN_I, there's no NCQ, so we have only a single sg_tbl.
	 * For later hardware, we have one unique sg_tbl per NCQ tag.
	 */
	for (tag = 0; tag < MV_MAX_Q_DEPTH; ++tag) {
		if (pp->sg_tbl[tag]) {
			if (tag == 0 || !IS_GEN_I(hpriv))
				dma_pool_free(hpriv->sg_tbl_pool,
					      pp->sg_tbl[tag],
					      pp->sg_tbl_dma[tag]);
			pp->sg_tbl[tag] = NULL;
		}
	}
}

/**
 *      mv_port_start - Port specific init/start routine.
 *      @ap: ATA channel to manipulate
 *
 *      Allocate and point to DMA memory, init port private memory,
 *      zero indices.
 *
 *      LOCKING:
 *      Inherited from caller.
 */
static int mv_port_start(struct ata_port *ap)
{
	struct device *dev = ap->host->dev;
	struct mv_host_priv *hpriv = ap->host->private_data;
	struct mv_port_priv *pp;
	unsigned long flags;
	int tag;

	pp = devm_kzalloc(dev, sizeof(*pp), GFP_KERNEL);
	if (!pp)
		return -ENOMEM;
	ap->private_data = pp;

	pp->crqb = dma_pool_zalloc(hpriv->crqb_pool, GFP_KERNEL, &pp->crqb_dma);
	if (!pp->crqb)
		return -ENOMEM;

	pp->crpb = dma_pool_zalloc(hpriv->crpb_pool, GFP_KERNEL, &pp->crpb_dma);
	if (!pp->crpb)
		goto out_port_free_dma_mem;

	/* 6041/6081 Rev. "C0" (and newer) are okay with async notify */
	if (hpriv->hp_flags & MV_HP_ERRATA_60X1C0)
		ap->flags |= ATA_FLAG_AN;
	/*
	 * For GEN_I, there's no NCQ, so we only allocate a single sg_tbl.
	 * For later hardware, we need one unique sg_tbl per NCQ tag.
	 */
	for (tag = 0; tag < MV_MAX_Q_DEPTH; ++tag) {
		if (tag == 0 || !IS_GEN_I(hpriv)) {
			pp->sg_tbl[tag] = dma_pool_alloc(hpriv->sg_tbl_pool,
					      GFP_KERNEL, &pp->sg_tbl_dma[tag]);
			if (!pp->sg_tbl[tag])
				goto out_port_free_dma_mem;
		} else {
			pp->sg_tbl[tag]     = pp->sg_tbl[0];
			pp->sg_tbl_dma[tag] = pp->sg_tbl_dma[0];
		}
	}

	spin_lock_irqsave(ap->lock, flags);
	mv_save_cached_regs(ap);
	mv_edma_cfg(ap, 0, 0);
	spin_unlock_irqrestore(ap->lock, flags);

	return 0;

out_port_free_dma_mem:
	mv_port_free_dma_mem(ap);
	return -ENOMEM;
}

/**
 *      mv_port_stop - Port specific cleanup/stop routine.
 *      @ap: ATA channel to manipulate
 *
 *      Stop DMA, cleanup port memory.
 *
 *      LOCKING:
 *      This routine uses the host lock to protect the DMA stop.
 */
static void mv_port_stop(struct ata_port *ap)
{
	unsigned long flags;

	spin_lock_irqsave(ap->lock, flags);
	mv_stop_edma(ap);
	mv_enable_port_irqs(ap, 0);
	spin_unlock_irqrestore(ap->lock, flags);
	mv_port_free_dma_mem(ap);
}

/**
 *      mv_fill_sg - Fill out the Marvell ePRD (scatter gather) entries
 *      @qc: queued command whose SG list to source from
 *
 *      Populate the SG list and mark the last entry.
 *
 *      LOCKING:
 *      Inherited from caller.
 */
static void mv_fill_sg(struct ata_queued_cmd *qc)
{
	struct mv_port_priv *pp = qc->ap->private_data;
	struct scatterlist *sg;
	struct mv_sg *mv_sg, *last_sg = NULL;
	unsigned int si;

	mv_sg = pp->sg_tbl[qc->hw_tag];
	for_each_sg(qc->sg, sg, qc->n_elem, si) {
		dma_addr_t addr = sg_dma_address(sg);
		u32 sg_len = sg_dma_len(sg);

		while (sg_len) {
			u32 offset = addr & 0xffff;
			u32 len = sg_len;

			if (offset + len > 0x10000)
				len = 0x10000 - offset;

			mv_sg->addr = cpu_to_le32(addr & 0xffffffff);
			mv_sg->addr_hi = cpu_to_le32((addr >> 16) >> 16);
			mv_sg->flags_size = cpu_to_le32(len & 0xffff);
			mv_sg->reserved = 0;

			sg_len -= len;
			addr += len;

			last_sg = mv_sg;
			mv_sg++;
		}
	}

	if (likely(last_sg))
		last_sg->flags_size |= cpu_to_le32(EPRD_FLAG_END_OF_TBL);
	mb(); /* ensure data structure is visible to the chipset */
}

static void mv_crqb_pack_cmd(__le16 *cmdw, u8 data, u8 addr, unsigned last)
{
	u16 tmp = data | (addr << CRQB_CMD_ADDR_SHIFT) | CRQB_CMD_CS |
		(last ? CRQB_CMD_LAST : 0);
	*cmdw = cpu_to_le16(tmp);
}

/**
 *	mv_sff_irq_clear - Clear hardware interrupt after DMA.
 *	@ap: Port associated with this ATA transaction.
 *
 *	We need this only for ATAPI bmdma transactions,
 *	as otherwise we experience spurious interrupts
 *	after libata-sff handles the bmdma interrupts.
 */
static void mv_sff_irq_clear(struct ata_port *ap)
{
	mv_clear_and_enable_port_irqs(ap, mv_ap_base(ap), ERR_IRQ);
}

/**
 *	mv_check_atapi_dma - Filter ATAPI cmds which are unsuitable for DMA.
 *	@qc: queued command to check for chipset/DMA compatibility.
 *
 *	The bmdma engines cannot handle speculative data sizes
 *	(bytecount under/over flow).  So only allow DMA for
 *	data transfer commands with known data sizes.
 *
 *	LOCKING:
 *	Inherited from caller.
 */
static int mv_check_atapi_dma(struct ata_queued_cmd *qc)
{
	struct scsi_cmnd *scmd = qc->scsicmd;

	if (scmd) {
		switch (scmd->cmnd[0]) {
		case READ_6:
		case READ_10:
		case READ_12:
		case WRITE_6:
		case WRITE_10:
		case WRITE_12:
		case GPCMD_READ_CD:
		case GPCMD_SEND_DVD_STRUCTURE:
		case GPCMD_SEND_CUE_SHEET:
			return 0; /* DMA is safe */
		}
	}
	return -EOPNOTSUPP; /* use PIO instead */
}

/**
 *	mv_bmdma_setup - Set up BMDMA transaction
 *	@qc: queued command to prepare DMA for.
 *
 *	LOCKING:
 *	Inherited from caller.
 */
static void mv_bmdma_setup(struct ata_queued_cmd *qc)
{
	struct ata_port *ap = qc->ap;
	void __iomem *port_mmio = mv_ap_base(ap);
	struct mv_port_priv *pp = ap->private_data;

	mv_fill_sg(qc);

	/* clear all DMA cmd bits */
	writel(0, port_mmio + BMDMA_CMD);

	/* load PRD table addr. */
	writel((pp->sg_tbl_dma[qc->hw_tag] >> 16) >> 16,
		port_mmio + BMDMA_PRD_HIGH);
	writelfl(pp->sg_tbl_dma[qc->hw_tag],
		port_mmio + BMDMA_PRD_LOW);

	/* issue r/w command */
	ap->ops->sff_exec_command(ap, &qc->tf);
}

/**
 *	mv_bmdma_start - Start a BMDMA transaction
 *	@qc: queued command to start DMA on.
 *
 *	LOCKING:
 *	Inherited from caller.
 */
static void mv_bmdma_start(struct ata_queued_cmd *qc)
{
	struct ata_port *ap = qc->ap;
	void __iomem *port_mmio = mv_ap_base(ap);
	unsigned int rw = (qc->tf.flags & ATA_TFLAG_WRITE);
	u32 cmd = (rw ? 0 : ATA_DMA_WR) | ATA_DMA_START;

	/* start host DMA transaction */
	writelfl(cmd, port_mmio + BMDMA_CMD);
}

/**
 *	mv_bmdma_stop_ap - Stop BMDMA transfer
 *	@ap: port to stop
 *
 *	Clears the ATA_DMA_START flag in the bmdma control register
 *
 *	LOCKING:
 *	Inherited from caller.
 */
static void mv_bmdma_stop_ap(struct ata_port *ap)
{
	void __iomem *port_mmio = mv_ap_base(ap);
	u32 cmd;

	/* clear start/stop bit */
	cmd = readl(port_mmio + BMDMA_CMD);
	if (cmd & ATA_DMA_START) {
		cmd &= ~ATA_DMA_START;
		writelfl(cmd, port_mmio + BMDMA_CMD);

		/* one-PIO-cycle guaranteed wait, per spec, for HDMA1:0 transition */
		ata_sff_dma_pause(ap);
	}
}

static void mv_bmdma_stop(struct ata_queued_cmd *qc)
{
	mv_bmdma_stop_ap(qc->ap);
}

/**
 *	mv_bmdma_status - Read BMDMA status
 *	@ap: port for which to retrieve DMA status.
 *
 *	Read and return equivalent of the sff BMDMA status register.
 *
 *	LOCKING:
 *	Inherited from caller.
 */
static u8 mv_bmdma_status(struct ata_port *ap)
{
	void __iomem *port_mmio = mv_ap_base(ap);
	u32 reg, status;

	/*
	 * Other bits are valid only if ATA_DMA_ACTIVE==0,
	 * and the ATA_DMA_INTR bit doesn't exist.
	 */
	reg = readl(port_mmio + BMDMA_STATUS);
	if (reg & ATA_DMA_ACTIVE)
		status = ATA_DMA_ACTIVE;
	else if (reg & ATA_DMA_ERR)
		status = (reg & ATA_DMA_ERR) | ATA_DMA_INTR;
	else {
		/*
		 * Just because DMA_ACTIVE is 0 (DMA completed),
		 * this does _not_ mean the device is "done".
		 * So we should not yet be signalling ATA_DMA_INTR
		 * in some cases.  Eg. DSM/TRIM, and perhaps others.
		 */
		mv_bmdma_stop_ap(ap);
		if (ioread8(ap->ioaddr.altstatus_addr) & ATA_BUSY)
			status = 0;
		else
			status = ATA_DMA_INTR;
	}
	return status;
}

static void mv_rw_multi_errata_sata24(struct ata_queued_cmd *qc)
{
	struct ata_taskfile *tf = &qc->tf;
	/*
	 * Workaround for 88SX60x1 FEr SATA#24.
	 *
	 * Chip may corrupt WRITEs if multi_count >= 4kB.
	 * Note that READs are unaffected.
	 *
	 * It's not clear if this errata really means "4K bytes",
	 * or if it always happens for multi_count > 7
	 * regardless of device sector_size.
	 *
	 * So, for safety, any write with multi_count > 7
	 * gets converted here into a regular PIO write instead:
	 */
	if ((tf->flags & ATA_TFLAG_WRITE) && is_multi_taskfile(tf)) {
		if (qc->dev->multi_count > 7) {
			switch (tf->command) {
			case ATA_CMD_WRITE_MULTI:
				tf->command = ATA_CMD_PIO_WRITE;
				break;
			case ATA_CMD_WRITE_MULTI_FUA_EXT:
				tf->flags &= ~ATA_TFLAG_FUA; /* ugh */
				fallthrough;
			case ATA_CMD_WRITE_MULTI_EXT:
				tf->command = ATA_CMD_PIO_WRITE_EXT;
				break;
			}
		}
	}
}

/**
 *      mv_qc_prep - Host specific command preparation.
 *      @qc: queued command to prepare
 *
 *      This routine simply redirects to the general purpose routine
 *      if command is not DMA.  Else, it handles prep of the CRQB
 *      (command request block), does some sanity checking, and calls
 *      the SG load routine.
 *
 *      LOCKING:
 *      Inherited from caller.
 */
static enum ata_completion_errors mv_qc_prep(struct ata_queued_cmd *qc)
{
	struct ata_port *ap = qc->ap;
	struct mv_port_priv *pp = ap->private_data;
	__le16 *cw;
	struct ata_taskfile *tf = &qc->tf;
	u16 flags = 0;
	unsigned in_index;

	switch (tf->protocol) {
	case ATA_PROT_DMA:
		if (tf->command == ATA_CMD_DSM)
			return AC_ERR_OK;
		fallthrough;
	case ATA_PROT_NCQ:
		break;	/* continue below */
	case ATA_PROT_PIO:
		mv_rw_multi_errata_sata24(qc);
		return AC_ERR_OK;
	default:
		return AC_ERR_OK;
	}

	/* Fill in command request block
	 */
	if (!(tf->flags & ATA_TFLAG_WRITE))
		flags |= CRQB_FLAG_READ;
	WARN_ON(MV_MAX_Q_DEPTH <= qc->hw_tag);
	flags |= qc->hw_tag << CRQB_TAG_SHIFT;
	flags |= (qc->dev->link->pmp & 0xf) << CRQB_PMP_SHIFT;

	/* get current queue index from software */
	in_index = pp->req_idx;

	pp->crqb[in_index].sg_addr =
		cpu_to_le32(pp->sg_tbl_dma[qc->hw_tag] & 0xffffffff);
	pp->crqb[in_index].sg_addr_hi =
		cpu_to_le32((pp->sg_tbl_dma[qc->hw_tag] >> 16) >> 16);
	pp->crqb[in_index].ctrl_flags = cpu_to_le16(flags);

	cw = &pp->crqb[in_index].ata_cmd[0];

	/* Sadly, the CRQB cannot accommodate all registers--there are
	 * only 11 bytes...so we must pick and choose required
	 * registers based on the command.  So, we drop feature and
	 * hob_feature for [RW] DMA commands, but they are needed for
	 * NCQ.  NCQ will drop hob_nsect, which is not needed there
	 * (nsect is used only for the tag; feat/hob_feat hold true nsect).
	 */
	switch (tf->command) {
	case ATA_CMD_READ:
	case ATA_CMD_READ_EXT:
	case ATA_CMD_WRITE:
	case ATA_CMD_WRITE_EXT:
	case ATA_CMD_WRITE_FUA_EXT:
		mv_crqb_pack_cmd(cw++, tf->hob_nsect, ATA_REG_NSECT, 0);
		break;
	case ATA_CMD_FPDMA_READ:
	case ATA_CMD_FPDMA_WRITE:
		mv_crqb_pack_cmd(cw++, tf->hob_feature, ATA_REG_FEATURE, 0);
		mv_crqb_pack_cmd(cw++, tf->feature, ATA_REG_FEATURE, 0);
		break;
	default:
		/* The only other commands EDMA supports in non-queued and
		 * non-NCQ mode are: [RW] STREAM DMA and W DMA FUA EXT, none
		 * of which are defined/used by Linux.  If we get here, this
		 * driver needs work.
		 */
		ata_port_err(ap, "%s: unsupported command: %.2x\n", __func__,
				tf->command);
		return AC_ERR_INVALID;
	}
	mv_crqb_pack_cmd(cw++, tf->nsect, ATA_REG_NSECT, 0);
	mv_crqb_pack_cmd(cw++, tf->hob_lbal, ATA_REG_LBAL, 0);
	mv_crqb_pack_cmd(cw++, tf->lbal, ATA_REG_LBAL, 0);
	mv_crqb_pack_cmd(cw++, tf->hob_lbam, ATA_REG_LBAM, 0);
	mv_crqb_pack_cmd(cw++, tf->lbam, ATA_REG_LBAM, 0);
	mv_crqb_pack_cmd(cw++, tf->hob_lbah, ATA_REG_LBAH, 0);
	mv_crqb_pack_cmd(cw++, tf->lbah, ATA_REG_LBAH, 0);
	mv_crqb_pack_cmd(cw++, tf->device, ATA_REG_DEVICE, 0);
	mv_crqb_pack_cmd(cw++, tf->command, ATA_REG_CMD, 1);	/* last */

	if (!(qc->flags & ATA_QCFLAG_DMAMAP))
		return AC_ERR_OK;
	mv_fill_sg(qc);

	return AC_ERR_OK;
}

/**
 *      mv_qc_prep_iie - Host specific command preparation.
 *      @qc: queued command to prepare
 *
 *      This routine simply redirects to the general purpose routine
 *      if command is not DMA.  Else, it handles prep of the CRQB
 *      (command request block), does some sanity checking, and calls
 *      the SG load routine.
 *
 *      LOCKING:
 *      Inherited from caller.
 */
static enum ata_completion_errors mv_qc_prep_iie(struct ata_queued_cmd *qc)
{
	struct ata_port *ap = qc->ap;
	struct mv_port_priv *pp = ap->private_data;
	struct mv_crqb_iie *crqb;
	struct ata_taskfile *tf = &qc->tf;
	unsigned in_index;
	u32 flags = 0;

	if ((tf->protocol != ATA_PROT_DMA) &&
	    (tf->protocol != ATA_PROT_NCQ))
		return AC_ERR_OK;
	if (tf->command == ATA_CMD_DSM)
		return AC_ERR_OK;  /* use bmdma for this */

	/* Fill in Gen IIE command request block */
	if (!(tf->flags & ATA_TFLAG_WRITE))
		flags |= CRQB_FLAG_READ;

	WARN_ON(MV_MAX_Q_DEPTH <= qc->hw_tag);
	flags |= qc->hw_tag << CRQB_TAG_SHIFT;
	flags |= qc->hw_tag << CRQB_HOSTQ_SHIFT;
	flags |= (qc->dev->link->pmp & 0xf) << CRQB_PMP_SHIFT;

	/* get current queue index from software */
	in_index = pp->req_idx;

	crqb = (struct mv_crqb_iie *) &pp->crqb[in_index];
	crqb->addr = cpu_to_le32(pp->sg_tbl_dma[qc->hw_tag] & 0xffffffff);
	crqb->addr_hi = cpu_to_le32((pp->sg_tbl_dma[qc->hw_tag] >> 16) >> 16);
	crqb->flags = cpu_to_le32(flags);

	crqb->ata_cmd[0] = cpu_to_le32(
			(tf->command << 16) |
			(tf->feature << 24)
		);
	crqb->ata_cmd[1] = cpu_to_le32(
			(tf->lbal << 0) |
			(tf->lbam << 8) |
			(tf->lbah << 16) |
			(tf->device << 24)
		);
	crqb->ata_cmd[2] = cpu_to_le32(
			(tf->hob_lbal << 0) |
			(tf->hob_lbam << 8) |
			(tf->hob_lbah << 16) |
			(tf->hob_feature << 24)
		);
	crqb->ata_cmd[3] = cpu_to_le32(
			(tf->nsect << 0) |
			(tf->hob_nsect << 8)
		);

	if (!(qc->flags & ATA_QCFLAG_DMAMAP))
		return AC_ERR_OK;
	mv_fill_sg(qc);

	return AC_ERR_OK;
}

/**
 *	mv_sff_check_status - fetch device status, if valid
 *	@ap: ATA port to fetch status from
 *
 *	When using command issue via mv_qc_issue_fis(),
 *	the initial ATA_BUSY state does not show up in the
 *	ATA status (shadow) register.  This can confuse libata!
 *
 *	So we have a hook here to fake ATA_BUSY for that situation,
 *	until the first time a BUSY, DRQ, or ERR bit is seen.
 *
 *	The rest of the time, it simply returns the ATA status register.
 */
static u8 mv_sff_check_status(struct ata_port *ap)
{
	u8 stat = ioread8(ap->ioaddr.status_addr);
	struct mv_port_priv *pp = ap->private_data;

	if (pp->pp_flags & MV_PP_FLAG_FAKE_ATA_BUSY) {
		if (stat & (ATA_BUSY | ATA_DRQ | ATA_ERR))
			pp->pp_flags &= ~MV_PP_FLAG_FAKE_ATA_BUSY;
		else
			stat = ATA_BUSY;
	}
	return stat;
}

/**
 *	mv_send_fis - Send a FIS, using the "Vendor-Unique FIS" register
 *	@ap: ATA port to send a FIS
 *	@fis: fis to be sent
 *	@nwords: number of 32-bit words in the fis
 */
static unsigned int mv_send_fis(struct ata_port *ap, u32 *fis, int nwords)
{
	void __iomem *port_mmio = mv_ap_base(ap);
	u32 ifctl, old_ifctl, ifstat;
	int i, timeout = 200, final_word = nwords - 1;

	/* Initiate FIS transmission mode */
	old_ifctl = readl(port_mmio + SATA_IFCTL);
	ifctl = 0x100 | (old_ifctl & 0xf);
	writelfl(ifctl, port_mmio + SATA_IFCTL);

	/* Send all words of the FIS except for the final word */
	for (i = 0; i < final_word; ++i)
		writel(fis[i], port_mmio + VENDOR_UNIQUE_FIS);

	/* Flag end-of-transmission, and then send the final word */
	writelfl(ifctl | 0x200, port_mmio + SATA_IFCTL);
	writelfl(fis[final_word], port_mmio + VENDOR_UNIQUE_FIS);

	/*
	 * Wait for FIS transmission to complete.
	 * This typically takes just a single iteration.
	 */
	do {
		ifstat = readl(port_mmio + SATA_IFSTAT);
	} while (!(ifstat & 0x1000) && --timeout);

	/* Restore original port configuration */
	writelfl(old_ifctl, port_mmio + SATA_IFCTL);

	/* See if it worked */
	if ((ifstat & 0x3000) != 0x1000) {
		ata_port_warn(ap, "%s transmission error, ifstat=%08x\n",
			      __func__, ifstat);
		return AC_ERR_OTHER;
	}
	return 0;
}

/**
 *	mv_qc_issue_fis - Issue a command directly as a FIS
 *	@qc: queued command to start
 *
 *	Note that the ATA shadow registers are not updated
 *	after command issue, so the device will appear "READY"
 *	if polled, even while it is BUSY processing the command.
 *
 *	So we use a status hook to fake ATA_BUSY until the drive changes state.
 *
 *	Note: we don't get updated shadow regs on *completion*
 *	of non-data commands. So avoid sending them via this function,
 *	as they will appear to have completed immediately.
 *
 *	GEN_IIE has special registers that we could get the result tf from,
 *	but earlier chipsets do not.  For now, we ignore those registers.
 */
static unsigned int mv_qc_issue_fis(struct ata_queued_cmd *qc)
{
	struct ata_port *ap = qc->ap;
	struct mv_port_priv *pp = ap->private_data;
	struct ata_link *link = qc->dev->link;
	u32 fis[5];
	int err = 0;

	ata_tf_to_fis(&qc->tf, link->pmp, 1, (void *)fis);
	err = mv_send_fis(ap, fis, ARRAY_SIZE(fis));
	if (err)
		return err;

	switch (qc->tf.protocol) {
	case ATAPI_PROT_PIO:
		pp->pp_flags |= MV_PP_FLAG_FAKE_ATA_BUSY;
		fallthrough;
	case ATAPI_PROT_NODATA:
		ap->hsm_task_state = HSM_ST_FIRST;
		break;
	case ATA_PROT_PIO:
		pp->pp_flags |= MV_PP_FLAG_FAKE_ATA_BUSY;
		if (qc->tf.flags & ATA_TFLAG_WRITE)
			ap->hsm_task_state = HSM_ST_FIRST;
		else
			ap->hsm_task_state = HSM_ST;
		break;
	default:
		ap->hsm_task_state = HSM_ST_LAST;
		break;
	}

	if (qc->tf.flags & ATA_TFLAG_POLLING)
		ata_sff_queue_pio_task(link, 0);
	return 0;
}

/**
 *      mv_qc_issue - Initiate a command to the host
 *      @qc: queued command to start
 *
 *      This routine simply redirects to the general purpose routine
 *      if command is not DMA.  Else, it sanity checks our local
 *      caches of the request producer/consumer indices then enables
 *      DMA and bumps the request producer index.
 *
 *      LOCKING:
 *      Inherited from caller.
 */
static unsigned int mv_qc_issue(struct ata_queued_cmd *qc)
{
	static int limit_warnings = 10;
	struct ata_port *ap = qc->ap;
	void __iomem *port_mmio = mv_ap_base(ap);
	struct mv_port_priv *pp = ap->private_data;
	u32 in_index;
	unsigned int port_irqs;

	pp->pp_flags &= ~MV_PP_FLAG_FAKE_ATA_BUSY; /* paranoia */

	switch (qc->tf.protocol) {
	case ATA_PROT_DMA:
		if (qc->tf.command == ATA_CMD_DSM) {
			if (!ap->ops->bmdma_setup)  /* no bmdma on GEN_I */
				return AC_ERR_OTHER;
			break;  /* use bmdma for this */
		}
		fallthrough;
	case ATA_PROT_NCQ:
		mv_start_edma(ap, port_mmio, pp, qc->tf.protocol);
		pp->req_idx = (pp->req_idx + 1) & MV_MAX_Q_DEPTH_MASK;
		in_index = pp->req_idx << EDMA_REQ_Q_PTR_SHIFT;

		/* Write the request in pointer to kick the EDMA to life */
		writelfl((pp->crqb_dma & EDMA_REQ_Q_BASE_LO_MASK) | in_index,
					port_mmio + EDMA_REQ_Q_IN_PTR);
		return 0;

	case ATA_PROT_PIO:
		/*
		 * Errata SATA#16, SATA#24: warn if multiple DRQs expected.
		 *
		 * Someday, we might implement special polling workarounds
		 * for these, but it all seems rather unnecessary since we
		 * normally use only DMA for commands which transfer more
		 * than a single block of data.
		 *
		 * Much of the time, this could just work regardless.
		 * So for now, just log the incident, and allow the attempt.
		 */
		if (limit_warnings > 0 && (qc->nbytes / qc->sect_size) > 1) {
			--limit_warnings;
			ata_link_warn(qc->dev->link, DRV_NAME
				      ": attempting PIO w/multiple DRQ: "
				      "this may fail due to h/w errata\n");
		}
		fallthrough;
	case ATA_PROT_NODATA:
	case ATAPI_PROT_PIO:
	case ATAPI_PROT_NODATA:
		if (ap->flags & ATA_FLAG_PIO_POLLING)
			qc->tf.flags |= ATA_TFLAG_POLLING;
		break;
	}

	if (qc->tf.flags & ATA_TFLAG_POLLING)
		port_irqs = ERR_IRQ;	/* mask device interrupt when polling */
	else
		port_irqs = ERR_IRQ | DONE_IRQ;	/* unmask all interrupts */

	/*
	 * We're about to send a non-EDMA capable command to the
	 * port.  Turn off EDMA so there won't be problems accessing
	 * shadow block, etc registers.
	 */
	mv_stop_edma(ap);
	mv_clear_and_enable_port_irqs(ap, mv_ap_base(ap), port_irqs);
	mv_pmp_select(ap, qc->dev->link->pmp);

	if (qc->tf.command == ATA_CMD_READ_LOG_EXT) {
		struct mv_host_priv *hpriv = ap->host->private_data;
		/*
		 * Workaround for 88SX60x1 FEr SATA#25 (part 2).
		 *
		 * After any NCQ error, the READ_LOG_EXT command
		 * from libata-eh *must* use mv_qc_issue_fis().
		 * Otherwise it might fail, due to chip errata.
		 *
		 * Rather than special-case it, we'll just *always*
		 * use this method here for READ_LOG_EXT, making for
		 * easier testing.
		 */
		if (IS_GEN_II(hpriv))
			return mv_qc_issue_fis(qc);
	}
	return ata_bmdma_qc_issue(qc);
}

static struct ata_queued_cmd *mv_get_active_qc(struct ata_port *ap)
{
	struct mv_port_priv *pp = ap->private_data;
	struct ata_queued_cmd *qc;

	if (pp->pp_flags & MV_PP_FLAG_NCQ_EN)
		return NULL;
	qc = ata_qc_from_tag(ap, ap->link.active_tag);
	if (qc && !(qc->tf.flags & ATA_TFLAG_POLLING))
		return qc;
	return NULL;
}

static void mv_pmp_error_handler(struct ata_port *ap)
{
	unsigned int pmp, pmp_map;
	struct mv_port_priv *pp = ap->private_data;

	if (pp->pp_flags & MV_PP_FLAG_DELAYED_EH) {
		/*
		 * Perform NCQ error analysis on failed PMPs
		 * before we freeze the port entirely.
		 *
		 * The failed PMPs are marked earlier by mv_pmp_eh_prep().
		 */
		pmp_map = pp->delayed_eh_pmp_map;
		pp->pp_flags &= ~MV_PP_FLAG_DELAYED_EH;
		for (pmp = 0; pmp_map != 0; pmp++) {
			unsigned int this_pmp = (1 << pmp);
			if (pmp_map & this_pmp) {
				struct ata_link *link = &ap->pmp_link[pmp];
				pmp_map &= ~this_pmp;
				ata_eh_analyze_ncq_error(link);
			}
		}
		ata_port_freeze(ap);
	}
	sata_pmp_error_handler(ap);
}

static unsigned int mv_get_err_pmp_map(struct ata_port *ap)
{
	void __iomem *port_mmio = mv_ap_base(ap);

	return readl(port_mmio + SATA_TESTCTL) >> 16;
}

static void mv_pmp_eh_prep(struct ata_port *ap, unsigned int pmp_map)
{
	unsigned int pmp;

	/*
	 * Initialize EH info for PMPs which saw device errors
	 */
	for (pmp = 0; pmp_map != 0; pmp++) {
		unsigned int this_pmp = (1 << pmp);
		if (pmp_map & this_pmp) {
			struct ata_link *link = &ap->pmp_link[pmp];
			struct ata_eh_info *ehi = &link->eh_info;

			pmp_map &= ~this_pmp;
			ata_ehi_clear_desc(ehi);
			ata_ehi_push_desc(ehi, "dev err");
			ehi->err_mask |= AC_ERR_DEV;
			ehi->action |= ATA_EH_RESET;
			ata_link_abort(link);
		}
	}
}

static int mv_req_q_empty(struct ata_port *ap)
{
	void __iomem *port_mmio = mv_ap_base(ap);
	u32 in_ptr, out_ptr;

	in_ptr  = (readl(port_mmio + EDMA_REQ_Q_IN_PTR)
			>> EDMA_REQ_Q_PTR_SHIFT) & MV_MAX_Q_DEPTH_MASK;
	out_ptr = (readl(port_mmio + EDMA_REQ_Q_OUT_PTR)
			>> EDMA_REQ_Q_PTR_SHIFT) & MV_MAX_Q_DEPTH_MASK;
	return (in_ptr == out_ptr);	/* 1 == queue_is_empty */
}

static int mv_handle_fbs_ncq_dev_err(struct ata_port *ap)
{
	struct mv_port_priv *pp = ap->private_data;
	int failed_links;
	unsigned int old_map, new_map;

	/*
	 * Device error during FBS+NCQ operation:
	 *
	 * Set a port flag to prevent further I/O being enqueued.
	 * Leave the EDMA running to drain outstanding commands from this port.
	 * Perform the post-mortem/EH only when all responses are complete.
	 * Follow recovery sequence from 6042/7042 datasheet (7.3.15.4.2.2).
	 */
	if (!(pp->pp_flags & MV_PP_FLAG_DELAYED_EH)) {
		pp->pp_flags |= MV_PP_FLAG_DELAYED_EH;
		pp->delayed_eh_pmp_map = 0;
	}
	old_map = pp->delayed_eh_pmp_map;
	new_map = old_map | mv_get_err_pmp_map(ap);

	if (old_map != new_map) {
		pp->delayed_eh_pmp_map = new_map;
		mv_pmp_eh_prep(ap, new_map & ~old_map);
	}
	failed_links = hweight16(new_map);

	ata_port_info(ap,
		      "%s: pmp_map=%04x qc_map=%04llx failed_links=%d nr_active_links=%d\n",
		      __func__, pp->delayed_eh_pmp_map,
		      ap->qc_active, failed_links,
		      ap->nr_active_links);

	if (ap->nr_active_links <= failed_links && mv_req_q_empty(ap)) {
		mv_process_crpb_entries(ap, pp);
		mv_stop_edma(ap);
		mv_eh_freeze(ap);
		ata_port_info(ap, "%s: done\n", __func__);
		return 1;	/* handled */
	}
	ata_port_info(ap, "%s: waiting\n", __func__);
	return 1;	/* handled */
}

static int mv_handle_fbs_non_ncq_dev_err(struct ata_port *ap)
{
	/*
	 * Possible future enhancement:
	 *
	 * FBS+non-NCQ operation is not yet implemented.
	 * See related notes in mv_edma_cfg().
	 *
	 * Device error during FBS+non-NCQ operation:
	 *
	 * We need to snapshot the shadow registers for each failed command.
	 * Follow recovery sequence from 6042/7042 datasheet (7.3.15.4.2.3).
	 */
	return 0;	/* not handled */
}

static int mv_handle_dev_err(struct ata_port *ap, u32 edma_err_cause)
{
	struct mv_port_priv *pp = ap->private_data;

	if (!(pp->pp_flags & MV_PP_FLAG_EDMA_EN))
		return 0;	/* EDMA was not active: not handled */
	if (!(pp->pp_flags & MV_PP_FLAG_FBS_EN))
		return 0;	/* FBS was not active: not handled */

	if (!(edma_err_cause & EDMA_ERR_DEV))
		return 0;	/* non DEV error: not handled */
	edma_err_cause &= ~EDMA_ERR_IRQ_TRANSIENT;
	if (edma_err_cause & ~(EDMA_ERR_DEV | EDMA_ERR_SELF_DIS))
		return 0;	/* other problems: not handled */

	if (pp->pp_flags & MV_PP_FLAG_NCQ_EN) {
		/*
		 * EDMA should NOT have self-disabled for this case.
		 * If it did, then something is wrong elsewhere,
		 * and we cannot handle it here.
		 */
		if (edma_err_cause & EDMA_ERR_SELF_DIS) {
			ata_port_warn(ap, "%s: err_cause=0x%x pp_flags=0x%x\n",
				      __func__, edma_err_cause, pp->pp_flags);
			return 0; /* not handled */
		}
		return mv_handle_fbs_ncq_dev_err(ap);
	} else {
		/*
		 * EDMA should have self-disabled for this case.
		 * If it did not, then something is wrong elsewhere,
		 * and we cannot handle it here.
		 */
		if (!(edma_err_cause & EDMA_ERR_SELF_DIS)) {
			ata_port_warn(ap, "%s: err_cause=0x%x pp_flags=0x%x\n",
				      __func__, edma_err_cause, pp->pp_flags);
			return 0; /* not handled */
		}
		return mv_handle_fbs_non_ncq_dev_err(ap);
	}
	return 0;	/* not handled */
}

static void mv_unexpected_intr(struct ata_port *ap, int edma_was_enabled)
{
	struct ata_eh_info *ehi = &ap->link.eh_info;
	char *when = "idle";

	ata_ehi_clear_desc(ehi);
	if (edma_was_enabled) {
		when = "EDMA enabled";
	} else {
		struct ata_queued_cmd *qc = ata_qc_from_tag(ap, ap->link.active_tag);
		if (qc && (qc->tf.flags & ATA_TFLAG_POLLING))
			when = "polling";
	}
	ata_ehi_push_desc(ehi, "unexpected device interrupt while %s", when);
	ehi->err_mask |= AC_ERR_OTHER;
	ehi->action   |= ATA_EH_RESET;
	ata_port_freeze(ap);
}

/**
 *      mv_err_intr - Handle error interrupts on the port
 *      @ap: ATA channel to manipulate
 *
 *      Most cases require a full reset of the chip's state machine,
 *      which also performs a COMRESET.
 *      Also, if the port disabled DMA, update our cached copy to match.
 *
 *      LOCKING:
 *      Inherited from caller.
 */
static void mv_err_intr(struct ata_port *ap)
{
	void __iomem *port_mmio = mv_ap_base(ap);
	u32 edma_err_cause, eh_freeze_mask, serr = 0;
	u32 fis_cause = 0;
	struct mv_port_priv *pp = ap->private_data;
	struct mv_host_priv *hpriv = ap->host->private_data;
	unsigned int action = 0, err_mask = 0;
	struct ata_eh_info *ehi = &ap->link.eh_info;
	struct ata_queued_cmd *qc;
	int abort = 0;

	/*
	 * Read and clear the SError and err_cause bits.
	 * For GenIIe, if EDMA_ERR_TRANS_IRQ_7 is set, we also must read/clear
	 * the FIS_IRQ_CAUSE register before clearing edma_err_cause.
	 */
	sata_scr_read(&ap->link, SCR_ERROR, &serr);
	sata_scr_write_flush(&ap->link, SCR_ERROR, serr);

	edma_err_cause = readl(port_mmio + EDMA_ERR_IRQ_CAUSE);
	if (IS_GEN_IIE(hpriv) && (edma_err_cause & EDMA_ERR_TRANS_IRQ_7)) {
		fis_cause = readl(port_mmio + FIS_IRQ_CAUSE);
		writelfl(~fis_cause, port_mmio + FIS_IRQ_CAUSE);
	}
	writelfl(~edma_err_cause, port_mmio + EDMA_ERR_IRQ_CAUSE);

	if (edma_err_cause & EDMA_ERR_DEV) {
		/*
		 * Device errors during FIS-based switching operation
		 * require special handling.
		 */
		if (mv_handle_dev_err(ap, edma_err_cause))
			return;
	}

	qc = mv_get_active_qc(ap);
	ata_ehi_clear_desc(ehi);
	ata_ehi_push_desc(ehi, "edma_err_cause=%08x pp_flags=%08x",
			  edma_err_cause, pp->pp_flags);

	if (IS_GEN_IIE(hpriv) && (edma_err_cause & EDMA_ERR_TRANS_IRQ_7)) {
		ata_ehi_push_desc(ehi, "fis_cause=%08x", fis_cause);
		if (fis_cause & FIS_IRQ_CAUSE_AN) {
			u32 ec = edma_err_cause &
			       ~(EDMA_ERR_TRANS_IRQ_7 | EDMA_ERR_IRQ_TRANSIENT);
			sata_async_notification(ap);
			if (!ec)
				return; /* Just an AN; no need for the nukes */
			ata_ehi_push_desc(ehi, "SDB notify");
		}
	}
	/*
	 * All generations share these EDMA error cause bits:
	 */
	if (edma_err_cause & EDMA_ERR_DEV) {
		err_mask |= AC_ERR_DEV;
		action |= ATA_EH_RESET;
		ata_ehi_push_desc(ehi, "dev error");
	}
	if (edma_err_cause & (EDMA_ERR_D_PAR | EDMA_ERR_PRD_PAR |
			EDMA_ERR_CRQB_PAR | EDMA_ERR_CRPB_PAR |
			EDMA_ERR_INTRL_PAR)) {
		err_mask |= AC_ERR_ATA_BUS;
		action |= ATA_EH_RESET;
		ata_ehi_push_desc(ehi, "parity error");
	}
	if (edma_err_cause & (EDMA_ERR_DEV_DCON | EDMA_ERR_DEV_CON)) {
		ata_ehi_hotplugged(ehi);
		ata_ehi_push_desc(ehi, edma_err_cause & EDMA_ERR_DEV_DCON ?
			"dev disconnect" : "dev connect");
		action |= ATA_EH_RESET;
	}

	/*
	 * Gen-I has a different SELF_DIS bit,
	 * different FREEZE bits, and no SERR bit:
	 */
	if (IS_GEN_I(hpriv)) {
		eh_freeze_mask = EDMA_EH_FREEZE_5;
		if (edma_err_cause & EDMA_ERR_SELF_DIS_5) {
			pp->pp_flags &= ~MV_PP_FLAG_EDMA_EN;
			ata_ehi_push_desc(ehi, "EDMA self-disable");
		}
	} else {
		eh_freeze_mask = EDMA_EH_FREEZE;
		if (edma_err_cause & EDMA_ERR_SELF_DIS) {
			pp->pp_flags &= ~MV_PP_FLAG_EDMA_EN;
			ata_ehi_push_desc(ehi, "EDMA self-disable");
		}
		if (edma_err_cause & EDMA_ERR_SERR) {
			ata_ehi_push_desc(ehi, "SError=%08x", serr);
			err_mask |= AC_ERR_ATA_BUS;
			action |= ATA_EH_RESET;
		}
	}

	if (!err_mask) {
		err_mask = AC_ERR_OTHER;
		action |= ATA_EH_RESET;
	}

	ehi->serror |= serr;
	ehi->action |= action;

	if (qc)
		qc->err_mask |= err_mask;
	else
		ehi->err_mask |= err_mask;

	if (err_mask == AC_ERR_DEV) {
		/*
		 * Cannot do ata_port_freeze() here,
		 * because it would kill PIO access,
		 * which is needed for further diagnosis.
		 */
		mv_eh_freeze(ap);
		abort = 1;
	} else if (edma_err_cause & eh_freeze_mask) {
		/*
		 * Note to self: ata_port_freeze() calls ata_port_abort()
		 */
		ata_port_freeze(ap);
	} else {
		abort = 1;
	}

	if (abort) {
		if (qc)
			ata_link_abort(qc->dev->link);
		else
			ata_port_abort(ap);
	}
}

static bool mv_process_crpb_response(struct ata_port *ap,
		struct mv_crpb *response, unsigned int tag, int ncq_enabled)
{
	u8 ata_status;
	u16 edma_status = le16_to_cpu(response->flags);

	/*
	 * edma_status from a response queue entry:
	 *   LSB is from EDMA_ERR_IRQ_CAUSE (non-NCQ only).
	 *   MSB is saved ATA status from command completion.
	 */
	if (!ncq_enabled) {
		u8 err_cause = edma_status & 0xff & ~EDMA_ERR_DEV;
		if (err_cause) {
			/*
			 * Error will be seen/handled by
			 * mv_err_intr().  So do nothing at all here.
			 */
			return false;
		}
	}
	ata_status = edma_status >> CRPB_FLAG_STATUS_SHIFT;
	if (!ac_err_mask(ata_status))
		return true;
	/* else: leave it for mv_err_intr() */
	return false;
}

static void mv_process_crpb_entries(struct ata_port *ap, struct mv_port_priv *pp)
{
	void __iomem *port_mmio = mv_ap_base(ap);
	struct mv_host_priv *hpriv = ap->host->private_data;
	u32 in_index;
	bool work_done = false;
	u32 done_mask = 0;
	int ncq_enabled = (pp->pp_flags & MV_PP_FLAG_NCQ_EN);

	/* Get the hardware queue position index */
	in_index = (readl(port_mmio + EDMA_RSP_Q_IN_PTR)
			>> EDMA_RSP_Q_PTR_SHIFT) & MV_MAX_Q_DEPTH_MASK;

	/* Process new responses from since the last time we looked */
	while (in_index != pp->resp_idx) {
		unsigned int tag;
		struct mv_crpb *response = &pp->crpb[pp->resp_idx];

		pp->resp_idx = (pp->resp_idx + 1) & MV_MAX_Q_DEPTH_MASK;

		if (IS_GEN_I(hpriv)) {
			/* 50xx: no NCQ, only one command active at a time */
			tag = ap->link.active_tag;
		} else {
			/* Gen II/IIE: get command tag from CRPB entry */
			tag = le16_to_cpu(response->id) & 0x1f;
		}
		if (mv_process_crpb_response(ap, response, tag, ncq_enabled))
			done_mask |= 1 << tag;
		work_done = true;
	}

	if (work_done) {
		ata_qc_complete_multiple(ap, ata_qc_get_active(ap) ^ done_mask);

		/* Update the software queue position index in hardware */
		writelfl((pp->crpb_dma & EDMA_RSP_Q_BASE_LO_MASK) |
			 (pp->resp_idx << EDMA_RSP_Q_PTR_SHIFT),
			 port_mmio + EDMA_RSP_Q_OUT_PTR);
	}
}

static void mv_port_intr(struct ata_port *ap, u32 port_cause)
{
	struct mv_port_priv *pp;
	int edma_was_enabled;

	/*
	 * Grab a snapshot of the EDMA_EN flag setting,
	 * so that we have a consistent view for this port,
	 * even if something we call of our routines changes it.
	 */
	pp = ap->private_data;
	edma_was_enabled = (pp->pp_flags & MV_PP_FLAG_EDMA_EN);
	/*
	 * Process completed CRPB response(s) before other events.
	 */
	if (edma_was_enabled && (port_cause & DONE_IRQ)) {
		mv_process_crpb_entries(ap, pp);
		if (pp->pp_flags & MV_PP_FLAG_DELAYED_EH)
			mv_handle_fbs_ncq_dev_err(ap);
	}
	/*
	 * Handle chip-reported errors, or continue on to handle PIO.
	 */
	if (unlikely(port_cause & ERR_IRQ)) {
		mv_err_intr(ap);
	} else if (!edma_was_enabled) {
		struct ata_queued_cmd *qc = mv_get_active_qc(ap);
		if (qc)
			ata_bmdma_port_intr(ap, qc);
		else
			mv_unexpected_intr(ap, edma_was_enabled);
	}
}

/**
 *      mv_host_intr - Handle all interrupts on the given host controller
 *      @host: host specific structure
 *      @main_irq_cause: Main interrupt cause register for the chip.
 *
 *      LOCKING:
 *      Inherited from caller.
 */
static int mv_host_intr(struct ata_host *host, u32 main_irq_cause)
{
	struct mv_host_priv *hpriv = host->private_data;
	void __iomem *mmio = hpriv->base, *hc_mmio;
	unsigned int handled = 0, port;

	/* If asserted, clear the "all ports" IRQ coalescing bit */
	if (main_irq_cause & ALL_PORTS_COAL_DONE)
		writel(~ALL_PORTS_COAL_IRQ, mmio + IRQ_COAL_CAUSE);

	for (port = 0; port < hpriv->n_ports; port++) {
		struct ata_port *ap = host->ports[port];
		unsigned int p, shift, hardport, port_cause;

		MV_PORT_TO_SHIFT_AND_HARDPORT(port, shift, hardport);
		/*
		 * Each hc within the host has its own hc_irq_cause register,
		 * where the interrupting ports bits get ack'd.
		 */
		if (hardport == 0) {	/* first port on this hc ? */
			u32 hc_cause = (main_irq_cause >> shift) & HC0_IRQ_PEND;
			u32 port_mask, ack_irqs;
			/*
			 * Skip this entire hc if nothing pending for any ports
			 */
			if (!hc_cause) {
				port += MV_PORTS_PER_HC - 1;
				continue;
			}
			/*
			 * We don't need/want to read the hc_irq_cause register,
			 * because doing so hurts performance, and
			 * main_irq_cause already gives us everything we need.
			 *
			 * But we do have to *write* to the hc_irq_cause to ack
			 * the ports that we are handling this time through.
			 *
			 * This requires that we create a bitmap for those
			 * ports which interrupted us, and use that bitmap
			 * to ack (only) those ports via hc_irq_cause.
			 */
			ack_irqs = 0;
			if (hc_cause & PORTS_0_3_COAL_DONE)
				ack_irqs = HC_COAL_IRQ;
			for (p = 0; p < MV_PORTS_PER_HC; ++p) {
				if ((port + p) >= hpriv->n_ports)
					break;
				port_mask = (DONE_IRQ | ERR_IRQ) << (p * 2);
				if (hc_cause & port_mask)
					ack_irqs |= (DMA_IRQ | DEV_IRQ) << p;
			}
			hc_mmio = mv_hc_base_from_port(mmio, port);
			writelfl(~ack_irqs, hc_mmio + HC_IRQ_CAUSE);
			handled = 1;
		}
		/*
		 * Handle interrupts signalled for this port:
		 */
		port_cause = (main_irq_cause >> shift) & (DONE_IRQ | ERR_IRQ);
		if (port_cause)
			mv_port_intr(ap, port_cause);
	}
	return handled;
}

static int mv_pci_error(struct ata_host *host, void __iomem *mmio)
{
	struct mv_host_priv *hpriv = host->private_data;
	struct ata_port *ap;
	struct ata_queued_cmd *qc;
	struct ata_eh_info *ehi;
	unsigned int i, err_mask, printed = 0;
	u32 err_cause;

	err_cause = readl(mmio + hpriv->irq_cause_offset);

	dev_err(host->dev, "PCI ERROR; PCI IRQ cause=0x%08x\n", err_cause);

	dev_dbg(host->dev, "%s: All regs @ PCI error\n", __func__);
	mv_dump_all_regs(mmio, to_pci_dev(host->dev));

	writelfl(0, mmio + hpriv->irq_cause_offset);

	for (i = 0; i < host->n_ports; i++) {
		ap = host->ports[i];
		if (!ata_link_offline(&ap->link)) {
			ehi = &ap->link.eh_info;
			ata_ehi_clear_desc(ehi);
			if (!printed++)
				ata_ehi_push_desc(ehi,
					"PCI err cause 0x%08x", err_cause);
			err_mask = AC_ERR_HOST_BUS;
			ehi->action = ATA_EH_RESET;
			qc = ata_qc_from_tag(ap, ap->link.active_tag);
			if (qc)
				qc->err_mask |= err_mask;
			else
				ehi->err_mask |= err_mask;

			ata_port_freeze(ap);
		}
	}
	return 1;	/* handled */
}

/**
 *      mv_interrupt - Main interrupt event handler
 *      @irq: unused
 *      @dev_instance: private data; in this case the host structure
 *
 *      Read the read only register to determine if any host
 *      controllers have pending interrupts.  If so, call lower level
 *      routine to handle.  Also check for PCI errors which are only
 *      reported here.
 *
 *      LOCKING:
 *      This routine holds the host lock while processing pending
 *      interrupts.
 */
static irqreturn_t mv_interrupt(int irq, void *dev_instance)
{
	struct ata_host *host = dev_instance;
	struct mv_host_priv *hpriv = host->private_data;
	unsigned int handled = 0;
	int using_msi = hpriv->hp_flags & MV_HP_FLAG_MSI;
	u32 main_irq_cause, pending_irqs;

	spin_lock(&host->lock);

	/* for MSI:  block new interrupts while in here */
	if (using_msi)
		mv_write_main_irq_mask(0, hpriv);

	main_irq_cause = readl(hpriv->main_irq_cause_addr);
	pending_irqs   = main_irq_cause & hpriv->main_irq_mask;
	/*
	 * Deal with cases where we either have nothing pending, or have read
	 * a bogus register value which can indicate HW removal or PCI fault.
	 */
	if (pending_irqs && main_irq_cause != 0xffffffffU) {
		if (unlikely((pending_irqs & PCI_ERR) && !IS_SOC(hpriv)))
			handled = mv_pci_error(host, hpriv->base);
		else
			handled = mv_host_intr(host, pending_irqs);
	}

	/* for MSI: unmask; interrupt cause bits will retrigger now */
	if (using_msi)
		mv_write_main_irq_mask(hpriv->main_irq_mask, hpriv);

	spin_unlock(&host->lock);

	return IRQ_RETVAL(handled);
}

static unsigned int mv5_scr_offset(unsigned int sc_reg_in)
{
	unsigned int ofs;

	switch (sc_reg_in) {
	case SCR_STATUS:
	case SCR_ERROR:
	case SCR_CONTROL:
		ofs = sc_reg_in * sizeof(u32);
		break;
	default:
		ofs = 0xffffffffU;
		break;
	}
	return ofs;
}

static int mv5_scr_read(struct ata_link *link, unsigned int sc_reg_in, u32 *val)
{
	struct mv_host_priv *hpriv = link->ap->host->private_data;
	void __iomem *mmio = hpriv->base;
	void __iomem *addr = mv5_phy_base(mmio, link->ap->port_no);
	unsigned int ofs = mv5_scr_offset(sc_reg_in);

	if (ofs != 0xffffffffU) {
		*val = readl(addr + ofs);
		return 0;
	} else
		return -EINVAL;
}

static int mv5_scr_write(struct ata_link *link, unsigned int sc_reg_in, u32 val)
{
	struct mv_host_priv *hpriv = link->ap->host->private_data;
	void __iomem *mmio = hpriv->base;
	void __iomem *addr = mv5_phy_base(mmio, link->ap->port_no);
	unsigned int ofs = mv5_scr_offset(sc_reg_in);

	if (ofs != 0xffffffffU) {
		writelfl(val, addr + ofs);
		return 0;
	} else
		return -EINVAL;
}

static void mv5_reset_bus(struct ata_host *host, void __iomem *mmio)
{
	struct pci_dev *pdev = to_pci_dev(host->dev);
	int early_5080;

	early_5080 = (pdev->device == 0x5080) && (pdev->revision == 0);

	if (!early_5080) {
		u32 tmp = readl(mmio + MV_PCI_EXP_ROM_BAR_CTL);
		tmp |= (1 << 0);
		writel(tmp, mmio + MV_PCI_EXP_ROM_BAR_CTL);
	}

	mv_reset_pci_bus(host, mmio);
}

static void mv5_reset_flash(struct mv_host_priv *hpriv, void __iomem *mmio)
{
	writel(0x0fcfffff, mmio + FLASH_CTL);
}

static void mv5_read_preamp(struct mv_host_priv *hpriv, int idx,
			   void __iomem *mmio)
{
	void __iomem *phy_mmio = mv5_phy_base(mmio, idx);
	u32 tmp;

	tmp = readl(phy_mmio + MV5_PHY_MODE);

	hpriv->signal[idx].pre = tmp & 0x1800;	/* bits 12:11 */
	hpriv->signal[idx].amps = tmp & 0xe0;	/* bits 7:5 */
}

static void mv5_enable_leds(struct mv_host_priv *hpriv, void __iomem *mmio)
{
	u32 tmp;

	writel(0, mmio + GPIO_PORT_CTL);

	/* FIXME: handle MV_HP_ERRATA_50XXB2 errata */

	tmp = readl(mmio + MV_PCI_EXP_ROM_BAR_CTL);
	tmp |= ~(1 << 0);
	writel(tmp, mmio + MV_PCI_EXP_ROM_BAR_CTL);
}

static void mv5_phy_errata(struct mv_host_priv *hpriv, void __iomem *mmio,
			   unsigned int port)
{
	void __iomem *phy_mmio = mv5_phy_base(mmio, port);
	const u32 mask = (1<<12) | (1<<11) | (1<<7) | (1<<6) | (1<<5);
	u32 tmp;
	int fix_apm_sq = (hpriv->hp_flags & MV_HP_ERRATA_50XXB0);

	if (fix_apm_sq) {
		tmp = readl(phy_mmio + MV5_LTMODE);
		tmp |= (1 << 19);
		writel(tmp, phy_mmio + MV5_LTMODE);

		tmp = readl(phy_mmio + MV5_PHY_CTL);
		tmp &= ~0x3;
		tmp |= 0x1;
		writel(tmp, phy_mmio + MV5_PHY_CTL);
	}

	tmp = readl(phy_mmio + MV5_PHY_MODE);
	tmp &= ~mask;
	tmp |= hpriv->signal[port].pre;
	tmp |= hpriv->signal[port].amps;
	writel(tmp, phy_mmio + MV5_PHY_MODE);
}


#undef ZERO
#define ZERO(reg) writel(0, port_mmio + (reg))
static void mv5_reset_hc_port(struct mv_host_priv *hpriv, void __iomem *mmio,
			     unsigned int port)
{
	void __iomem *port_mmio = mv_port_base(mmio, port);

	mv_reset_channel(hpriv, mmio, port);

	ZERO(0x028);	/* command */
	writel(0x11f, port_mmio + EDMA_CFG);
	ZERO(0x004);	/* timer */
	ZERO(0x008);	/* irq err cause */
	ZERO(0x00c);	/* irq err mask */
	ZERO(0x010);	/* rq bah */
	ZERO(0x014);	/* rq inp */
	ZERO(0x018);	/* rq outp */
	ZERO(0x01c);	/* respq bah */
	ZERO(0x024);	/* respq outp */
	ZERO(0x020);	/* respq inp */
	ZERO(0x02c);	/* test control */
	writel(0xbc, port_mmio + EDMA_IORDY_TMOUT);
}
#undef ZERO

#define ZERO(reg) writel(0, hc_mmio + (reg))
static void mv5_reset_one_hc(struct mv_host_priv *hpriv, void __iomem *mmio,
			unsigned int hc)
{
	void __iomem *hc_mmio = mv_hc_base(mmio, hc);
	u32 tmp;

	ZERO(0x00c);
	ZERO(0x010);
	ZERO(0x014);
	ZERO(0x018);

	tmp = readl(hc_mmio + 0x20);
	tmp &= 0x1c1c1c1c;
	tmp |= 0x03030303;
	writel(tmp, hc_mmio + 0x20);
}
#undef ZERO

static int mv5_reset_hc(struct ata_host *host, void __iomem *mmio,
			unsigned int n_hc)
{
	struct mv_host_priv *hpriv = host->private_data;
	unsigned int hc, port;

	for (hc = 0; hc < n_hc; hc++) {
		for (port = 0; port < MV_PORTS_PER_HC; port++)
			mv5_reset_hc_port(hpriv, mmio,
					  (hc * MV_PORTS_PER_HC) + port);

		mv5_reset_one_hc(hpriv, mmio, hc);
	}

	return 0;
}

#undef ZERO
#define ZERO(reg) writel(0, mmio + (reg))
static void mv_reset_pci_bus(struct ata_host *host, void __iomem *mmio)
{
	struct mv_host_priv *hpriv = host->private_data;
	u32 tmp;

	tmp = readl(mmio + MV_PCI_MODE);
	tmp &= 0xff00ffff;
	writel(tmp, mmio + MV_PCI_MODE);

	ZERO(MV_PCI_DISC_TIMER);
	ZERO(MV_PCI_MSI_TRIGGER);
	writel(0x000100ff, mmio + MV_PCI_XBAR_TMOUT);
	ZERO(MV_PCI_SERR_MASK);
	ZERO(hpriv->irq_cause_offset);
	ZERO(hpriv->irq_mask_offset);
	ZERO(MV_PCI_ERR_LOW_ADDRESS);
	ZERO(MV_PCI_ERR_HIGH_ADDRESS);
	ZERO(MV_PCI_ERR_ATTRIBUTE);
	ZERO(MV_PCI_ERR_COMMAND);
}
#undef ZERO

static void mv6_reset_flash(struct mv_host_priv *hpriv, void __iomem *mmio)
{
	u32 tmp;

	mv5_reset_flash(hpriv, mmio);

	tmp = readl(mmio + GPIO_PORT_CTL);
	tmp &= 0x3;
	tmp |= (1 << 5) | (1 << 6);
	writel(tmp, mmio + GPIO_PORT_CTL);
}

/*
 *      mv6_reset_hc - Perform the 6xxx global soft reset
 *      @mmio: base address of the HBA
 *
 *      This routine only applies to 6xxx parts.
 *
 *      LOCKING:
 *      Inherited from caller.
 */
static int mv6_reset_hc(struct ata_host *host, void __iomem *mmio,
			unsigned int n_hc)
{
	void __iomem *reg = mmio + PCI_MAIN_CMD_STS;
	int i, rc = 0;
	u32 t;

	/* Following procedure defined in PCI "main command and status
	 * register" table.
	 */
	t = readl(reg);
	writel(t | STOP_PCI_MASTER, reg);

	for (i = 0; i < 1000; i++) {
		udelay(1);
		t = readl(reg);
		if (PCI_MASTER_EMPTY & t)
			break;
	}
	if (!(PCI_MASTER_EMPTY & t)) {
		dev_err(host->dev, "PCI master won't flush\n");
		rc = 1;
		goto done;
	}

	/* set reset */
	i = 5;
	do {
		writel(t | GLOB_SFT_RST, reg);
		t = readl(reg);
		udelay(1);
	} while (!(GLOB_SFT_RST & t) && (i-- > 0));

	if (!(GLOB_SFT_RST & t)) {
		dev_err(host->dev, "can't set global reset\n");
		rc = 1;
		goto done;
	}

	/* clear reset and *reenable the PCI master* (not mentioned in spec) */
	i = 5;
	do {
		writel(t & ~(GLOB_SFT_RST | STOP_PCI_MASTER), reg);
		t = readl(reg);
		udelay(1);
	} while ((GLOB_SFT_RST & t) && (i-- > 0));

	if (GLOB_SFT_RST & t) {
		dev_err(host->dev, "can't clear global reset\n");
		rc = 1;
	}
done:
	return rc;
}

static void mv6_read_preamp(struct mv_host_priv *hpriv, int idx,
			   void __iomem *mmio)
{
	void __iomem *port_mmio;
	u32 tmp;

	tmp = readl(mmio + RESET_CFG);
	if ((tmp & (1 << 0)) == 0) {
		hpriv->signal[idx].amps = 0x7 << 8;
		hpriv->signal[idx].pre = 0x1 << 5;
		return;
	}

	port_mmio = mv_port_base(mmio, idx);
	tmp = readl(port_mmio + PHY_MODE2);

	hpriv->signal[idx].amps = tmp & 0x700;	/* bits 10:8 */
	hpriv->signal[idx].pre = tmp & 0xe0;	/* bits 7:5 */
}

static void mv6_enable_leds(struct mv_host_priv *hpriv, void __iomem *mmio)
{
	writel(0x00000060, mmio + GPIO_PORT_CTL);
}

static void mv6_phy_errata(struct mv_host_priv *hpriv, void __iomem *mmio,
			   unsigned int port)
{
	void __iomem *port_mmio = mv_port_base(mmio, port);

	u32 hp_flags = hpriv->hp_flags;
	int fix_phy_mode2 =
		hp_flags & (MV_HP_ERRATA_60X1B2 | MV_HP_ERRATA_60X1C0);
	int fix_phy_mode4 =
		hp_flags & (MV_HP_ERRATA_60X1B2 | MV_HP_ERRATA_60X1C0);
	u32 m2, m3;

	if (fix_phy_mode2) {
		m2 = readl(port_mmio + PHY_MODE2);
		m2 &= ~(1 << 16);
		m2 |= (1 << 31);
		writel(m2, port_mmio + PHY_MODE2);

		udelay(200);

		m2 = readl(port_mmio + PHY_MODE2);
		m2 &= ~((1 << 16) | (1 << 31));
		writel(m2, port_mmio + PHY_MODE2);

		udelay(200);
	}

	/*
	 * Gen-II/IIe PHY_MODE3 errata RM#2:
	 * Achieves better receiver noise performance than the h/w default:
	 */
	m3 = readl(port_mmio + PHY_MODE3);
	m3 = (m3 & 0x1f) | (0x5555601 << 5);

	/* Guideline 88F5182 (GL# SATA-S11) */
	if (IS_SOC(hpriv))
		m3 &= ~0x1c;

	if (fix_phy_mode4) {
		u32 m4 = readl(port_mmio + PHY_MODE4);
		/*
		 * Enforce reserved-bit restrictions on GenIIe devices only.
		 * For earlier chipsets, force only the internal config field
		 *  (workaround for errata FEr SATA#10 part 1).
		 */
		if (IS_GEN_IIE(hpriv))
			m4 = (m4 & ~PHY_MODE4_RSVD_ZEROS) | PHY_MODE4_RSVD_ONES;
		else
			m4 = (m4 & ~PHY_MODE4_CFG_MASK) | PHY_MODE4_CFG_VALUE;
		writel(m4, port_mmio + PHY_MODE4);
	}
	/*
	 * Workaround for 60x1-B2 errata SATA#13:
	 * Any write to PHY_MODE4 (above) may corrupt PHY_MODE3,
	 * so we must always rewrite PHY_MODE3 after PHY_MODE4.
	 * Or ensure we use writelfl() when writing PHY_MODE4.
	 */
	writel(m3, port_mmio + PHY_MODE3);

	/* Revert values of pre-emphasis and signal amps to the saved ones */
	m2 = readl(port_mmio + PHY_MODE2);

	m2 &= ~MV_M2_PREAMP_MASK;
	m2 |= hpriv->signal[port].amps;
	m2 |= hpriv->signal[port].pre;
	m2 &= ~(1 << 16);

	/* according to mvSata 3.6.1, some IIE values are fixed */
	if (IS_GEN_IIE(hpriv)) {
		m2 &= ~0xC30FF01F;
		m2 |= 0x0000900F;
	}

	writel(m2, port_mmio + PHY_MODE2);
}

/* TODO: use the generic LED interface to configure the SATA Presence */
/* & Acitivy LEDs on the board */
static void mv_soc_enable_leds(struct mv_host_priv *hpriv,
				      void __iomem *mmio)
{
	return;
}

static void mv_soc_read_preamp(struct mv_host_priv *hpriv, int idx,
			   void __iomem *mmio)
{
	void __iomem *port_mmio;
	u32 tmp;

	port_mmio = mv_port_base(mmio, idx);
	tmp = readl(port_mmio + PHY_MODE2);

	hpriv->signal[idx].amps = tmp & 0x700;	/* bits 10:8 */
	hpriv->signal[idx].pre = tmp & 0xe0;	/* bits 7:5 */
}

#undef ZERO
#define ZERO(reg) writel(0, port_mmio + (reg))
static void mv_soc_reset_hc_port(struct mv_host_priv *hpriv,
					void __iomem *mmio, unsigned int port)
{
	void __iomem *port_mmio = mv_port_base(mmio, port);

	mv_reset_channel(hpriv, mmio, port);

	ZERO(0x028);		/* command */
	writel(0x101f, port_mmio + EDMA_CFG);
	ZERO(0x004);		/* timer */
	ZERO(0x008);		/* irq err cause */
	ZERO(0x00c);		/* irq err mask */
	ZERO(0x010);		/* rq bah */
	ZERO(0x014);		/* rq inp */
	ZERO(0x018);		/* rq outp */
	ZERO(0x01c);		/* respq bah */
	ZERO(0x024);		/* respq outp */
	ZERO(0x020);		/* respq inp */
	ZERO(0x02c);		/* test control */
	writel(0x800, port_mmio + EDMA_IORDY_TMOUT);
}

#undef ZERO

#define ZERO(reg) writel(0, hc_mmio + (reg))
static void mv_soc_reset_one_hc(struct mv_host_priv *hpriv,
				       void __iomem *mmio)
{
	void __iomem *hc_mmio = mv_hc_base(mmio, 0);

	ZERO(0x00c);
	ZERO(0x010);
	ZERO(0x014);

}

#undef ZERO

static int mv_soc_reset_hc(struct ata_host *host,
				  void __iomem *mmio, unsigned int n_hc)
{
	struct mv_host_priv *hpriv = host->private_data;
	unsigned int port;

	for (port = 0; port < hpriv->n_ports; port++)
		mv_soc_reset_hc_port(hpriv, mmio, port);

	mv_soc_reset_one_hc(hpriv, mmio);

	return 0;
}

static void mv_soc_reset_flash(struct mv_host_priv *hpriv,
				      void __iomem *mmio)
{
	return;
}

static void mv_soc_reset_bus(struct ata_host *host, void __iomem *mmio)
{
	return;
}

static void mv_soc_65n_phy_errata(struct mv_host_priv *hpriv,
				  void __iomem *mmio, unsigned int port)
{
	void __iomem *port_mmio = mv_port_base(mmio, port);
	u32	reg;

	reg = readl(port_mmio + PHY_MODE3);
	reg &= ~(0x3 << 27);	/* SELMUPF (bits 28:27) to 1 */
	reg |= (0x1 << 27);
	reg &= ~(0x3 << 29);	/* SELMUPI (bits 30:29) to 1 */
	reg |= (0x1 << 29);
	writel(reg, port_mmio + PHY_MODE3);

	reg = readl(port_mmio + PHY_MODE4);
	reg &= ~0x1;	/* SATU_OD8 (bit 0) to 0, reserved bit 16 must be set */
	reg |= (0x1 << 16);
	writel(reg, port_mmio + PHY_MODE4);

	reg = readl(port_mmio + PHY_MODE9_GEN2);
	reg &= ~0xf;	/* TXAMP[3:0] (bits 3:0) to 8 */
	reg |= 0x8;
	reg &= ~(0x1 << 14);	/* TXAMP[4] (bit 14) to 0 */
	writel(reg, port_mmio + PHY_MODE9_GEN2);

	reg = readl(port_mmio + PHY_MODE9_GEN1);
	reg &= ~0xf;	/* TXAMP[3:0] (bits 3:0) to 8 */
	reg |= 0x8;
	reg &= ~(0x1 << 14);	/* TXAMP[4] (bit 14) to 0 */
	writel(reg, port_mmio + PHY_MODE9_GEN1);
}

/*
 *	soc_is_65 - check if the soc is 65 nano device
 *
 *	Detect the type of the SoC, this is done by reading the PHYCFG_OFS
 *	register, this register should contain non-zero value and it exists only
 *	in the 65 nano devices, when reading it from older devices we get 0.
 */
static bool soc_is_65n(struct mv_host_priv *hpriv)
{
	void __iomem *port0_mmio = mv_port_base(hpriv->base, 0);

	if (readl(port0_mmio + PHYCFG_OFS))
		return true;
	return false;
}

static void mv_setup_ifcfg(void __iomem *port_mmio, int want_gen2i)
{
	u32 ifcfg = readl(port_mmio + SATA_IFCFG);

	ifcfg = (ifcfg & 0xf7f) | 0x9b1000;	/* from chip spec */
	if (want_gen2i)
		ifcfg |= (1 << 7);		/* enable gen2i speed */
	writelfl(ifcfg, port_mmio + SATA_IFCFG);
}

static void mv_reset_channel(struct mv_host_priv *hpriv, void __iomem *mmio,
			     unsigned int port_no)
{
	void __iomem *port_mmio = mv_port_base(mmio, port_no);

	/*
	 * The datasheet warns against setting EDMA_RESET when EDMA is active
	 * (but doesn't say what the problem might be).  So we first try
	 * to disable the EDMA engine before doing the EDMA_RESET operation.
	 */
	mv_stop_edma_engine(port_mmio);
	writelfl(EDMA_RESET, port_mmio + EDMA_CMD);

	if (!IS_GEN_I(hpriv)) {
		/* Enable 3.0gb/s link speed: this survives EDMA_RESET */
		mv_setup_ifcfg(port_mmio, 1);
	}
	/*
	 * Strobing EDMA_RESET here causes a hard reset of the SATA transport,
	 * link, and physical layers.  It resets all SATA interface registers
	 * (except for SATA_IFCFG), and issues a COMRESET to the dev.
	 */
	writelfl(EDMA_RESET, port_mmio + EDMA_CMD);
	udelay(25);	/* allow reset propagation */
	writelfl(0, port_mmio + EDMA_CMD);

	hpriv->ops->phy_errata(hpriv, mmio, port_no);

	if (IS_GEN_I(hpriv))
		usleep_range(500, 1000);
}

static void mv_pmp_select(struct ata_port *ap, int pmp)
{
	if (sata_pmp_supported(ap)) {
		void __iomem *port_mmio = mv_ap_base(ap);
		u32 reg = readl(port_mmio + SATA_IFCTL);
		int old = reg & 0xf;

		if (old != pmp) {
			reg = (reg & ~0xf) | pmp;
			writelfl(reg, port_mmio + SATA_IFCTL);
		}
	}
}

static int mv_pmp_hardreset(struct ata_link *link, unsigned int *class,
				unsigned long deadline)
{
	mv_pmp_select(link->ap, sata_srst_pmp(link));
	return sata_std_hardreset(link, class, deadline);
}

static int mv_softreset(struct ata_link *link, unsigned int *class,
				unsigned long deadline)
{
	mv_pmp_select(link->ap, sata_srst_pmp(link));
	return ata_sff_softreset(link, class, deadline);
}

static int mv_hardreset(struct ata_link *link, unsigned int *class,
			unsigned long deadline)
{
	struct ata_port *ap = link->ap;
	struct mv_host_priv *hpriv = ap->host->private_data;
	struct mv_port_priv *pp = ap->private_data;
	void __iomem *mmio = hpriv->base;
	int rc, attempts = 0, extra = 0;
	u32 sstatus;
	bool online;

	mv_reset_channel(hpriv, mmio, ap->port_no);
	pp->pp_flags &= ~MV_PP_FLAG_EDMA_EN;
	pp->pp_flags &=
	  ~(MV_PP_FLAG_FBS_EN | MV_PP_FLAG_NCQ_EN | MV_PP_FLAG_FAKE_ATA_BUSY);

	/* Workaround for errata FEr SATA#10 (part 2) */
	do {
		const unsigned int *timing =
				sata_ehc_deb_timing(&link->eh_context);

		rc = sata_link_hardreset(link, timing, deadline + extra,
					 &online, NULL);
		rc = online ? -EAGAIN : rc;
		if (rc)
			return rc;
		sata_scr_read(link, SCR_STATUS, &sstatus);
		if (!IS_GEN_I(hpriv) && ++attempts >= 5 && sstatus == 0x121) {
			/* Force 1.5gb/s link speed and try again */
			mv_setup_ifcfg(mv_ap_base(ap), 0);
			if (time_after(jiffies + HZ, deadline))
				extra = HZ; /* only extend it once, max */
		}
	} while (sstatus != 0x0 && sstatus != 0x113 && sstatus != 0x123);
	mv_save_cached_regs(ap);
	mv_edma_cfg(ap, 0, 0);

	return rc;
}

static void mv_eh_freeze(struct ata_port *ap)
{
	mv_stop_edma(ap);
	mv_enable_port_irqs(ap, 0);
}

static void mv_eh_thaw(struct ata_port *ap)
{
	struct mv_host_priv *hpriv = ap->host->private_data;
	unsigned int port = ap->port_no;
	unsigned int hardport = mv_hardport_from_port(port);
	void __iomem *hc_mmio = mv_hc_base_from_port(hpriv->base, port);
	void __iomem *port_mmio = mv_ap_base(ap);
	u32 hc_irq_cause;

	/* clear EDMA errors on this port */
	writel(0, port_mmio + EDMA_ERR_IRQ_CAUSE);

	/* clear pending irq events */
	hc_irq_cause = ~((DEV_IRQ | DMA_IRQ) << hardport);
	writelfl(hc_irq_cause, hc_mmio + HC_IRQ_CAUSE);

	mv_enable_port_irqs(ap, ERR_IRQ);
}

/**
 *      mv_port_init - Perform some early initialization on a single port.
 *      @port: libata data structure storing shadow register addresses
 *      @port_mmio: base address of the port
 *
 *      Initialize shadow register mmio addresses, clear outstanding
 *      interrupts on the port, and unmask interrupts for the future
 *      start of the port.
 *
 *      LOCKING:
 *      Inherited from caller.
 */
static void mv_port_init(struct ata_ioports *port,  void __iomem *port_mmio)
{
	void __iomem *serr, *shd_base = port_mmio + SHD_BLK;

	/* PIO related setup
	 */
	port->data_addr = shd_base + (sizeof(u32) * ATA_REG_DATA);
	port->error_addr =
		port->feature_addr = shd_base + (sizeof(u32) * ATA_REG_ERR);
	port->nsect_addr = shd_base + (sizeof(u32) * ATA_REG_NSECT);
	port->lbal_addr = shd_base + (sizeof(u32) * ATA_REG_LBAL);
	port->lbam_addr = shd_base + (sizeof(u32) * ATA_REG_LBAM);
	port->lbah_addr = shd_base + (sizeof(u32) * ATA_REG_LBAH);
	port->device_addr = shd_base + (sizeof(u32) * ATA_REG_DEVICE);
	port->status_addr =
		port->command_addr = shd_base + (sizeof(u32) * ATA_REG_STATUS);
	/* special case: control/altstatus doesn't have ATA_REG_ address */
	port->altstatus_addr = port->ctl_addr = shd_base + SHD_CTL_AST;

	/* Clear any currently outstanding port interrupt conditions */
	serr = port_mmio + mv_scr_offset(SCR_ERROR);
	writelfl(readl(serr), serr);
	writelfl(0, port_mmio + EDMA_ERR_IRQ_CAUSE);

	/* unmask all non-transient EDMA error interrupts */
	writelfl(~EDMA_ERR_IRQ_TRANSIENT, port_mmio + EDMA_ERR_IRQ_MASK);
}

static unsigned int mv_in_pcix_mode(struct ata_host *host)
{
	struct mv_host_priv *hpriv = host->private_data;
	void __iomem *mmio = hpriv->base;
	u32 reg;

	if (IS_SOC(hpriv) || !IS_PCIE(hpriv))
		return 0;	/* not PCI-X capable */
	reg = readl(mmio + MV_PCI_MODE);
	if ((reg & MV_PCI_MODE_MASK) == 0)
		return 0;	/* conventional PCI mode */
	return 1;	/* chip is in PCI-X mode */
}

static int mv_pci_cut_through_okay(struct ata_host *host)
{
	struct mv_host_priv *hpriv = host->private_data;
	void __iomem *mmio = hpriv->base;
	u32 reg;

	if (!mv_in_pcix_mode(host)) {
		reg = readl(mmio + MV_PCI_COMMAND);
		if (reg & MV_PCI_COMMAND_MRDTRIG)
			return 0; /* not okay */
	}
	return 1; /* okay */
}

static void mv_60x1b2_errata_pci7(struct ata_host *host)
{
	struct mv_host_priv *hpriv = host->private_data;
	void __iomem *mmio = hpriv->base;

	/* workaround for 60x1-B2 errata PCI#7 */
	if (mv_in_pcix_mode(host)) {
		u32 reg = readl(mmio + MV_PCI_COMMAND);
		writelfl(reg & ~MV_PCI_COMMAND_MWRCOM, mmio + MV_PCI_COMMAND);
	}
}

static int mv_chip_id(struct ata_host *host, unsigned int board_idx)
{
	struct pci_dev *pdev = to_pci_dev(host->dev);
	struct mv_host_priv *hpriv = host->private_data;
	u32 hp_flags = hpriv->hp_flags;

	switch (board_idx) {
	case chip_5080:
		hpriv->ops = &mv5xxx_ops;
		hp_flags |= MV_HP_GEN_I;

		switch (pdev->revision) {
		case 0x1:
			hp_flags |= MV_HP_ERRATA_50XXB0;
			break;
		case 0x3:
			hp_flags |= MV_HP_ERRATA_50XXB2;
			break;
		default:
			dev_warn(&pdev->dev,
				 "Applying 50XXB2 workarounds to unknown rev\n");
			hp_flags |= MV_HP_ERRATA_50XXB2;
			break;
		}
		break;

	case chip_504x:
	case chip_508x:
		hpriv->ops = &mv5xxx_ops;
		hp_flags |= MV_HP_GEN_I;

		switch (pdev->revision) {
		case 0x0:
			hp_flags |= MV_HP_ERRATA_50XXB0;
			break;
		case 0x3:
			hp_flags |= MV_HP_ERRATA_50XXB2;
			break;
		default:
			dev_warn(&pdev->dev,
				 "Applying B2 workarounds to unknown rev\n");
			hp_flags |= MV_HP_ERRATA_50XXB2;
			break;
		}
		break;

	case chip_604x:
	case chip_608x:
		hpriv->ops = &mv6xxx_ops;
		hp_flags |= MV_HP_GEN_II;

		switch (pdev->revision) {
		case 0x7:
			mv_60x1b2_errata_pci7(host);
			hp_flags |= MV_HP_ERRATA_60X1B2;
			break;
		case 0x9:
			hp_flags |= MV_HP_ERRATA_60X1C0;
			break;
		default:
			dev_warn(&pdev->dev,
				 "Applying B2 workarounds to unknown rev\n");
			hp_flags |= MV_HP_ERRATA_60X1B2;
			break;
		}
		break;

	case chip_7042:
		hp_flags |= MV_HP_PCIE | MV_HP_CUT_THROUGH;
		if (pdev->vendor == PCI_VENDOR_ID_TTI &&
		    (pdev->device == 0x2300 || pdev->device == 0x2310))
		{
			/*
			 * Highpoint RocketRAID PCIe 23xx series cards:
			 *
			 * Unconfigured drives are treated as "Legacy"
			 * by the BIOS, and it overwrites sector 8 with
			 * a "Lgcy" metadata block prior to Linux boot.
			 *
			 * Configured drives (RAID or JBOD) leave sector 8
			 * alone, but instead overwrite a high numbered
			 * sector for the RAID metadata.  This sector can
			 * be determined exactly, by truncating the physical
			 * drive capacity to a nice even GB value.
			 *
			 * RAID metadata is at: (dev->n_sectors & ~0xfffff)
			 *
			 * Warn the user, lest they think we're just buggy.
			 */
			dev_warn(&pdev->dev, "Highpoint RocketRAID"
				" BIOS CORRUPTS DATA on all attached drives,"
				" regardless of if/how they are configured."
				" BEWARE!\n");
			dev_warn(&pdev->dev, "For data safety, do not"
				" use sectors 8-9 on \"Legacy\" drives,"
				" and avoid the final two gigabytes on"
				" all RocketRAID BIOS initialized drives.\n");
		}
		fallthrough;
	case chip_6042:
		hpriv->ops = &mv6xxx_ops;
		hp_flags |= MV_HP_GEN_IIE;
		if (board_idx == chip_6042 && mv_pci_cut_through_okay(host))
			hp_flags |= MV_HP_CUT_THROUGH;

		switch (pdev->revision) {
		case 0x2: /* Rev.B0: the first/only public release */
			hp_flags |= MV_HP_ERRATA_60X1C0;
			break;
		default:
			dev_warn(&pdev->dev,
				 "Applying 60X1C0 workarounds to unknown rev\n");
			hp_flags |= MV_HP_ERRATA_60X1C0;
			break;
		}
		break;
	case chip_soc:
		if (soc_is_65n(hpriv))
			hpriv->ops = &mv_soc_65n_ops;
		else
			hpriv->ops = &mv_soc_ops;
		hp_flags |= MV_HP_FLAG_SOC | MV_HP_GEN_IIE |
			MV_HP_ERRATA_60X1C0;
		break;

	default:
		dev_alert(host->dev, "BUG: invalid board index %u\n", board_idx);
		return -EINVAL;
	}

	hpriv->hp_flags = hp_flags;
	if (hp_flags & MV_HP_PCIE) {
		hpriv->irq_cause_offset	= PCIE_IRQ_CAUSE;
		hpriv->irq_mask_offset	= PCIE_IRQ_MASK;
		hpriv->unmask_all_irqs	= PCIE_UNMASK_ALL_IRQS;
	} else {
		hpriv->irq_cause_offset	= PCI_IRQ_CAUSE;
		hpriv->irq_mask_offset	= PCI_IRQ_MASK;
		hpriv->unmask_all_irqs	= PCI_UNMASK_ALL_IRQS;
	}

	return 0;
}

/**
 *      mv_init_host - Perform some early initialization of the host.
 *	@host: ATA host to initialize
 *
 *      If possible, do an early global reset of the host.  Then do
 *      our port init and clear/unmask all/relevant host interrupts.
 *
 *      LOCKING:
 *      Inherited from caller.
 */
static int mv_init_host(struct ata_host *host)
{
	int rc = 0, n_hc, port, hc;
	struct mv_host_priv *hpriv = host->private_data;
	void __iomem *mmio = hpriv->base;

	rc = mv_chip_id(host, hpriv->board_idx);
	if (rc)
		goto done;

	if (IS_SOC(hpriv)) {
		hpriv->main_irq_cause_addr = mmio + SOC_HC_MAIN_IRQ_CAUSE;
		hpriv->main_irq_mask_addr  = mmio + SOC_HC_MAIN_IRQ_MASK;
	} else {
		hpriv->main_irq_cause_addr = mmio + PCI_HC_MAIN_IRQ_CAUSE;
		hpriv->main_irq_mask_addr  = mmio + PCI_HC_MAIN_IRQ_MASK;
	}

	/* initialize shadow irq mask with register's value */
	hpriv->main_irq_mask = readl(hpriv->main_irq_mask_addr);

	/* global interrupt mask: 0 == mask everything */
	mv_set_main_irq_mask(host, ~0, 0);

	n_hc = mv_get_hc_count(host->ports[0]->flags);

	for (port = 0; port < host->n_ports; port++)
		if (hpriv->ops->read_preamp)
			hpriv->ops->read_preamp(hpriv, port, mmio);

	rc = hpriv->ops->reset_hc(host, mmio, n_hc);
	if (rc)
		goto done;

	hpriv->ops->reset_flash(hpriv, mmio);
	hpriv->ops->reset_bus(host, mmio);
	hpriv->ops->enable_leds(hpriv, mmio);

	for (port = 0; port < host->n_ports; port++) {
		struct ata_port *ap = host->ports[port];
		void __iomem *port_mmio = mv_port_base(mmio, port);

		mv_port_init(&ap->ioaddr, port_mmio);
	}

	for (hc = 0; hc < n_hc; hc++) {
		void __iomem *hc_mmio = mv_hc_base(mmio, hc);

		dev_dbg(host->dev, "HC%i: HC config=0x%08x HC IRQ cause "
			"(before clear)=0x%08x\n", hc,
			readl(hc_mmio + HC_CFG),
			readl(hc_mmio + HC_IRQ_CAUSE));

		/* Clear any currently outstanding hc interrupt conditions */
		writelfl(0, hc_mmio + HC_IRQ_CAUSE);
	}

	if (!IS_SOC(hpriv)) {
		/* Clear any currently outstanding host interrupt conditions */
		writelfl(0, mmio + hpriv->irq_cause_offset);

		/* and unmask interrupt generation for host regs */
		writelfl(hpriv->unmask_all_irqs, mmio + hpriv->irq_mask_offset);
	}

	/*
	 * enable only global host interrupts for now.
	 * The per-port interrupts get done later as ports are set up.
	 */
	mv_set_main_irq_mask(host, 0, PCI_ERR);
	mv_set_irq_coalescing(host, irq_coalescing_io_count,
				    irq_coalescing_usecs);
done:
	return rc;
}

static int mv_create_dma_pools(struct mv_host_priv *hpriv, struct device *dev)
{
	hpriv->crqb_pool   = dmam_pool_create("crqb_q", dev, MV_CRQB_Q_SZ,
							     MV_CRQB_Q_SZ, 0);
	if (!hpriv->crqb_pool)
		return -ENOMEM;

	hpriv->crpb_pool   = dmam_pool_create("crpb_q", dev, MV_CRPB_Q_SZ,
							     MV_CRPB_Q_SZ, 0);
	if (!hpriv->crpb_pool)
		return -ENOMEM;

	hpriv->sg_tbl_pool = dmam_pool_create("sg_tbl", dev, MV_SG_TBL_SZ,
							     MV_SG_TBL_SZ, 0);
	if (!hpriv->sg_tbl_pool)
		return -ENOMEM;

	return 0;
}

static void mv_conf_mbus_windows(struct mv_host_priv *hpriv,
				 const struct mbus_dram_target_info *dram)
{
	int i;

	for (i = 0; i < 4; i++) {
		writel(0, hpriv->base + WINDOW_CTRL(i));
		writel(0, hpriv->base + WINDOW_BASE(i));
	}

	for (i = 0; i < dram->num_cs; i++) {
		const struct mbus_dram_window *cs = dram->cs + i;

		writel(((cs->size - 1) & 0xffff0000) |
			(cs->mbus_attr << 8) |
			(dram->mbus_dram_target_id << 4) | 1,
			hpriv->base + WINDOW_CTRL(i));
		writel(cs->base, hpriv->base + WINDOW_BASE(i));
	}
}

/**
 *      mv_platform_probe - handle a positive probe of an soc Marvell
 *      host
 *      @pdev: platform device found
 *
 *      LOCKING:
 *      Inherited from caller.
 */
static int mv_platform_probe(struct platform_device *pdev)
{
	const struct mv_sata_platform_data *mv_platform_data;
	const struct mbus_dram_target_info *dram;
	const struct ata_port_info *ppi[] =
	    { &mv_port_info[chip_soc], NULL };
	struct ata_host *host;
	struct mv_host_priv *hpriv;
	struct resource *res;
	int n_ports = 0, irq = 0;
	int rc;
	int port;

	ata_print_version_once(&pdev->dev, DRV_VERSION);

	/*
	 * Simple resource validation ..
	 */
	if (unlikely(pdev->num_resources != 1)) {
		dev_err(&pdev->dev, "invalid number of resources\n");
		return -EINVAL;
	}

	/*
	 * Get the register base first
	 */
	res = platform_get_resource(pdev, IORESOURCE_MEM, 0);
	if (res == NULL)
		return -EINVAL;

	/* allocate host */
	if (pdev->dev.of_node) {
		rc = of_property_read_u32(pdev->dev.of_node, "nr-ports",
					   &n_ports);
		if (rc) {
			dev_err(&pdev->dev,
				"error parsing nr-ports property: %d\n", rc);
			return rc;
		}

		if (n_ports <= 0) {
			dev_err(&pdev->dev, "nr-ports must be positive: %d\n",
				n_ports);
			return -EINVAL;
		}

		irq = irq_of_parse_and_map(pdev->dev.of_node, 0);
	} else {
		mv_platform_data = dev_get_platdata(&pdev->dev);
		n_ports = mv_platform_data->n_ports;
		irq = platform_get_irq(pdev, 0);
	}
	if (irq < 0)
		return irq;
	if (!irq)
		return -EINVAL;

	host = ata_host_alloc_pinfo(&pdev->dev, ppi, n_ports);
	hpriv = devm_kzalloc(&pdev->dev, sizeof(*hpriv), GFP_KERNEL);

	if (!host || !hpriv)
		return -ENOMEM;
	hpriv->port_clks = devm_kcalloc(&pdev->dev,
					n_ports, sizeof(struct clk *),
					GFP_KERNEL);
	if (!hpriv->port_clks)
		return -ENOMEM;
	hpriv->port_phys = devm_kcalloc(&pdev->dev,
					n_ports, sizeof(struct phy *),
					GFP_KERNEL);
	if (!hpriv->port_phys)
		return -ENOMEM;
	host->private_data = hpriv;
	hpriv->board_idx = chip_soc;

	host->iomap = NULL;
	hpriv->base = devm_ioremap(&pdev->dev, res->start,
				   resource_size(res));
	if (!hpriv->base)
		return -ENOMEM;

	hpriv->base -= SATAHC0_REG_BASE;

	hpriv->clk = clk_get(&pdev->dev, NULL);
	if (IS_ERR(hpriv->clk)) {
		dev_notice(&pdev->dev, "cannot get optional clkdev\n");
	} else {
		rc = clk_prepare_enable(hpriv->clk);
		if (rc)
			goto err;
	}

	for (port = 0; port < n_ports; port++) {
		char port_number[16];
		sprintf(port_number, "%d", port);
		hpriv->port_clks[port] = clk_get(&pdev->dev, port_number);
		if (!IS_ERR(hpriv->port_clks[port]))
			clk_prepare_enable(hpriv->port_clks[port]);

		sprintf(port_number, "port%d", port);
		hpriv->port_phys[port] = devm_phy_optional_get(&pdev->dev,
							       port_number);
		if (IS_ERR(hpriv->port_phys[port])) {
			rc = PTR_ERR(hpriv->port_phys[port]);
			hpriv->port_phys[port] = NULL;
			if (rc != -EPROBE_DEFER)
				dev_warn(&pdev->dev, "error getting phy %d", rc);

			/* Cleanup only the initialized ports */
			hpriv->n_ports = port;
			goto err;
		} else
			phy_power_on(hpriv->port_phys[port]);
	}

	/* All the ports have been initialized */
	hpriv->n_ports = n_ports;

	/*
	 * (Re-)program MBUS remapping windows if we are asked to.
	 */
	dram = mv_mbus_dram_info();
	if (dram)
		mv_conf_mbus_windows(hpriv, dram);

	rc = mv_create_dma_pools(hpriv, &pdev->dev);
	if (rc)
		goto err;

	/*
	 * To allow disk hotplug on Armada 370/XP SoCs, the PHY speed must be
	 * updated in the LP_PHY_CTL register.
	 */
	if (pdev->dev.of_node &&
		of_device_is_compatible(pdev->dev.of_node,
					"marvell,armada-370-sata"))
		hpriv->hp_flags |= MV_HP_FIX_LP_PHY_CTL;

	/* initialize adapter */
	rc = mv_init_host(host);
	if (rc)
		goto err;

	dev_info(&pdev->dev, "slots %u ports %d\n",
		 (unsigned)MV_MAX_Q_DEPTH, host->n_ports);

	rc = ata_host_activate(host, irq, mv_interrupt, IRQF_SHARED, &mv6_sht);
	if (!rc)
		return 0;

err:
	if (!IS_ERR(hpriv->clk)) {
		clk_disable_unprepare(hpriv->clk);
		clk_put(hpriv->clk);
	}
	for (port = 0; port < hpriv->n_ports; port++) {
		if (!IS_ERR(hpriv->port_clks[port])) {
			clk_disable_unprepare(hpriv->port_clks[port]);
			clk_put(hpriv->port_clks[port]);
		}
		phy_power_off(hpriv->port_phys[port]);
	}

	return rc;
}

/*
 *
 *      mv_platform_remove    -       unplug a platform interface
 *      @pdev: platform device
 *
 *      A platform bus SATA device has been unplugged. Perform the needed
 *      cleanup. Also called on module unload for any active devices.
 */
static void mv_platform_remove(struct platform_device *pdev)
{
	struct ata_host *host = platform_get_drvdata(pdev);
	struct mv_host_priv *hpriv = host->private_data;
	int port;
	ata_host_detach(host);

	if (!IS_ERR(hpriv->clk)) {
		clk_disable_unprepare(hpriv->clk);
		clk_put(hpriv->clk);
	}
	for (port = 0; port < host->n_ports; port++) {
		if (!IS_ERR(hpriv->port_clks[port])) {
			clk_disable_unprepare(hpriv->port_clks[port]);
			clk_put(hpriv->port_clks[port]);
		}
		phy_power_off(hpriv->port_phys[port]);
	}
}

#ifdef CONFIG_PM_SLEEP
static int mv_platform_suspend(struct platform_device *pdev, pm_message_t state)
{
	struct ata_host *host = platform_get_drvdata(pdev);

	if (host)
		ata_host_suspend(host, state);
	return 0;
}

static int mv_platform_resume(struct platform_device *pdev)
{
	struct ata_host *host = platform_get_drvdata(pdev);
	const struct mbus_dram_target_info *dram;
	int ret;

	if (host) {
		struct mv_host_priv *hpriv = host->private_data;

		/*
		 * (Re-)program MBUS remapping windows if we are asked to.
		 */
		dram = mv_mbus_dram_info();
		if (dram)
			mv_conf_mbus_windows(hpriv, dram);

		/* initialize adapter */
		ret = mv_init_host(host);
		if (ret) {
			dev_err(&pdev->dev, "Error during HW init\n");
			return ret;
		}
		ata_host_resume(host);
	}

	return 0;
}
#else
#define mv_platform_suspend NULL
#define mv_platform_resume NULL
#endif

#ifdef CONFIG_OF
static const struct of_device_id mv_sata_dt_ids[] = {
	{ .compatible = "marvell,armada-370-sata", },
	{ .compatible = "marvell,orion-sata", },
	{ /* sentinel */ }
};
MODULE_DEVICE_TABLE(of, mv_sata_dt_ids);
#endif

static struct platform_driver mv_platform_driver = {
	.probe		= mv_platform_probe,
	.remove		= mv_platform_remove,
	.suspend	= mv_platform_suspend,
	.resume		= mv_platform_resume,
	.driver		= {
		.name = DRV_NAME,
		.of_match_table = of_match_ptr(mv_sata_dt_ids),
	},
};


#ifdef CONFIG_PCI
static int mv_pci_init_one(struct pci_dev *pdev,
			   const struct pci_device_id *ent);
#ifdef CONFIG_PM_SLEEP
static int mv_pci_device_resume(struct pci_dev *pdev);
#endif

static const struct pci_device_id mv_pci_tbl[] = {
	{ PCI_VDEVICE(MARVELL, 0x5040), chip_504x },
	{ PCI_VDEVICE(MARVELL, 0x5041), chip_504x },
	{ PCI_VDEVICE(MARVELL, 0x5080), chip_5080 },
	{ PCI_VDEVICE(MARVELL, 0x5081), chip_508x },
	/* RocketRAID 1720/174x have different identifiers */
	{ PCI_VDEVICE(TTI, 0x1720), chip_6042 },
	{ PCI_VDEVICE(TTI, 0x1740), chip_6042 },
	{ PCI_VDEVICE(TTI, 0x1742), chip_6042 },

	{ PCI_VDEVICE(MARVELL, 0x6040), chip_604x },
	{ PCI_VDEVICE(MARVELL, 0x6041), chip_604x },
	{ PCI_VDEVICE(MARVELL, 0x6042), chip_6042 },
	{ PCI_VDEVICE(MARVELL, 0x6080), chip_608x },
	{ PCI_VDEVICE(MARVELL, 0x6081), chip_608x },

	{ PCI_VDEVICE(ADAPTEC2, 0x0241), chip_604x },

	/* Adaptec 1430SA */
	{ PCI_VDEVICE(ADAPTEC2, 0x0243), chip_7042 },

	/* Marvell 7042 support */
	{ PCI_VDEVICE(MARVELL, 0x7042), chip_7042 },

	/* Highpoint RocketRAID PCIe series */
	{ PCI_VDEVICE(TTI, 0x2300), chip_7042 },
	{ PCI_VDEVICE(TTI, 0x2310), chip_7042 },

	{ }			/* terminate list */
};

static struct pci_driver mv_pci_driver = {
	.name			= DRV_NAME,
	.id_table		= mv_pci_tbl,
	.probe			= mv_pci_init_one,
	.remove			= ata_pci_remove_one,
#ifdef CONFIG_PM_SLEEP
	.suspend		= ata_pci_device_suspend,
	.resume			= mv_pci_device_resume,
#endif

};
MODULE_DEVICE_TABLE(pci, mv_pci_tbl);

/**
 *      mv_print_info - Dump key info to kernel log for perusal.
 *      @host: ATA host to print info about
 *
 *      FIXME: complete this.
 *
 *      LOCKING:
 *      Inherited from caller.
 */
static void mv_print_info(struct ata_host *host)
{
	struct pci_dev *pdev = to_pci_dev(host->dev);
	struct mv_host_priv *hpriv = host->private_data;
	u8 scc;
	const char *scc_s, *gen;

	/* Use this to determine the HW stepping of the chip so we know
	 * what errata to workaround
	 */
	pci_read_config_byte(pdev, PCI_CLASS_DEVICE, &scc);
	if (scc == 0)
		scc_s = "SCSI";
	else if (scc == 0x01)
		scc_s = "RAID";
	else
		scc_s = "?";

	if (IS_GEN_I(hpriv))
		gen = "I";
	else if (IS_GEN_II(hpriv))
		gen = "II";
	else if (IS_GEN_IIE(hpriv))
		gen = "IIE";
	else
		gen = "?";

	dev_info(&pdev->dev, "Gen-%s %u slots %u ports %s mode IRQ via %s\n",
		 gen, (unsigned)MV_MAX_Q_DEPTH, host->n_ports,
		 scc_s, (MV_HP_FLAG_MSI & hpriv->hp_flags) ? "MSI" : "INTx");
}

/**
 *      mv_pci_init_one - handle a positive probe of a PCI Marvell host
 *      @pdev: PCI device found
 *      @ent: PCI device ID entry for the matched host
 *
 *      LOCKING:
 *      Inherited from caller.
 */
static int mv_pci_init_one(struct pci_dev *pdev,
			   const struct pci_device_id *ent)
{
	unsigned int board_idx = (unsigned int)ent->driver_data;
	const struct ata_port_info *ppi[] = { &mv_port_info[board_idx], NULL };
	struct ata_host *host;
	struct mv_host_priv *hpriv;
	int n_ports, port, rc;

	ata_print_version_once(&pdev->dev, DRV_VERSION);

	/* allocate host */
	n_ports = mv_get_hc_count(ppi[0]->flags) * MV_PORTS_PER_HC;

	host = ata_host_alloc_pinfo(&pdev->dev, ppi, n_ports);
	hpriv = devm_kzalloc(&pdev->dev, sizeof(*hpriv), GFP_KERNEL);
	if (!host || !hpriv)
		return -ENOMEM;
	host->private_data = hpriv;
	hpriv->n_ports = n_ports;
	hpriv->board_idx = board_idx;

	/* acquire resources */
	rc = pcim_enable_device(pdev);
	if (rc)
		return rc;

	rc = pcim_iomap_regions(pdev, 1 << MV_PRIMARY_BAR, DRV_NAME);
	if (rc == -EBUSY)
		pcim_pin_device(pdev);
	if (rc)
		return rc;
	host->iomap = pcim_iomap_table(pdev);
	hpriv->base = host->iomap[MV_PRIMARY_BAR];

	rc = dma_set_mask_and_coherent(&pdev->dev, DMA_BIT_MASK(64));
	if (rc) {
		dev_err(&pdev->dev, "DMA enable failed\n");
		return rc;
	}

	rc = mv_create_dma_pools(hpriv, &pdev->dev);
	if (rc)
		return rc;

	for (port = 0; port < host->n_ports; port++) {
		struct ata_port *ap = host->ports[port];
		void __iomem *port_mmio = mv_port_base(hpriv->base, port);
		unsigned int offset = port_mmio - hpriv->base;

		ata_port_pbar_desc(ap, MV_PRIMARY_BAR, -1, "mmio");
		ata_port_pbar_desc(ap, MV_PRIMARY_BAR, offset, "port");
	}

	/* initialize adapter */
	rc = mv_init_host(host);
	if (rc)
		return rc;

	/* Enable message-switched interrupts, if requested */
	if (msi && pci_enable_msi(pdev) == 0)
		hpriv->hp_flags |= MV_HP_FLAG_MSI;

	mv_dump_pci_cfg(pdev, 0x68);
	mv_print_info(host);

	pci_set_master(pdev);
	pci_try_set_mwi(pdev);
	return ata_host_activate(host, pdev->irq, mv_interrupt, IRQF_SHARED,
				 IS_GEN_I(hpriv) ? &mv5_sht : &mv6_sht);
}

#ifdef CONFIG_PM_SLEEP
static int mv_pci_device_resume(struct pci_dev *pdev)
{
	struct ata_host *host = pci_get_drvdata(pdev);
	int rc;

	rc = ata_pci_device_do_resume(pdev);
	if (rc)
		return rc;

	/* initialize adapter */
	rc = mv_init_host(host);
	if (rc)
		return rc;

	ata_host_resume(host);

	return 0;
}
#endif
#endif

static int __init mv_init(void)
{
	int rc = -ENODEV;
#ifdef CONFIG_PCI
	rc = pci_register_driver(&mv_pci_driver);
	if (rc < 0)
		return rc;
#endif
	rc = platform_driver_register(&mv_platform_driver);

#ifdef CONFIG_PCI
	if (rc < 0)
		pci_unregister_driver(&mv_pci_driver);
#endif
	return rc;
}

static void __exit mv_exit(void)
{
#ifdef CONFIG_PCI
	pci_unregister_driver(&mv_pci_driver);
#endif
	platform_driver_unregister(&mv_platform_driver);
}

MODULE_AUTHOR("Brett Russ");
MODULE_DESCRIPTION("SCSI low-level driver for Marvell SATA controllers");
MODULE_LICENSE("GPL v2");
MODULE_VERSION(DRV_VERSION);
MODULE_ALIAS("platform:" DRV_NAME);

module_init(mv_init);
module_exit(mv_exit);<|MERGE_RESOLUTION|>--- conflicted
+++ resolved
@@ -672,13 +672,8 @@
 	.dma_boundary		= MV_DMA_BOUNDARY,
 	.sdev_groups		= ata_ncq_sdev_groups,
 	.change_queue_depth	= ata_scsi_change_queue_depth,
-<<<<<<< HEAD
 	.tag_alloc_policy_rr	= true,
-	.device_configure	= ata_scsi_device_configure
-=======
-	.tag_alloc_policy	= BLK_TAG_ALLOC_RR,
 	.sdev_configure		= ata_scsi_sdev_configure
->>>>>>> 7d6f88e7
 };
 
 static struct ata_port_operations mv5_ops = {
