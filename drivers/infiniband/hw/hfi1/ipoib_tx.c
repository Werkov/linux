// SPDX-License-Identifier: (GPL-2.0 OR BSD-3-Clause)
/*
 * Copyright(c) 2020 Intel Corporation.
 *
 */

/*
 * This file contains HFI1 support for IPOIB SDMA functionality
 */

#include <linux/log2.h>
#include <linux/circ_buf.h>

#include "sdma.h"
#include "verbs.h"
#include "trace_ibhdrs.h"
#include "ipoib.h"
#include "trace_tx.h"

/* Add a convenience helper */
#define CIRC_ADD(val, add, size) (((val) + (add)) & ((size) - 1))
#define CIRC_NEXT(val, size) CIRC_ADD(val, 1, size)
#define CIRC_PREV(val, size) CIRC_ADD(val, -1, size)

struct ipoib_txparms {
	struct hfi1_devdata        *dd;
	struct rdma_ah_attr        *ah_attr;
	struct hfi1_ibport         *ibp;
	struct hfi1_ipoib_txq      *txq;
	union hfi1_ipoib_flow       flow;
	u32                         dqpn;
	u8                          hdr_dwords;
	u8                          entropy;
};

static struct ipoib_txreq *
hfi1_txreq_from_idx(struct hfi1_ipoib_circ_buf *r, u32 idx)
{
	return (struct ipoib_txreq *)(r->items + (idx << r->shift));
}

static u32 hfi1_ipoib_txreqs(const u64 sent, const u64 completed)
{
	return sent - completed;
}

static u64 hfi1_ipoib_used(struct hfi1_ipoib_txq *txq)
{
	return hfi1_ipoib_txreqs(txq->tx_ring.sent_txreqs,
				 txq->tx_ring.complete_txreqs);
}

static void hfi1_ipoib_stop_txq(struct hfi1_ipoib_txq *txq)
{
	trace_hfi1_txq_stop(txq);
	if (atomic_inc_return(&txq->tx_ring.stops) == 1)
		netif_stop_subqueue(txq->priv->netdev, txq->q_idx);
}

static void hfi1_ipoib_wake_txq(struct hfi1_ipoib_txq *txq)
{
	trace_hfi1_txq_wake(txq);
	if (atomic_dec_and_test(&txq->tx_ring.stops))
		netif_wake_subqueue(txq->priv->netdev, txq->q_idx);
}

static uint hfi1_ipoib_ring_hwat(struct hfi1_ipoib_txq *txq)
{
	return min_t(uint, txq->priv->netdev->tx_queue_len,
		     txq->tx_ring.max_items - 1);
}

static uint hfi1_ipoib_ring_lwat(struct hfi1_ipoib_txq *txq)
{
	return min_t(uint, txq->priv->netdev->tx_queue_len,
		     txq->tx_ring.max_items) >> 1;
}

static void hfi1_ipoib_check_queue_depth(struct hfi1_ipoib_txq *txq)
{
	++txq->tx_ring.sent_txreqs;
	if (hfi1_ipoib_used(txq) >= hfi1_ipoib_ring_hwat(txq) &&
	    !atomic_xchg(&txq->tx_ring.ring_full, 1)) {
		trace_hfi1_txq_full(txq);
		hfi1_ipoib_stop_txq(txq);
	}
}

static void hfi1_ipoib_check_queue_stopped(struct hfi1_ipoib_txq *txq)
{
	struct net_device *dev = txq->priv->netdev;

	/* If shutting down just return as queue state is irrelevant */
	if (unlikely(dev->reg_state != NETREG_REGISTERED))
		return;

	/*
	 * When the queue has been drained to less than half full it will be
	 * restarted.
	 * The size of the txreq ring is fixed at initialization.
	 * The tx queue len can be adjusted upward while the interface is
	 * running.
	 * The tx queue len can be large enough to overflow the txreq_ring.
	 * Use the minimum of the current tx_queue_len or the rings max txreqs
	 * to protect against ring overflow.
	 */
	if (hfi1_ipoib_used(txq) < hfi1_ipoib_ring_lwat(txq) &&
	    atomic_xchg(&txq->tx_ring.ring_full, 0)) {
		trace_hfi1_txq_xmit_unstopped(txq);
		hfi1_ipoib_wake_txq(txq);
	}
}

static void hfi1_ipoib_free_tx(struct ipoib_txreq *tx, int budget)
{
	struct hfi1_ipoib_dev_priv *priv = tx->txq->priv;

	if (likely(!tx->sdma_status)) {
		dev_sw_netstats_tx_add(priv->netdev, 1, tx->skb->len);
	} else {
		++priv->netdev->stats.tx_errors;
		dd_dev_warn(priv->dd,
			    "%s: Status = 0x%x pbc 0x%llx txq = %d sde = %d\n",
			    __func__, tx->sdma_status,
			    le64_to_cpu(tx->sdma_hdr.pbc), tx->txq->q_idx,
			    tx->txq->sde->this_idx);
	}

	napi_consume_skb(tx->skb, budget);
	tx->skb = NULL;
	sdma_txclean(priv->dd, &tx->txreq);
}

static void hfi1_ipoib_drain_tx_ring(struct hfi1_ipoib_txq *txq)
{
	struct hfi1_ipoib_circ_buf *tx_ring = &txq->tx_ring;
	int i;
	struct ipoib_txreq *tx;

	for (i = 0; i < tx_ring->max_items; i++) {
		tx = hfi1_txreq_from_idx(tx_ring, i);
		tx->complete = 0;
		dev_kfree_skb_any(tx->skb);
		tx->skb = NULL;
		sdma_txclean(txq->priv->dd, &tx->txreq);
	}
	tx_ring->head = 0;
	tx_ring->tail = 0;
	tx_ring->complete_txreqs = 0;
	tx_ring->sent_txreqs = 0;
	tx_ring->avail = hfi1_ipoib_ring_hwat(txq);
}

static int hfi1_ipoib_poll_tx_ring(struct napi_struct *napi, int budget)
{
	struct hfi1_ipoib_txq *txq =
		container_of(napi, struct hfi1_ipoib_txq, napi);
	struct hfi1_ipoib_circ_buf *tx_ring = &txq->tx_ring;
	u32 head = tx_ring->head;
	u32 max_tx = tx_ring->max_items;
	int work_done;
	struct ipoib_txreq *tx =  hfi1_txreq_from_idx(tx_ring, head);

	trace_hfi1_txq_poll(txq);
	for (work_done = 0; work_done < budget; work_done++) {
		/* See hfi1_ipoib_sdma_complete() */
		if (!smp_load_acquire(&tx->complete))
			break;
		tx->complete = 0;
		trace_hfi1_tx_produce(tx, head);
		hfi1_ipoib_free_tx(tx, budget);
		head = CIRC_NEXT(head, max_tx);
		tx =  hfi1_txreq_from_idx(tx_ring, head);
	}
	tx_ring->complete_txreqs += work_done;

	/* Finished freeing tx items so store the head value. */
	smp_store_release(&tx_ring->head, head);

	hfi1_ipoib_check_queue_stopped(txq);

	if (work_done < budget)
		napi_complete_done(napi, work_done);

	return work_done;
}

static void hfi1_ipoib_sdma_complete(struct sdma_txreq *txreq, int status)
{
	struct ipoib_txreq *tx = container_of(txreq, struct ipoib_txreq, txreq);

	trace_hfi1_txq_complete(tx->txq);
	tx->sdma_status = status;
	/* see hfi1_ipoib_poll_tx_ring */
	smp_store_release(&tx->complete, 1);
	napi_schedule_irqoff(&tx->txq->napi);
}

static int hfi1_ipoib_build_ulp_payload(struct ipoib_txreq *tx,
					struct ipoib_txparms *txp)
{
	struct hfi1_devdata *dd = txp->dd;
	struct sdma_txreq *txreq = &tx->txreq;
	struct sk_buff *skb = tx->skb;
	int ret = 0;
	int i;

	if (skb_headlen(skb)) {
		ret = sdma_txadd_kvaddr(dd, txreq, skb->data, skb_headlen(skb));
		if (unlikely(ret))
			return ret;
	}

	for (i = 0; i < skb_shinfo(skb)->nr_frags; i++) {
		const skb_frag_t *frag = &skb_shinfo(skb)->frags[i];

		ret = sdma_txadd_page(dd,
				      txreq,
				      skb_frag_page(frag),
				      frag->bv_offset,
				      skb_frag_size(frag));
		if (unlikely(ret))
			break;
	}

	return ret;
}

static int hfi1_ipoib_build_tx_desc(struct ipoib_txreq *tx,
				    struct ipoib_txparms *txp)
{
	struct hfi1_devdata *dd = txp->dd;
	struct sdma_txreq *txreq = &tx->txreq;
	struct hfi1_sdma_header *sdma_hdr = &tx->sdma_hdr;
	u16 pkt_bytes =
		sizeof(sdma_hdr->pbc) + (txp->hdr_dwords << 2) + tx->skb->len;
	int ret;

	ret = sdma_txinit(txreq, 0, pkt_bytes, hfi1_ipoib_sdma_complete);
	if (unlikely(ret))
		return ret;

	/* add pbc + headers */
	ret = sdma_txadd_kvaddr(dd,
				txreq,
				sdma_hdr,
				sizeof(sdma_hdr->pbc) + (txp->hdr_dwords << 2));
	if (unlikely(ret))
		return ret;

	/* add the ulp payload */
	return hfi1_ipoib_build_ulp_payload(tx, txp);
}

static void hfi1_ipoib_build_ib_tx_headers(struct ipoib_txreq *tx,
					   struct ipoib_txparms *txp)
{
	struct hfi1_ipoib_dev_priv *priv = tx->txq->priv;
	struct hfi1_sdma_header *sdma_hdr = &tx->sdma_hdr;
	struct sk_buff *skb = tx->skb;
	struct hfi1_pportdata *ppd = ppd_from_ibp(txp->ibp);
	struct rdma_ah_attr *ah_attr = txp->ah_attr;
	struct ib_other_headers *ohdr;
	struct ib_grh *grh;
	u16 dwords;
	u16 slid;
	u16 dlid;
	u16 lrh0;
	u32 bth0;
	u32 sqpn = (u32)(priv->netdev->dev_addr[1] << 16 |
			 priv->netdev->dev_addr[2] << 8 |
			 priv->netdev->dev_addr[3]);
	u16 payload_dwords;
	u8 pad_cnt;

	pad_cnt = -skb->len & 3;

	/* Includes ICRC */
	payload_dwords = ((skb->len + pad_cnt) >> 2) + SIZE_OF_CRC;

	/* header size in dwords LRH+BTH+DETH = (8+12+8)/4. */
	txp->hdr_dwords = 7;

	if (rdma_ah_get_ah_flags(ah_attr) & IB_AH_GRH) {
		grh = &sdma_hdr->hdr.ibh.u.l.grh;
		txp->hdr_dwords +=
			hfi1_make_grh(txp->ibp,
				      grh,
				      rdma_ah_read_grh(ah_attr),
				      txp->hdr_dwords - LRH_9B_DWORDS,
				      payload_dwords);
		lrh0 = HFI1_LRH_GRH;
		ohdr = &sdma_hdr->hdr.ibh.u.l.oth;
	} else {
		lrh0 = HFI1_LRH_BTH;
		ohdr = &sdma_hdr->hdr.ibh.u.oth;
	}

	lrh0 |= (rdma_ah_get_sl(ah_attr) & 0xf) << 4;
	lrh0 |= (txp->flow.sc5 & 0xf) << 12;

	dlid = opa_get_lid(rdma_ah_get_dlid(ah_attr), 9B);
	if (dlid == be16_to_cpu(IB_LID_PERMISSIVE)) {
		slid = be16_to_cpu(IB_LID_PERMISSIVE);
	} else {
		u16 lid = (u16)ppd->lid;

		if (lid) {
			lid |= rdma_ah_get_path_bits(ah_attr) &
				((1 << ppd->lmc) - 1);
			slid = lid;
		} else {
			slid = be16_to_cpu(IB_LID_PERMISSIVE);
		}
	}

	/* Includes ICRC */
	dwords = txp->hdr_dwords + payload_dwords;

	/* Build the lrh */
	sdma_hdr->hdr.hdr_type = HFI1_PKT_TYPE_9B;
	hfi1_make_ib_hdr(&sdma_hdr->hdr.ibh, lrh0, dwords, dlid, slid);

	/* Build the bth */
	bth0 = (IB_OPCODE_UD_SEND_ONLY << 24) | (pad_cnt << 20) | priv->pkey;

	ohdr->bth[0] = cpu_to_be32(bth0);
	ohdr->bth[1] = cpu_to_be32(txp->dqpn);
	ohdr->bth[2] = cpu_to_be32(mask_psn((u32)txp->txq->tx_ring.sent_txreqs));

	/* Build the deth */
	ohdr->u.ud.deth[0] = cpu_to_be32(priv->qkey);
	ohdr->u.ud.deth[1] = cpu_to_be32((txp->entropy <<
					  HFI1_IPOIB_ENTROPY_SHIFT) | sqpn);

	/* Construct the pbc. */
	sdma_hdr->pbc =
		cpu_to_le64(create_pbc(ppd,
				       ib_is_sc5(txp->flow.sc5) <<
							      PBC_DC_INFO_SHIFT,
				       0,
				       sc_to_vlt(priv->dd, txp->flow.sc5),
				       dwords - SIZE_OF_CRC +
						(sizeof(sdma_hdr->pbc) >> 2)));
}

static struct ipoib_txreq *hfi1_ipoib_send_dma_common(struct net_device *dev,
						      struct sk_buff *skb,
						      struct ipoib_txparms *txp)
{
	struct hfi1_ipoib_dev_priv *priv = hfi1_ipoib_priv(dev);
	struct hfi1_ipoib_txq *txq = txp->txq;
	struct ipoib_txreq *tx;
	struct hfi1_ipoib_circ_buf *tx_ring = &txq->tx_ring;
	u32 tail = tx_ring->tail;
	int ret;

	if (unlikely(!tx_ring->avail)) {
		u32 head;

		if (hfi1_ipoib_used(txq) >= hfi1_ipoib_ring_hwat(txq))
			/* This shouldn't happen with a stopped queue */
			return ERR_PTR(-ENOMEM);
		/* See hfi1_ipoib_poll_tx_ring() */
		head = smp_load_acquire(&tx_ring->head);
		tx_ring->avail =
			min_t(u32, hfi1_ipoib_ring_hwat(txq),
			      CIRC_CNT(head, tail, tx_ring->max_items));
	} else {
		tx_ring->avail--;
	}
	tx = hfi1_txreq_from_idx(tx_ring, tail);
	trace_hfi1_txq_alloc_tx(txq);

	/* so that we can test if the sdma descriptors are there */
	tx->txreq.num_desc = 0;
	tx->txq = txq;
	tx->skb = skb;
	INIT_LIST_HEAD(&tx->txreq.list);

	hfi1_ipoib_build_ib_tx_headers(tx, txp);

	ret = hfi1_ipoib_build_tx_desc(tx, txp);
	if (likely(!ret)) {
		if (txq->flow.as_int != txp->flow.as_int) {
			txq->flow.tx_queue = txp->flow.tx_queue;
			txq->flow.sc5 = txp->flow.sc5;
			txq->sde =
				sdma_select_engine_sc(priv->dd,
						      txp->flow.tx_queue,
						      txp->flow.sc5);
			trace_hfi1_flow_switch(txq);
		}

		return tx;
	}

	sdma_txclean(priv->dd, &tx->txreq);

	return ERR_PTR(ret);
}

static int hfi1_ipoib_submit_tx_list(struct net_device *dev,
				     struct hfi1_ipoib_txq *txq)
{
	int ret;
	u16 count_out;

	ret = sdma_send_txlist(txq->sde,
			       iowait_get_ib_work(&txq->wait),
			       &txq->tx_list,
			       &count_out);
	if (likely(!ret) || ret == -EBUSY || ret == -ECOMM)
		return ret;

	dd_dev_warn(txq->priv->dd, "cannot send skb tx list, err %d.\n", ret);

	return ret;
}

static int hfi1_ipoib_flush_tx_list(struct net_device *dev,
				    struct hfi1_ipoib_txq *txq)
{
	int ret = 0;

	if (!list_empty(&txq->tx_list)) {
		/* Flush the current list */
		ret = hfi1_ipoib_submit_tx_list(dev, txq);

		if (unlikely(ret))
			if (ret != -EBUSY)
				++dev->stats.tx_carrier_errors;
	}

	return ret;
}

static int hfi1_ipoib_submit_tx(struct hfi1_ipoib_txq *txq,
				struct ipoib_txreq *tx)
{
	int ret;

	ret = sdma_send_txreq(txq->sde,
			      iowait_get_ib_work(&txq->wait),
			      &tx->txreq,
			      txq->pkts_sent);
	if (likely(!ret)) {
		txq->pkts_sent = true;
		iowait_starve_clear(txq->pkts_sent, &txq->wait);
	}

	return ret;
}

static int hfi1_ipoib_send_dma_single(struct net_device *dev,
				      struct sk_buff *skb,
				      struct ipoib_txparms *txp)
{
	struct hfi1_ipoib_txq *txq = txp->txq;
	struct hfi1_ipoib_circ_buf *tx_ring;
	struct ipoib_txreq *tx;
	int ret;

	tx = hfi1_ipoib_send_dma_common(dev, skb, txp);
	if (IS_ERR(tx)) {
		int ret = PTR_ERR(tx);

		dev_kfree_skb_any(skb);

		if (ret == -ENOMEM)
			++dev->stats.tx_errors;
		else
			++dev->stats.tx_carrier_errors;

		return NETDEV_TX_OK;
	}

	tx_ring = &txq->tx_ring;
	trace_hfi1_tx_consume(tx, tx_ring->tail);
	/* consume tx */
	smp_store_release(&tx_ring->tail, CIRC_NEXT(tx_ring->tail, tx_ring->max_items));
	ret = hfi1_ipoib_submit_tx(txq, tx);
	if (likely(!ret)) {
tx_ok:
		trace_sdma_output_ibhdr(txq->priv->dd,
					&tx->sdma_hdr.hdr,
					ib_is_sc5(txp->flow.sc5));
		hfi1_ipoib_check_queue_depth(txq);
		return NETDEV_TX_OK;
	}

	txq->pkts_sent = false;

	if (ret == -EBUSY || ret == -ECOMM)
		goto tx_ok;

	/* mark complete and kick napi tx */
	smp_store_release(&tx->complete, 1);
	napi_schedule(&tx->txq->napi);

	++dev->stats.tx_carrier_errors;

	return NETDEV_TX_OK;
}

static int hfi1_ipoib_send_dma_list(struct net_device *dev,
				    struct sk_buff *skb,
				    struct ipoib_txparms *txp)
{
	struct hfi1_ipoib_txq *txq = txp->txq;
	struct hfi1_ipoib_circ_buf *tx_ring;
	struct ipoib_txreq *tx;

	/* Has the flow change ? */
	if (txq->flow.as_int != txp->flow.as_int) {
		int ret;

		trace_hfi1_flow_flush(txq);
		ret = hfi1_ipoib_flush_tx_list(dev, txq);
		if (unlikely(ret)) {
			if (ret == -EBUSY)
				++dev->stats.tx_dropped;
			dev_kfree_skb_any(skb);
			return NETDEV_TX_OK;
		}
	}
	tx = hfi1_ipoib_send_dma_common(dev, skb, txp);
	if (IS_ERR(tx)) {
		int ret = PTR_ERR(tx);

		dev_kfree_skb_any(skb);

		if (ret == -ENOMEM)
			++dev->stats.tx_errors;
		else
			++dev->stats.tx_carrier_errors;

		return NETDEV_TX_OK;
	}

	tx_ring = &txq->tx_ring;
	trace_hfi1_tx_consume(tx, tx_ring->tail);
	/* consume tx */
	smp_store_release(&tx_ring->tail, CIRC_NEXT(tx_ring->tail, tx_ring->max_items));
	list_add_tail(&tx->txreq.list, &txq->tx_list);

	hfi1_ipoib_check_queue_depth(txq);

	trace_sdma_output_ibhdr(txq->priv->dd,
				&tx->sdma_hdr.hdr,
				ib_is_sc5(txp->flow.sc5));

	if (!netdev_xmit_more())
		(void)hfi1_ipoib_flush_tx_list(dev, txq);

	return NETDEV_TX_OK;
}

static u8 hfi1_ipoib_calc_entropy(struct sk_buff *skb)
{
	if (skb_transport_header_was_set(skb)) {
		u8 *hdr = (u8 *)skb_transport_header(skb);

		return (hdr[0] ^ hdr[1] ^ hdr[2] ^ hdr[3]);
	}

	return (u8)skb_get_queue_mapping(skb);
}

int hfi1_ipoib_send(struct net_device *dev,
		    struct sk_buff *skb,
		    struct ib_ah *address,
		    u32 dqpn)
{
	struct hfi1_ipoib_dev_priv *priv = hfi1_ipoib_priv(dev);
	struct ipoib_txparms txp;
	struct rdma_netdev *rn = netdev_priv(dev);

	if (unlikely(skb->len > rn->mtu + HFI1_IPOIB_ENCAP_LEN)) {
		dd_dev_warn(priv->dd, "packet len %d (> %d) too long to send, dropping\n",
			    skb->len,
			    rn->mtu + HFI1_IPOIB_ENCAP_LEN);
		++dev->stats.tx_dropped;
		++dev->stats.tx_errors;
		dev_kfree_skb_any(skb);
		return NETDEV_TX_OK;
	}

	txp.dd = priv->dd;
	txp.ah_attr = &ibah_to_rvtah(address)->attr;
	txp.ibp = to_iport(priv->device, priv->port_num);
	txp.txq = &priv->txqs[skb_get_queue_mapping(skb)];
	txp.dqpn = dqpn;
	txp.flow.sc5 = txp.ibp->sl_to_sc[rdma_ah_get_sl(txp.ah_attr)];
	txp.flow.tx_queue = (u8)skb_get_queue_mapping(skb);
	txp.entropy = hfi1_ipoib_calc_entropy(skb);

	if (netdev_xmit_more() || !list_empty(&txp.txq->tx_list))
		return hfi1_ipoib_send_dma_list(dev, skb, &txp);

	return hfi1_ipoib_send_dma_single(dev, skb,  &txp);
}

/*
 * hfi1_ipoib_sdma_sleep - ipoib sdma sleep function
 *
 * This function gets called from sdma_send_txreq() when there are not enough
 * sdma descriptors available to send the packet. It adds Tx queue's wait
 * structure to sdma engine's dmawait list to be woken up when descriptors
 * become available.
 */
static int hfi1_ipoib_sdma_sleep(struct sdma_engine *sde,
				 struct iowait_work *wait,
				 struct sdma_txreq *txreq,
				 uint seq,
				 bool pkts_sent)
{
	struct hfi1_ipoib_txq *txq =
		container_of(wait->iow, struct hfi1_ipoib_txq, wait);

	write_seqlock(&sde->waitlock);

	if (likely(txq->priv->netdev->reg_state == NETREG_REGISTERED)) {
		if (sdma_progress(sde, seq, txreq)) {
			write_sequnlock(&sde->waitlock);
			return -EAGAIN;
		}

		if (list_empty(&txreq->list))
			/* came from non-list submit */
			list_add_tail(&txreq->list, &txq->tx_list);
		if (list_empty(&txq->wait.list)) {
			struct hfi1_ibport *ibp = &sde->ppd->ibport_data;

			if (!atomic_xchg(&txq->tx_ring.no_desc, 1)) {
				trace_hfi1_txq_queued(txq);
				hfi1_ipoib_stop_txq(txq);
			}
			ibp->rvp.n_dmawait++;
			iowait_queue(pkts_sent, wait->iow, &sde->dmawait);
		}

		write_sequnlock(&sde->waitlock);
		return -EBUSY;
	}

	write_sequnlock(&sde->waitlock);
	return -EINVAL;
}

/*
 * hfi1_ipoib_sdma_wakeup - ipoib sdma wakeup function
 *
 * This function gets called when SDMA descriptors becomes available and Tx
 * queue's wait structure was previously added to sdma engine's dmawait list.
 */
static void hfi1_ipoib_sdma_wakeup(struct iowait *wait, int reason)
{
	struct hfi1_ipoib_txq *txq =
		container_of(wait, struct hfi1_ipoib_txq, wait);

	trace_hfi1_txq_wakeup(txq);
	if (likely(txq->priv->netdev->reg_state == NETREG_REGISTERED))
		iowait_schedule(wait, system_highpri_wq, WORK_CPU_UNBOUND);
}

static void hfi1_ipoib_flush_txq(struct work_struct *work)
{
	struct iowait_work *ioww =
		container_of(work, struct iowait_work, iowork);
	struct iowait *wait = iowait_ioww_to_iow(ioww);
	struct hfi1_ipoib_txq *txq =
		container_of(wait, struct hfi1_ipoib_txq, wait);
	struct net_device *dev = txq->priv->netdev;

	if (likely(dev->reg_state == NETREG_REGISTERED) &&
	    likely(!hfi1_ipoib_flush_tx_list(dev, txq)))
		if (atomic_xchg(&txq->tx_ring.no_desc, 0))
			hfi1_ipoib_wake_txq(txq);
}

int hfi1_ipoib_txreq_init(struct hfi1_ipoib_dev_priv *priv)
{
	struct net_device *dev = priv->netdev;
	u32 tx_ring_size, tx_item_size;
	int i;

	/*
	 * Ring holds 1 less than tx_ring_size
	 * Round up to next power of 2 in order to hold at least tx_queue_len
	 */
	tx_ring_size = roundup_pow_of_two(dev->tx_queue_len + 1);
	tx_item_size = roundup_pow_of_two(sizeof(struct ipoib_txreq));

	priv->txqs = kcalloc_node(dev->num_tx_queues,
				  sizeof(struct hfi1_ipoib_txq),
				  GFP_KERNEL,
				  priv->dd->node);
	if (!priv->txqs)
		return -ENOMEM;

	for (i = 0; i < dev->num_tx_queues; i++) {
		struct hfi1_ipoib_txq *txq = &priv->txqs[i];

		iowait_init(&txq->wait,
			    0,
			    hfi1_ipoib_flush_txq,
			    NULL,
			    hfi1_ipoib_sdma_sleep,
			    hfi1_ipoib_sdma_wakeup,
			    NULL,
			    NULL);
		txq->priv = priv;
		txq->sde = NULL;
		INIT_LIST_HEAD(&txq->tx_list);
		atomic_set(&txq->tx_ring.stops, 0);
		atomic_set(&txq->tx_ring.ring_full, 0);
		atomic_set(&txq->tx_ring.no_desc, 0);
		txq->q_idx = i;
		txq->flow.tx_queue = 0xff;
		txq->flow.sc5 = 0xff;
		txq->pkts_sent = false;

		netdev_queue_numa_node_write(netdev_get_tx_queue(dev, i),
					     priv->dd->node);

		txq->tx_ring.items =
			kcalloc_node(tx_ring_size, tx_item_size,
				     GFP_KERNEL, priv->dd->node);
		if (!txq->tx_ring.items)
			goto free_txqs;

		txq->tx_ring.max_items = tx_ring_size;
		txq->tx_ring.shift = ilog2(tx_ring_size);
		txq->tx_ring.avail = hfi1_ipoib_ring_hwat(txq);

		netif_tx_napi_add(dev, &txq->napi,
				  hfi1_ipoib_poll_tx_ring,
				  NAPI_POLL_WEIGHT);
	}

	return 0;

free_txqs:
	for (i--; i >= 0; i--) {
		struct hfi1_ipoib_txq *txq = &priv->txqs[i];

		netif_napi_del(&txq->napi);
		kfree(txq->tx_ring.items);
	}

	kfree(priv->txqs);
	priv->txqs = NULL;
	return -ENOMEM;
}

static void hfi1_ipoib_drain_tx_list(struct hfi1_ipoib_txq *txq)
{
	struct sdma_txreq *txreq;
	struct sdma_txreq *txreq_tmp;

	list_for_each_entry_safe(txreq, txreq_tmp, &txq->tx_list, list) {
		struct ipoib_txreq *tx =
			container_of(txreq, struct ipoib_txreq, txreq);

		list_del(&txreq->list);
		sdma_txclean(txq->priv->dd, &tx->txreq);
		dev_kfree_skb_any(tx->skb);
		tx->skb = NULL;
		txq->tx_ring.complete_txreqs++;
	}

	if (hfi1_ipoib_used(txq))
		dd_dev_warn(txq->priv->dd,
			    "txq %d not empty found %u requests\n",
			    txq->q_idx,
			    hfi1_ipoib_txreqs(txq->tx_ring.sent_txreqs,
					      txq->tx_ring.complete_txreqs));
}

void hfi1_ipoib_txreq_deinit(struct hfi1_ipoib_dev_priv *priv)
{
	int i;

	for (i = 0; i < priv->netdev->num_tx_queues; i++) {
		struct hfi1_ipoib_txq *txq = &priv->txqs[i];

		iowait_cancel_work(&txq->wait);
		iowait_sdma_drain(&txq->wait);
		hfi1_ipoib_drain_tx_list(txq);
		netif_napi_del(&txq->napi);
		hfi1_ipoib_drain_tx_ring(txq);
		kfree(txq->tx_ring.items);
	}

	kfree(priv->txqs);
	priv->txqs = NULL;
}

void hfi1_ipoib_napi_tx_enable(struct net_device *dev)
{
	struct hfi1_ipoib_dev_priv *priv = hfi1_ipoib_priv(dev);
	int i;

	for (i = 0; i < dev->num_tx_queues; i++) {
		struct hfi1_ipoib_txq *txq = &priv->txqs[i];

		napi_enable(&txq->napi);
	}
}

void hfi1_ipoib_napi_tx_disable(struct net_device *dev)
{
	struct hfi1_ipoib_dev_priv *priv = hfi1_ipoib_priv(dev);
	int i;

	for (i = 0; i < dev->num_tx_queues; i++) {
		struct hfi1_ipoib_txq *txq = &priv->txqs[i];

		napi_disable(&txq->napi);
		hfi1_ipoib_drain_tx_ring(txq);
	}
}

void hfi1_ipoib_tx_timeout(struct net_device *dev, unsigned int q)
{
	struct hfi1_ipoib_dev_priv *priv = hfi1_ipoib_priv(dev);
	struct hfi1_ipoib_txq *txq = &priv->txqs[q];

	dd_dev_info(priv->dd, "timeout txq %p q %u stopped %u stops %d no_desc %d ring_full %d\n",
		    txq, q,
		    __netif_subqueue_stopped(dev, txq->q_idx),
<<<<<<< HEAD
		    atomic_read(&txq->tx_ring.stops),
		    atomic_read(&txq->tx_ring.no_desc),
		    atomic_read(&txq->tx_ring.ring_full));
	dd_dev_info(priv->dd, "sde %llx engine %u\n",
		    (unsigned long long)txq->sde,
=======
		    atomic_read(&txq->stops),
		    atomic_read(&txq->no_desc),
		    atomic_read(&txq->ring_full));
	dd_dev_info(priv->dd, "sde %p engine %u\n",
		    txq->sde,
>>>>>>> 9e1ff307
		    txq->sde ? txq->sde->this_idx : 0);
	dd_dev_info(priv->dd, "flow %x\n", txq->flow.as_int);
	dd_dev_info(priv->dd, "sent %llu completed %llu used %llu\n",
		    txq->tx_ring.sent_txreqs, txq->tx_ring.complete_txreqs,
		    hfi1_ipoib_used(txq));
	dd_dev_info(priv->dd, "tx_queue_len %u max_items %u\n",
		    dev->tx_queue_len, txq->tx_ring.max_items);
	dd_dev_info(priv->dd, "head %u tail %u\n",
		    txq->tx_ring.head, txq->tx_ring.tail);
	dd_dev_info(priv->dd, "wait queued %u\n",
		    !list_empty(&txq->wait.list));
	dd_dev_info(priv->dd, "tx_list empty %u\n",
		    list_empty(&txq->tx_list));
}
<|MERGE_RESOLUTION|>--- conflicted
+++ resolved
@@ -830,19 +830,11 @@
 	dd_dev_info(priv->dd, "timeout txq %p q %u stopped %u stops %d no_desc %d ring_full %d\n",
 		    txq, q,
 		    __netif_subqueue_stopped(dev, txq->q_idx),
-<<<<<<< HEAD
 		    atomic_read(&txq->tx_ring.stops),
 		    atomic_read(&txq->tx_ring.no_desc),
 		    atomic_read(&txq->tx_ring.ring_full));
-	dd_dev_info(priv->dd, "sde %llx engine %u\n",
-		    (unsigned long long)txq->sde,
-=======
-		    atomic_read(&txq->stops),
-		    atomic_read(&txq->no_desc),
-		    atomic_read(&txq->ring_full));
 	dd_dev_info(priv->dd, "sde %p engine %u\n",
 		    txq->sde,
->>>>>>> 9e1ff307
 		    txq->sde ? txq->sde->this_idx : 0);
 	dd_dev_info(priv->dd, "flow %x\n", txq->flow.as_int);
 	dd_dev_info(priv->dd, "sent %llu completed %llu used %llu\n",
