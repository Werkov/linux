// SPDX-License-Identifier: GPL-2.0
/*
 * RISC-V performance counter support.
 *
 * Copyright (C) 2021 Western Digital Corporation or its affiliates.
 *
 * This code is based on ARM perf event code which is in turn based on
 * sparc64 and x86 code.
 */

#define pr_fmt(fmt) "riscv-pmu-sbi: " fmt

#include <linux/mod_devicetable.h>
#include <linux/perf/riscv_pmu.h>
#include <linux/platform_device.h>
#include <linux/irq.h>
#include <linux/irqdomain.h>
#include <linux/of_irq.h>
#include <linux/of.h>
#include <linux/cpu_pm.h>
#include <linux/sched/clock.h>
#include <linux/soc/andes/irq.h>
<<<<<<< HEAD
=======
#include <linux/workqueue.h>
>>>>>>> 0c383648

#include <asm/errata_list.h>
#include <asm/sbi.h>
#include <asm/cpufeature.h>

#define ALT_SBI_PMU_OVERFLOW(__ovl)					\
asm volatile(ALTERNATIVE_2(						\
<<<<<<< HEAD
	"csrr %0, " __stringify(CSR_SSCOUNTOVF),			\
=======
	"csrr %0, " __stringify(CSR_SCOUNTOVF),				\
>>>>>>> 0c383648
	"csrr %0, " __stringify(THEAD_C9XX_CSR_SCOUNTEROF),		\
		THEAD_VENDOR_ID, ERRATA_THEAD_PMU,			\
		CONFIG_ERRATA_THEAD_PMU,				\
	"csrr %0, " __stringify(ANDES_CSR_SCOUNTEROF),			\
		0, RISCV_ISA_EXT_XANDESPMU,				\
		CONFIG_ANDES_CUSTOM_PMU)				\
	: "=r" (__ovl) :						\
	: "memory")

#define ALT_SBI_PMU_OVF_CLEAR_PENDING(__irq_mask)			\
asm volatile(ALTERNATIVE(						\
	"csrc " __stringify(CSR_IP) ", %0\n\t",				\
	"csrc " __stringify(ANDES_CSR_SLIP) ", %0\n\t",			\
		0, RISCV_ISA_EXT_XANDESPMU,				\
		CONFIG_ANDES_CUSTOM_PMU)				\
	: : "r"(__irq_mask)						\
	: "memory")

#define SYSCTL_NO_USER_ACCESS	0
#define SYSCTL_USER_ACCESS	1
#define SYSCTL_LEGACY		2

#define PERF_EVENT_FLAG_NO_USER_ACCESS	BIT(SYSCTL_NO_USER_ACCESS)
#define PERF_EVENT_FLAG_USER_ACCESS	BIT(SYSCTL_USER_ACCESS)
#define PERF_EVENT_FLAG_LEGACY		BIT(SYSCTL_LEGACY)

PMU_FORMAT_ATTR(event, "config:0-47");
PMU_FORMAT_ATTR(firmware, "config:63");

static bool sbi_v2_available;
static DEFINE_STATIC_KEY_FALSE(sbi_pmu_snapshot_available);
#define sbi_pmu_snapshot_available() \
	static_branch_unlikely(&sbi_pmu_snapshot_available)

static struct attribute *riscv_arch_formats_attr[] = {
	&format_attr_event.attr,
	&format_attr_firmware.attr,
	NULL,
};

static struct attribute_group riscv_pmu_format_group = {
	.name = "format",
	.attrs = riscv_arch_formats_attr,
};

static const struct attribute_group *riscv_pmu_attr_groups[] = {
	&riscv_pmu_format_group,
	NULL,
};

/* Allow user mode access by default */
static int sysctl_perf_user_access __read_mostly = SYSCTL_USER_ACCESS;

/*
 * RISC-V doesn't have heterogeneous harts yet. This need to be part of
 * per_cpu in case of harts with different pmu counters
 */
static union sbi_pmu_ctr_info *pmu_ctr_list;
static bool riscv_pmu_use_irq;
static unsigned int riscv_pmu_irq_num;
static unsigned int riscv_pmu_irq_mask;
static unsigned int riscv_pmu_irq;

/* Cache the available counters in a bitmask */
static unsigned long cmask;

struct sbi_pmu_event_data {
	union {
		union {
			struct hw_gen_event {
				uint32_t event_code:16;
				uint32_t event_type:4;
				uint32_t reserved:12;
			} hw_gen_event;
			struct hw_cache_event {
				uint32_t result_id:1;
				uint32_t op_id:2;
				uint32_t cache_id:13;
				uint32_t event_type:4;
				uint32_t reserved:12;
			} hw_cache_event;
		};
		uint32_t event_idx;
	};
};

static struct sbi_pmu_event_data pmu_hw_event_map[] = {
	[PERF_COUNT_HW_CPU_CYCLES]		= {.hw_gen_event = {
							SBI_PMU_HW_CPU_CYCLES,
							SBI_PMU_EVENT_TYPE_HW, 0}},
	[PERF_COUNT_HW_INSTRUCTIONS]		= {.hw_gen_event = {
							SBI_PMU_HW_INSTRUCTIONS,
							SBI_PMU_EVENT_TYPE_HW, 0}},
	[PERF_COUNT_HW_CACHE_REFERENCES]	= {.hw_gen_event = {
							SBI_PMU_HW_CACHE_REFERENCES,
							SBI_PMU_EVENT_TYPE_HW, 0}},
	[PERF_COUNT_HW_CACHE_MISSES]		= {.hw_gen_event = {
							SBI_PMU_HW_CACHE_MISSES,
							SBI_PMU_EVENT_TYPE_HW, 0}},
	[PERF_COUNT_HW_BRANCH_INSTRUCTIONS]	= {.hw_gen_event = {
							SBI_PMU_HW_BRANCH_INSTRUCTIONS,
							SBI_PMU_EVENT_TYPE_HW, 0}},
	[PERF_COUNT_HW_BRANCH_MISSES]		= {.hw_gen_event = {
							SBI_PMU_HW_BRANCH_MISSES,
							SBI_PMU_EVENT_TYPE_HW, 0}},
	[PERF_COUNT_HW_BUS_CYCLES]		= {.hw_gen_event = {
							SBI_PMU_HW_BUS_CYCLES,
							SBI_PMU_EVENT_TYPE_HW, 0}},
	[PERF_COUNT_HW_STALLED_CYCLES_FRONTEND]	= {.hw_gen_event = {
							SBI_PMU_HW_STALLED_CYCLES_FRONTEND,
							SBI_PMU_EVENT_TYPE_HW, 0}},
	[PERF_COUNT_HW_STALLED_CYCLES_BACKEND]	= {.hw_gen_event = {
							SBI_PMU_HW_STALLED_CYCLES_BACKEND,
							SBI_PMU_EVENT_TYPE_HW, 0}},
	[PERF_COUNT_HW_REF_CPU_CYCLES]		= {.hw_gen_event = {
							SBI_PMU_HW_REF_CPU_CYCLES,
							SBI_PMU_EVENT_TYPE_HW, 0}},
};

#define C(x) PERF_COUNT_HW_CACHE_##x
static struct sbi_pmu_event_data pmu_cache_event_map[PERF_COUNT_HW_CACHE_MAX]
[PERF_COUNT_HW_CACHE_OP_MAX]
[PERF_COUNT_HW_CACHE_RESULT_MAX] = {
	[C(L1D)] = {
		[C(OP_READ)] = {
			[C(RESULT_ACCESS)] = {.hw_cache_event = {C(RESULT_ACCESS),
					C(OP_READ), C(L1D), SBI_PMU_EVENT_TYPE_CACHE, 0}},
			[C(RESULT_MISS)] = {.hw_cache_event = {C(RESULT_MISS),
					C(OP_READ), C(L1D), SBI_PMU_EVENT_TYPE_CACHE, 0}},
		},
		[C(OP_WRITE)] = {
			[C(RESULT_ACCESS)] = {.hw_cache_event = {C(RESULT_ACCESS),
					C(OP_WRITE), C(L1D), SBI_PMU_EVENT_TYPE_CACHE, 0}},
			[C(RESULT_MISS)] = {.hw_cache_event = {C(RESULT_MISS),
					C(OP_WRITE), C(L1D), SBI_PMU_EVENT_TYPE_CACHE, 0}},
		},
		[C(OP_PREFETCH)] = {
			[C(RESULT_ACCESS)] = {.hw_cache_event = {C(RESULT_ACCESS),
					C(OP_PREFETCH), C(L1D), SBI_PMU_EVENT_TYPE_CACHE, 0}},
			[C(RESULT_MISS)] = {.hw_cache_event = {C(RESULT_MISS),
					C(OP_PREFETCH), C(L1D), SBI_PMU_EVENT_TYPE_CACHE, 0}},
		},
	},
	[C(L1I)] = {
		[C(OP_READ)] = {
			[C(RESULT_ACCESS)] = {.hw_cache_event =	{C(RESULT_ACCESS),
					C(OP_READ), C(L1I), SBI_PMU_EVENT_TYPE_CACHE, 0}},
			[C(RESULT_MISS)] = {.hw_cache_event = {C(RESULT_MISS), C(OP_READ),
					C(L1I), SBI_PMU_EVENT_TYPE_CACHE, 0}},
		},
		[C(OP_WRITE)] = {
			[C(RESULT_ACCESS)] = {.hw_cache_event = {C(RESULT_ACCESS),
					C(OP_WRITE), C(L1I), SBI_PMU_EVENT_TYPE_CACHE, 0}},
			[C(RESULT_MISS)] = {.hw_cache_event = {C(RESULT_MISS),
					C(OP_WRITE), C(L1I), SBI_PMU_EVENT_TYPE_CACHE, 0}},
		},
		[C(OP_PREFETCH)] = {
			[C(RESULT_ACCESS)] = {.hw_cache_event = {C(RESULT_ACCESS),
					C(OP_PREFETCH), C(L1I), SBI_PMU_EVENT_TYPE_CACHE, 0}},
			[C(RESULT_MISS)] = {.hw_cache_event = {C(RESULT_MISS),
					C(OP_PREFETCH), C(L1I), SBI_PMU_EVENT_TYPE_CACHE, 0}},
		},
	},
	[C(LL)] = {
		[C(OP_READ)] = {
			[C(RESULT_ACCESS)] = {.hw_cache_event = {C(RESULT_ACCESS),
					C(OP_READ), C(LL), SBI_PMU_EVENT_TYPE_CACHE, 0}},
			[C(RESULT_MISS)] = {.hw_cache_event = {C(RESULT_MISS),
					C(OP_READ), C(LL), SBI_PMU_EVENT_TYPE_CACHE, 0}},
		},
		[C(OP_WRITE)] = {
			[C(RESULT_ACCESS)] = {.hw_cache_event = {C(RESULT_ACCESS),
					C(OP_WRITE), C(LL), SBI_PMU_EVENT_TYPE_CACHE, 0}},
			[C(RESULT_MISS)] = {.hw_cache_event = {C(RESULT_MISS),
					C(OP_WRITE), C(LL), SBI_PMU_EVENT_TYPE_CACHE, 0}},
		},
		[C(OP_PREFETCH)] = {
			[C(RESULT_ACCESS)] = {.hw_cache_event = {C(RESULT_ACCESS),
					C(OP_PREFETCH), C(LL), SBI_PMU_EVENT_TYPE_CACHE, 0}},
			[C(RESULT_MISS)] = {.hw_cache_event = {C(RESULT_MISS),
					C(OP_PREFETCH), C(LL), SBI_PMU_EVENT_TYPE_CACHE, 0}},
		},
	},
	[C(DTLB)] = {
		[C(OP_READ)] = {
			[C(RESULT_ACCESS)] = {.hw_cache_event = {C(RESULT_ACCESS),
					C(OP_READ), C(DTLB), SBI_PMU_EVENT_TYPE_CACHE, 0}},
			[C(RESULT_MISS)] = {.hw_cache_event = {C(RESULT_MISS),
					C(OP_READ), C(DTLB), SBI_PMU_EVENT_TYPE_CACHE, 0}},
		},
		[C(OP_WRITE)] = {
			[C(RESULT_ACCESS)] = {.hw_cache_event = {C(RESULT_ACCESS),
					C(OP_WRITE), C(DTLB), SBI_PMU_EVENT_TYPE_CACHE, 0}},
			[C(RESULT_MISS)] = {.hw_cache_event = {C(RESULT_MISS),
					C(OP_WRITE), C(DTLB), SBI_PMU_EVENT_TYPE_CACHE, 0}},
		},
		[C(OP_PREFETCH)] = {
			[C(RESULT_ACCESS)] = {.hw_cache_event = {C(RESULT_ACCESS),
					C(OP_PREFETCH), C(DTLB), SBI_PMU_EVENT_TYPE_CACHE, 0}},
			[C(RESULT_MISS)] = {.hw_cache_event = {C(RESULT_MISS),
					C(OP_PREFETCH), C(DTLB), SBI_PMU_EVENT_TYPE_CACHE, 0}},
		},
	},
	[C(ITLB)] = {
		[C(OP_READ)] = {
			[C(RESULT_ACCESS)] = {.hw_cache_event = {C(RESULT_ACCESS),
					C(OP_READ), C(ITLB), SBI_PMU_EVENT_TYPE_CACHE, 0}},
			[C(RESULT_MISS)] = {.hw_cache_event = {C(RESULT_MISS),
					C(OP_READ), C(ITLB), SBI_PMU_EVENT_TYPE_CACHE, 0}},
		},
		[C(OP_WRITE)] = {
			[C(RESULT_ACCESS)] = {.hw_cache_event = {C(RESULT_ACCESS),
					C(OP_WRITE), C(ITLB), SBI_PMU_EVENT_TYPE_CACHE, 0}},
			[C(RESULT_MISS)] = {.hw_cache_event = {C(RESULT_MISS),
					C(OP_WRITE), C(ITLB), SBI_PMU_EVENT_TYPE_CACHE, 0}},
		},
		[C(OP_PREFETCH)] = {
			[C(RESULT_ACCESS)] = {.hw_cache_event = {C(RESULT_ACCESS),
					C(OP_PREFETCH), C(ITLB), SBI_PMU_EVENT_TYPE_CACHE, 0}},
			[C(RESULT_MISS)] = {.hw_cache_event = {C(RESULT_MISS),
					C(OP_PREFETCH), C(ITLB), SBI_PMU_EVENT_TYPE_CACHE, 0}},
		},
	},
	[C(BPU)] = {
		[C(OP_READ)] = {
			[C(RESULT_ACCESS)] = {.hw_cache_event = {C(RESULT_ACCESS),
					C(OP_READ), C(BPU), SBI_PMU_EVENT_TYPE_CACHE, 0}},
			[C(RESULT_MISS)] = {.hw_cache_event = {C(RESULT_MISS),
					C(OP_READ), C(BPU), SBI_PMU_EVENT_TYPE_CACHE, 0}},
		},
		[C(OP_WRITE)] = {
			[C(RESULT_ACCESS)] = {.hw_cache_event = {C(RESULT_ACCESS),
					C(OP_WRITE), C(BPU), SBI_PMU_EVENT_TYPE_CACHE, 0}},
			[C(RESULT_MISS)] = {.hw_cache_event = {C(RESULT_MISS),
					C(OP_WRITE), C(BPU), SBI_PMU_EVENT_TYPE_CACHE, 0}},
		},
		[C(OP_PREFETCH)] = {
			[C(RESULT_ACCESS)] = {.hw_cache_event = {C(RESULT_ACCESS),
					C(OP_PREFETCH), C(BPU), SBI_PMU_EVENT_TYPE_CACHE, 0}},
			[C(RESULT_MISS)] = {.hw_cache_event = {C(RESULT_MISS),
					C(OP_PREFETCH), C(BPU), SBI_PMU_EVENT_TYPE_CACHE, 0}},
		},
	},
	[C(NODE)] = {
		[C(OP_READ)] = {
			[C(RESULT_ACCESS)] = {.hw_cache_event = {C(RESULT_ACCESS),
					C(OP_READ), C(NODE), SBI_PMU_EVENT_TYPE_CACHE, 0}},
			[C(RESULT_MISS)] = {.hw_cache_event = {C(RESULT_MISS),
					C(OP_READ), C(NODE), SBI_PMU_EVENT_TYPE_CACHE, 0}},
		},
		[C(OP_WRITE)] = {
			[C(RESULT_ACCESS)] = {.hw_cache_event = {C(RESULT_ACCESS),
					C(OP_WRITE), C(NODE), SBI_PMU_EVENT_TYPE_CACHE, 0}},
			[C(RESULT_MISS)] = {.hw_cache_event = {C(RESULT_MISS),
					C(OP_WRITE), C(NODE), SBI_PMU_EVENT_TYPE_CACHE, 0}},
		},
		[C(OP_PREFETCH)] = {
			[C(RESULT_ACCESS)] = {.hw_cache_event = {C(RESULT_ACCESS),
					C(OP_PREFETCH), C(NODE), SBI_PMU_EVENT_TYPE_CACHE, 0}},
			[C(RESULT_MISS)] = {.hw_cache_event = {C(RESULT_MISS),
					C(OP_PREFETCH), C(NODE), SBI_PMU_EVENT_TYPE_CACHE, 0}},
		},
	},
};

static void pmu_sbi_check_event(struct sbi_pmu_event_data *edata)
{
	struct sbiret ret;

	ret = sbi_ecall(SBI_EXT_PMU, SBI_EXT_PMU_COUNTER_CFG_MATCH,
			0, cmask, 0, edata->event_idx, 0, 0);
	if (!ret.error) {
		sbi_ecall(SBI_EXT_PMU, SBI_EXT_PMU_COUNTER_STOP,
			  ret.value, 0x1, SBI_PMU_STOP_FLAG_RESET, 0, 0, 0);
	} else if (ret.error == SBI_ERR_NOT_SUPPORTED) {
		/* This event cannot be monitored by any counter */
		edata->event_idx = -EINVAL;
	}
}

static void pmu_sbi_check_std_events(struct work_struct *work)
{
	for (int i = 0; i < ARRAY_SIZE(pmu_hw_event_map); i++)
		pmu_sbi_check_event(&pmu_hw_event_map[i]);

	for (int i = 0; i < ARRAY_SIZE(pmu_cache_event_map); i++)
		for (int j = 0; j < ARRAY_SIZE(pmu_cache_event_map[i]); j++)
			for (int k = 0; k < ARRAY_SIZE(pmu_cache_event_map[i][j]); k++)
				pmu_sbi_check_event(&pmu_cache_event_map[i][j][k]);
}

static DECLARE_WORK(check_std_events_work, pmu_sbi_check_std_events);

static int pmu_sbi_ctr_get_width(int idx)
{
	return pmu_ctr_list[idx].width;
}

static bool pmu_sbi_ctr_is_fw(int cidx)
{
	union sbi_pmu_ctr_info *info;

	info = &pmu_ctr_list[cidx];
	if (!info)
		return false;

	return (info->type == SBI_PMU_CTR_TYPE_FW) ? true : false;
}

/*
 * Returns the counter width of a programmable counter and number of hardware
 * counters. As we don't support heterogeneous CPUs yet, it is okay to just
 * return the counter width of the first programmable counter.
 */
int riscv_pmu_get_hpm_info(u32 *hw_ctr_width, u32 *num_hw_ctr)
{
	int i;
	union sbi_pmu_ctr_info *info;
	u32 hpm_width = 0, hpm_count = 0;

	if (!cmask)
		return -EINVAL;

	for_each_set_bit(i, &cmask, RISCV_MAX_COUNTERS) {
		info = &pmu_ctr_list[i];
		if (!info)
			continue;
		if (!hpm_width && info->csr != CSR_CYCLE && info->csr != CSR_INSTRET)
			hpm_width = info->width;
		if (info->type == SBI_PMU_CTR_TYPE_HW)
			hpm_count++;
	}

	*hw_ctr_width = hpm_width;
	*num_hw_ctr = hpm_count;

	return 0;
}
EXPORT_SYMBOL_GPL(riscv_pmu_get_hpm_info);

static uint8_t pmu_sbi_csr_index(struct perf_event *event)
{
	return pmu_ctr_list[event->hw.idx].csr - CSR_CYCLE;
}

static unsigned long pmu_sbi_get_filter_flags(struct perf_event *event)
{
	unsigned long cflags = 0;
	bool guest_events = false;

	if (event->attr.config1 & RISCV_PMU_CONFIG1_GUEST_EVENTS)
		guest_events = true;
	if (event->attr.exclude_kernel)
		cflags |= guest_events ? SBI_PMU_CFG_FLAG_SET_VSINH : SBI_PMU_CFG_FLAG_SET_SINH;
	if (event->attr.exclude_user)
		cflags |= guest_events ? SBI_PMU_CFG_FLAG_SET_VUINH : SBI_PMU_CFG_FLAG_SET_UINH;
	if (guest_events && event->attr.exclude_hv)
		cflags |= SBI_PMU_CFG_FLAG_SET_SINH;
	if (event->attr.exclude_host)
		cflags |= SBI_PMU_CFG_FLAG_SET_UINH | SBI_PMU_CFG_FLAG_SET_SINH;
	if (event->attr.exclude_guest)
		cflags |= SBI_PMU_CFG_FLAG_SET_VSINH | SBI_PMU_CFG_FLAG_SET_VUINH;

	return cflags;
}

static int pmu_sbi_ctr_get_idx(struct perf_event *event)
{
	struct hw_perf_event *hwc = &event->hw;
	struct riscv_pmu *rvpmu = to_riscv_pmu(event->pmu);
	struct cpu_hw_events *cpuc = this_cpu_ptr(rvpmu->hw_events);
	struct sbiret ret;
	int idx;
	uint64_t cbase = 0, cmask = rvpmu->cmask;
	unsigned long cflags = 0;

	cflags = pmu_sbi_get_filter_flags(event);

	/*
	 * In legacy mode, we have to force the fixed counters for those events
	 * but not in the user access mode as we want to use the other counters
	 * that support sampling/filtering.
	 */
	if (hwc->flags & PERF_EVENT_FLAG_LEGACY) {
		if (event->attr.config == PERF_COUNT_HW_CPU_CYCLES) {
			cflags |= SBI_PMU_CFG_FLAG_SKIP_MATCH;
			cmask = 1;
		} else if (event->attr.config == PERF_COUNT_HW_INSTRUCTIONS) {
			cflags |= SBI_PMU_CFG_FLAG_SKIP_MATCH;
<<<<<<< HEAD
			cmask = 1UL << (CSR_INSTRET - CSR_CYCLE);
=======
			cmask = BIT(CSR_INSTRET - CSR_CYCLE);
>>>>>>> 0c383648
		}
	}

	/* retrieve the available counter index */
#if defined(CONFIG_32BIT)
	ret = sbi_ecall(SBI_EXT_PMU, SBI_EXT_PMU_COUNTER_CFG_MATCH, cbase,
			cmask, cflags, hwc->event_base, hwc->config,
			hwc->config >> 32);
#else
	ret = sbi_ecall(SBI_EXT_PMU, SBI_EXT_PMU_COUNTER_CFG_MATCH, cbase,
			cmask, cflags, hwc->event_base, hwc->config, 0);
#endif
	if (ret.error) {
		pr_debug("Not able to find a counter for event %lx config %llx\n",
			hwc->event_base, hwc->config);
		return sbi_err_map_linux_errno(ret.error);
	}

	idx = ret.value;
	if (!test_bit(idx, &rvpmu->cmask) || !pmu_ctr_list[idx].value)
		return -ENOENT;

	/* Additional sanity check for the counter id */
	if (pmu_sbi_ctr_is_fw(idx)) {
		if (!test_and_set_bit(idx, cpuc->used_fw_ctrs))
			return idx;
	} else {
		if (!test_and_set_bit(idx, cpuc->used_hw_ctrs))
			return idx;
	}

	return -ENOENT;
}

static void pmu_sbi_ctr_clear_idx(struct perf_event *event)
{

	struct hw_perf_event *hwc = &event->hw;
	struct riscv_pmu *rvpmu = to_riscv_pmu(event->pmu);
	struct cpu_hw_events *cpuc = this_cpu_ptr(rvpmu->hw_events);
	int idx = hwc->idx;

	if (pmu_sbi_ctr_is_fw(idx))
		clear_bit(idx, cpuc->used_fw_ctrs);
	else
		clear_bit(idx, cpuc->used_hw_ctrs);
}

static int pmu_event_find_cache(u64 config)
{
	unsigned int cache_type, cache_op, cache_result, ret;

	cache_type = (config >>  0) & 0xff;
	if (cache_type >= PERF_COUNT_HW_CACHE_MAX)
		return -EINVAL;

	cache_op = (config >>  8) & 0xff;
	if (cache_op >= PERF_COUNT_HW_CACHE_OP_MAX)
		return -EINVAL;

	cache_result = (config >> 16) & 0xff;
	if (cache_result >= PERF_COUNT_HW_CACHE_RESULT_MAX)
		return -EINVAL;

	ret = pmu_cache_event_map[cache_type][cache_op][cache_result].event_idx;

	return ret;
}

static bool pmu_sbi_is_fw_event(struct perf_event *event)
{
	u32 type = event->attr.type;
	u64 config = event->attr.config;

	if ((type == PERF_TYPE_RAW) && ((config >> 63) == 1))
		return true;
	else
		return false;
}

static int pmu_sbi_event_map(struct perf_event *event, u64 *econfig)
{
	u32 type = event->attr.type;
	u64 config = event->attr.config;
	int bSoftware;
	u64 raw_config_val;
	int ret;

	/*
	 * Ensure we are finished checking standard hardware events for
	 * validity before allowing userspace to configure any events.
	 */
	flush_work(&check_std_events_work);

	switch (type) {
	case PERF_TYPE_HARDWARE:
		if (config >= PERF_COUNT_HW_MAX)
			return -EINVAL;
		ret = pmu_hw_event_map[event->attr.config].event_idx;
		break;
	case PERF_TYPE_HW_CACHE:
		ret = pmu_event_find_cache(config);
		break;
	case PERF_TYPE_RAW:
		/*
		 * As per SBI specification, the upper 16 bits must be unused for
		 * a raw event. Use the MSB (63b) to distinguish between hardware
		 * raw event and firmware events.
		 */
		bSoftware = config >> 63;
		raw_config_val = config & RISCV_PMU_RAW_EVENT_MASK;
		if (bSoftware) {
			ret = (raw_config_val & 0xFFFF) |
				(SBI_PMU_EVENT_TYPE_FW << 16);
		} else {
			ret = RISCV_PMU_RAW_EVENT_IDX;
			*econfig = raw_config_val;
		}
		break;
	default:
		ret = -EINVAL;
		break;
	}

	return ret;
}

static void pmu_sbi_snapshot_free(struct riscv_pmu *pmu)
{
	int cpu;

	for_each_possible_cpu(cpu) {
		struct cpu_hw_events *cpu_hw_evt = per_cpu_ptr(pmu->hw_events, cpu);

		if (!cpu_hw_evt->snapshot_addr)
			continue;

		free_page((unsigned long)cpu_hw_evt->snapshot_addr);
		cpu_hw_evt->snapshot_addr = NULL;
		cpu_hw_evt->snapshot_addr_phys = 0;
	}
}

static int pmu_sbi_snapshot_alloc(struct riscv_pmu *pmu)
{
	int cpu;
	struct page *snapshot_page;

	for_each_possible_cpu(cpu) {
		struct cpu_hw_events *cpu_hw_evt = per_cpu_ptr(pmu->hw_events, cpu);

		snapshot_page = alloc_page(GFP_ATOMIC | __GFP_ZERO);
		if (!snapshot_page) {
			pmu_sbi_snapshot_free(pmu);
			return -ENOMEM;
		}
		cpu_hw_evt->snapshot_addr = page_to_virt(snapshot_page);
		cpu_hw_evt->snapshot_addr_phys = page_to_phys(snapshot_page);
	}

	return 0;
}

static int pmu_sbi_snapshot_disable(void)
{
	struct sbiret ret;

	ret = sbi_ecall(SBI_EXT_PMU, SBI_EXT_PMU_SNAPSHOT_SET_SHMEM, SBI_SHMEM_DISABLE,
			SBI_SHMEM_DISABLE, 0, 0, 0, 0);
	if (ret.error) {
		pr_warn("failed to disable snapshot shared memory\n");
		return sbi_err_map_linux_errno(ret.error);
	}

	return 0;
}

static int pmu_sbi_snapshot_setup(struct riscv_pmu *pmu, int cpu)
{
	struct cpu_hw_events *cpu_hw_evt;
	struct sbiret ret = {0};

	cpu_hw_evt = per_cpu_ptr(pmu->hw_events, cpu);
	if (!cpu_hw_evt->snapshot_addr_phys)
		return -EINVAL;

	if (cpu_hw_evt->snapshot_set_done)
		return 0;

	if (IS_ENABLED(CONFIG_32BIT))
		ret = sbi_ecall(SBI_EXT_PMU, SBI_EXT_PMU_SNAPSHOT_SET_SHMEM,
				cpu_hw_evt->snapshot_addr_phys,
				(u64)(cpu_hw_evt->snapshot_addr_phys) >> 32, 0, 0, 0, 0);
	else
		ret = sbi_ecall(SBI_EXT_PMU, SBI_EXT_PMU_SNAPSHOT_SET_SHMEM,
				cpu_hw_evt->snapshot_addr_phys, 0, 0, 0, 0, 0);

	/* Free up the snapshot area memory and fall back to SBI PMU calls without snapshot */
	if (ret.error) {
		if (ret.error != SBI_ERR_NOT_SUPPORTED)
			pr_warn("pmu snapshot setup failed with error %ld\n", ret.error);
		return sbi_err_map_linux_errno(ret.error);
	}

	memset(cpu_hw_evt->snapshot_cval_shcopy, 0, sizeof(u64) * RISCV_MAX_COUNTERS);
	cpu_hw_evt->snapshot_set_done = true;

	return 0;
}

static u64 pmu_sbi_ctr_read(struct perf_event *event)
{
	struct hw_perf_event *hwc = &event->hw;
	int idx = hwc->idx;
	struct sbiret ret;
	u64 val = 0;
	struct riscv_pmu *pmu = to_riscv_pmu(event->pmu);
	struct cpu_hw_events *cpu_hw_evt = this_cpu_ptr(pmu->hw_events);
	struct riscv_pmu_snapshot_data *sdata = cpu_hw_evt->snapshot_addr;
	union sbi_pmu_ctr_info info = pmu_ctr_list[idx];

	/* Read the value from the shared memory directly only if counter is stopped */
	if (sbi_pmu_snapshot_available() && (hwc->state & PERF_HES_STOPPED)) {
		val = sdata->ctr_values[idx];
		return val;
	}

	if (pmu_sbi_is_fw_event(event)) {
		ret = sbi_ecall(SBI_EXT_PMU, SBI_EXT_PMU_COUNTER_FW_READ,
				hwc->idx, 0, 0, 0, 0, 0);
		if (ret.error)
			return 0;

		val = ret.value;
		if (IS_ENABLED(CONFIG_32BIT) && sbi_v2_available && info.width >= 32) {
			ret = sbi_ecall(SBI_EXT_PMU, SBI_EXT_PMU_COUNTER_FW_READ_HI,
					hwc->idx, 0, 0, 0, 0, 0);
			if (!ret.error)
				val |= ((u64)ret.value << 32);
			else
				WARN_ONCE(1, "Unable to read upper 32 bits of firmware counter error: %ld\n",
					  ret.error);
		}
	} else {
		val = riscv_pmu_ctr_read_csr(info.csr);
		if (IS_ENABLED(CONFIG_32BIT))
			val |= ((u64)riscv_pmu_ctr_read_csr(info.csr + 0x80)) << 32;
	}

	return val;
}

static void pmu_sbi_set_scounteren(void *arg)
{
	struct perf_event *event = (struct perf_event *)arg;

	if (event->hw.idx != -1)
		csr_write(CSR_SCOUNTEREN,
			  csr_read(CSR_SCOUNTEREN) | BIT(pmu_sbi_csr_index(event)));
}

static void pmu_sbi_reset_scounteren(void *arg)
{
	struct perf_event *event = (struct perf_event *)arg;

	if (event->hw.idx != -1)
		csr_write(CSR_SCOUNTEREN,
			  csr_read(CSR_SCOUNTEREN) & ~BIT(pmu_sbi_csr_index(event)));
}

static void pmu_sbi_ctr_start(struct perf_event *event, u64 ival)
{
	struct sbiret ret;
	struct hw_perf_event *hwc = &event->hw;
	unsigned long flag = SBI_PMU_START_FLAG_SET_INIT_VALUE;

	/* There is no benefit setting SNAPSHOT FLAG for a single counter */
#if defined(CONFIG_32BIT)
	ret = sbi_ecall(SBI_EXT_PMU, SBI_EXT_PMU_COUNTER_START, hwc->idx,
			1, flag, ival, ival >> 32, 0);
#else
	ret = sbi_ecall(SBI_EXT_PMU, SBI_EXT_PMU_COUNTER_START, hwc->idx,
			1, flag, ival, 0, 0);
#endif
	if (ret.error && (ret.error != SBI_ERR_ALREADY_STARTED))
		pr_err("Starting counter idx %d failed with error %d\n",
			hwc->idx, sbi_err_map_linux_errno(ret.error));

	if ((hwc->flags & PERF_EVENT_FLAG_USER_ACCESS) &&
	    (hwc->flags & PERF_EVENT_FLAG_USER_READ_CNT))
		pmu_sbi_set_scounteren((void *)event);
}

static void pmu_sbi_ctr_stop(struct perf_event *event, unsigned long flag)
{
	struct sbiret ret;
	struct hw_perf_event *hwc = &event->hw;
	struct riscv_pmu *pmu = to_riscv_pmu(event->pmu);
	struct cpu_hw_events *cpu_hw_evt = this_cpu_ptr(pmu->hw_events);
	struct riscv_pmu_snapshot_data *sdata = cpu_hw_evt->snapshot_addr;

	if ((hwc->flags & PERF_EVENT_FLAG_USER_ACCESS) &&
	    (hwc->flags & PERF_EVENT_FLAG_USER_READ_CNT))
		pmu_sbi_reset_scounteren((void *)event);

	if (sbi_pmu_snapshot_available())
		flag |= SBI_PMU_STOP_FLAG_TAKE_SNAPSHOT;

	if ((hwc->flags & PERF_EVENT_FLAG_USER_ACCESS) &&
	    (hwc->flags & PERF_EVENT_FLAG_USER_READ_CNT))
		pmu_sbi_reset_scounteren((void *)event);

	ret = sbi_ecall(SBI_EXT_PMU, SBI_EXT_PMU_COUNTER_STOP, hwc->idx, 1, flag, 0, 0, 0);
	if (!ret.error && sbi_pmu_snapshot_available()) {
		/*
		 * The counter snapshot is based on the index base specified by hwc->idx.
		 * The actual counter value is updated in shared memory at index 0 when counter
		 * mask is 0x01. To ensure accurate counter values, it's necessary to transfer
		 * the counter value to shared memory. However, if hwc->idx is zero, the counter
		 * value is already correctly updated in shared memory, requiring no further
		 * adjustment.
		 */
		if (hwc->idx > 0) {
			sdata->ctr_values[hwc->idx] = sdata->ctr_values[0];
			sdata->ctr_values[0] = 0;
		}
	} else if (ret.error && (ret.error != SBI_ERR_ALREADY_STOPPED) &&
		flag != SBI_PMU_STOP_FLAG_RESET) {
		pr_err("Stopping counter idx %d failed with error %d\n",
			hwc->idx, sbi_err_map_linux_errno(ret.error));
	}
}

static int pmu_sbi_find_num_ctrs(void)
{
	struct sbiret ret;

	ret = sbi_ecall(SBI_EXT_PMU, SBI_EXT_PMU_NUM_COUNTERS, 0, 0, 0, 0, 0, 0);
	if (!ret.error)
		return ret.value;
	else
		return sbi_err_map_linux_errno(ret.error);
}

static int pmu_sbi_get_ctrinfo(int nctr, unsigned long *mask)
{
	struct sbiret ret;
	int i, num_hw_ctr = 0, num_fw_ctr = 0;
	union sbi_pmu_ctr_info cinfo;

	pmu_ctr_list = kcalloc(nctr, sizeof(*pmu_ctr_list), GFP_KERNEL);
	if (!pmu_ctr_list)
		return -ENOMEM;

	for (i = 0; i < nctr; i++) {
		ret = sbi_ecall(SBI_EXT_PMU, SBI_EXT_PMU_COUNTER_GET_INFO, i, 0, 0, 0, 0, 0);
		if (ret.error)
			/* The logical counter ids are not expected to be contiguous */
			continue;

		*mask |= BIT(i);

		cinfo.value = ret.value;
		if (cinfo.type == SBI_PMU_CTR_TYPE_FW)
			num_fw_ctr++;
		else
			num_hw_ctr++;
		pmu_ctr_list[i].value = cinfo.value;
	}

	pr_info("%d firmware and %d hardware counters\n", num_fw_ctr, num_hw_ctr);

	return 0;
}

static inline void pmu_sbi_stop_all(struct riscv_pmu *pmu)
{
	/*
	 * No need to check the error because we are disabling all the counters
	 * which may include counters that are not enabled yet.
	 */
	sbi_ecall(SBI_EXT_PMU, SBI_EXT_PMU_COUNTER_STOP,
		  0, pmu->cmask, SBI_PMU_STOP_FLAG_RESET, 0, 0, 0);
}

static inline void pmu_sbi_stop_hw_ctrs(struct riscv_pmu *pmu)
{
	struct cpu_hw_events *cpu_hw_evt = this_cpu_ptr(pmu->hw_events);
	struct riscv_pmu_snapshot_data *sdata = cpu_hw_evt->snapshot_addr;
	unsigned long flag = 0;
	int i, idx;
	struct sbiret ret;
	u64 temp_ctr_overflow_mask = 0;

	if (sbi_pmu_snapshot_available())
		flag = SBI_PMU_STOP_FLAG_TAKE_SNAPSHOT;

	/* Reset the shadow copy to avoid save/restore any value from previous overflow */
	memset(cpu_hw_evt->snapshot_cval_shcopy, 0, sizeof(u64) * RISCV_MAX_COUNTERS);

	for (i = 0; i < BITS_TO_LONGS(RISCV_MAX_COUNTERS); i++) {
		/* No need to check the error here as we can't do anything about the error */
		ret = sbi_ecall(SBI_EXT_PMU, SBI_EXT_PMU_COUNTER_STOP, i * BITS_PER_LONG,
				cpu_hw_evt->used_hw_ctrs[i], flag, 0, 0, 0);
		if (!ret.error && sbi_pmu_snapshot_available()) {
			/* Save the counter values to avoid clobbering */
			for_each_set_bit(idx, &cpu_hw_evt->used_hw_ctrs[i], BITS_PER_LONG)
				cpu_hw_evt->snapshot_cval_shcopy[i * BITS_PER_LONG + idx] =
							sdata->ctr_values[idx];
			/* Save the overflow mask to avoid clobbering */
			temp_ctr_overflow_mask |= sdata->ctr_overflow_mask << (i * BITS_PER_LONG);
		}
	}

	/* Restore the counter values to the shared memory for used hw counters */
	if (sbi_pmu_snapshot_available()) {
		for_each_set_bit(idx, cpu_hw_evt->used_hw_ctrs, RISCV_MAX_COUNTERS)
			sdata->ctr_values[idx] = cpu_hw_evt->snapshot_cval_shcopy[idx];
		if (temp_ctr_overflow_mask)
			sdata->ctr_overflow_mask = temp_ctr_overflow_mask;
	}
}

/*
 * This function starts all the used counters in two step approach.
 * Any counter that did not overflow can be start in a single step
 * while the overflowed counters need to be started with updated initialization
 * value.
 */
static inline void pmu_sbi_start_ovf_ctrs_sbi(struct cpu_hw_events *cpu_hw_evt,
					      u64 ctr_ovf_mask)
{
	int idx = 0, i;
	struct perf_event *event;
	unsigned long flag = SBI_PMU_START_FLAG_SET_INIT_VALUE;
	unsigned long ctr_start_mask = 0;
	uint64_t max_period;
	struct hw_perf_event *hwc;
	u64 init_val = 0;

	for (i = 0; i < BITS_TO_LONGS(RISCV_MAX_COUNTERS); i++) {
		ctr_start_mask = cpu_hw_evt->used_hw_ctrs[i] & ~ctr_ovf_mask;
		/* Start all the counters that did not overflow in a single shot */
		sbi_ecall(SBI_EXT_PMU, SBI_EXT_PMU_COUNTER_START, i * BITS_PER_LONG, ctr_start_mask,
			0, 0, 0, 0);
	}

	/* Reinitialize and start all the counter that overflowed */
	while (ctr_ovf_mask) {
		if (ctr_ovf_mask & 0x01) {
			event = cpu_hw_evt->events[idx];
			hwc = &event->hw;
			max_period = riscv_pmu_ctr_get_width_mask(event);
			init_val = local64_read(&hwc->prev_count) & max_period;
#if defined(CONFIG_32BIT)
			sbi_ecall(SBI_EXT_PMU, SBI_EXT_PMU_COUNTER_START, idx, 1,
				  flag, init_val, init_val >> 32, 0);
#else
			sbi_ecall(SBI_EXT_PMU, SBI_EXT_PMU_COUNTER_START, idx, 1,
				  flag, init_val, 0, 0);
#endif
			perf_event_update_userpage(event);
		}
		ctr_ovf_mask = ctr_ovf_mask >> 1;
		idx++;
	}
}

static inline void pmu_sbi_start_ovf_ctrs_snapshot(struct cpu_hw_events *cpu_hw_evt,
						   u64 ctr_ovf_mask)
{
	int i, idx = 0;
	struct perf_event *event;
	unsigned long flag = SBI_PMU_START_FLAG_INIT_SNAPSHOT;
	u64 max_period, init_val = 0;
	struct hw_perf_event *hwc;
	struct riscv_pmu_snapshot_data *sdata = cpu_hw_evt->snapshot_addr;

	for_each_set_bit(idx, cpu_hw_evt->used_hw_ctrs, RISCV_MAX_COUNTERS) {
		if (ctr_ovf_mask & BIT(idx)) {
			event = cpu_hw_evt->events[idx];
			hwc = &event->hw;
			max_period = riscv_pmu_ctr_get_width_mask(event);
			init_val = local64_read(&hwc->prev_count) & max_period;
			cpu_hw_evt->snapshot_cval_shcopy[idx] = init_val;
		}
		/*
		 * We do not need to update the non-overflow counters the previous
		 * value should have been there already.
		 */
	}

	for (i = 0; i < BITS_TO_LONGS(RISCV_MAX_COUNTERS); i++) {
		/* Restore the counter values to relative indices for used hw counters */
		for_each_set_bit(idx, &cpu_hw_evt->used_hw_ctrs[i], BITS_PER_LONG)
			sdata->ctr_values[idx] =
					cpu_hw_evt->snapshot_cval_shcopy[idx + i * BITS_PER_LONG];
		/* Start all the counters in a single shot */
		sbi_ecall(SBI_EXT_PMU, SBI_EXT_PMU_COUNTER_START, idx * BITS_PER_LONG,
			  cpu_hw_evt->used_hw_ctrs[i], flag, 0, 0, 0);
	}
}

static void pmu_sbi_start_overflow_mask(struct riscv_pmu *pmu,
					u64 ctr_ovf_mask)
{
	struct cpu_hw_events *cpu_hw_evt = this_cpu_ptr(pmu->hw_events);

	if (sbi_pmu_snapshot_available())
		pmu_sbi_start_ovf_ctrs_snapshot(cpu_hw_evt, ctr_ovf_mask);
	else
		pmu_sbi_start_ovf_ctrs_sbi(cpu_hw_evt, ctr_ovf_mask);
}

static irqreturn_t pmu_sbi_ovf_handler(int irq, void *dev)
{
	struct perf_sample_data data;
	struct pt_regs *regs;
	struct hw_perf_event *hw_evt;
	union sbi_pmu_ctr_info *info;
	int lidx, hidx, fidx;
	struct riscv_pmu *pmu;
	struct perf_event *event;
	u64 overflow;
	u64 overflowed_ctrs = 0;
	struct cpu_hw_events *cpu_hw_evt = dev;
	u64 start_clock = sched_clock();
	struct riscv_pmu_snapshot_data *sdata = cpu_hw_evt->snapshot_addr;

	if (WARN_ON_ONCE(!cpu_hw_evt))
		return IRQ_NONE;

	/* Firmware counter don't support overflow yet */
	fidx = find_first_bit(cpu_hw_evt->used_hw_ctrs, RISCV_MAX_COUNTERS);
	if (fidx == RISCV_MAX_COUNTERS) {
		csr_clear(CSR_SIP, BIT(riscv_pmu_irq_num));
		return IRQ_NONE;
	}

	event = cpu_hw_evt->events[fidx];
	if (!event) {
		ALT_SBI_PMU_OVF_CLEAR_PENDING(riscv_pmu_irq_mask);
		return IRQ_NONE;
	}

	pmu = to_riscv_pmu(event->pmu);
	pmu_sbi_stop_hw_ctrs(pmu);

	/* Overflow status register should only be read after counter are stopped */
	if (sbi_pmu_snapshot_available())
		overflow = sdata->ctr_overflow_mask;
	else
		ALT_SBI_PMU_OVERFLOW(overflow);

	/*
	 * Overflow interrupt pending bit should only be cleared after stopping
	 * all the counters to avoid any race condition.
	 */
	ALT_SBI_PMU_OVF_CLEAR_PENDING(riscv_pmu_irq_mask);

	/* No overflow bit is set */
	if (!overflow)
		return IRQ_NONE;

	regs = get_irq_regs();

	for_each_set_bit(lidx, cpu_hw_evt->used_hw_ctrs, RISCV_MAX_COUNTERS) {
		struct perf_event *event = cpu_hw_evt->events[lidx];

		/* Skip if invalid event or user did not request a sampling */
		if (!event || !is_sampling_event(event))
			continue;

		info = &pmu_ctr_list[lidx];
		/* Do a sanity check */
		if (!info || info->type != SBI_PMU_CTR_TYPE_HW)
			continue;

<<<<<<< HEAD
		/* compute hardware counter index */
		hidx = info->csr - CSR_CYCLE;
		/* check if the corresponding bit is set in sscountovf */
=======
		if (sbi_pmu_snapshot_available())
			/* SBI implementation already updated the logical indicies */
			hidx = lidx;
		else
			/* compute hardware counter index */
			hidx = info->csr - CSR_CYCLE;

		/* check if the corresponding bit is set in sscountovf or overflow mask in shmem */
>>>>>>> 0c383648
		if (!(overflow & BIT(hidx)))
			continue;

		/*
		 * Keep a track of overflowed counters so that they can be started
		 * with updated initial value.
		 */
		overflowed_ctrs |= BIT(lidx);
		hw_evt = &event->hw;
		/* Update the event states here so that we know the state while reading */
		hw_evt->state |= PERF_HES_STOPPED;
		riscv_pmu_event_update(event);
		hw_evt->state |= PERF_HES_UPTODATE;
		perf_sample_data_init(&data, 0, hw_evt->last_period);
		if (riscv_pmu_event_set_period(event)) {
			/*
			 * Unlike other ISAs, RISC-V don't have to disable interrupts
			 * to avoid throttling here. As per the specification, the
			 * interrupt remains disabled until the OF bit is set.
			 * Interrupts are enabled again only during the start.
			 * TODO: We will need to stop the guest counters once
			 * virtualization support is added.
			 */
			perf_event_overflow(event, &data, regs);
		}
		/* Reset the state as we are going to start the counter after the loop */
		hw_evt->state = 0;
	}

	pmu_sbi_start_overflow_mask(pmu, overflowed_ctrs);
	perf_sample_event_took(sched_clock() - start_clock);

	return IRQ_HANDLED;
}

static int pmu_sbi_starting_cpu(unsigned int cpu, struct hlist_node *node)
{
	struct riscv_pmu *pmu = hlist_entry_safe(node, struct riscv_pmu, node);
	struct cpu_hw_events *cpu_hw_evt = this_cpu_ptr(pmu->hw_events);

	/*
	 * We keep enabling userspace access to CYCLE, TIME and INSTRET via the
	 * legacy option but that will be removed in the future.
	 */
	if (sysctl_perf_user_access == SYSCTL_LEGACY)
		csr_write(CSR_SCOUNTEREN, 0x7);
	else
		csr_write(CSR_SCOUNTEREN, 0x2);

	/* Stop all the counters so that they can be enabled from perf */
	pmu_sbi_stop_all(pmu);

	if (riscv_pmu_use_irq) {
		cpu_hw_evt->irq = riscv_pmu_irq;
		ALT_SBI_PMU_OVF_CLEAR_PENDING(riscv_pmu_irq_mask);
		enable_percpu_irq(riscv_pmu_irq, IRQ_TYPE_NONE);
	}

	if (sbi_pmu_snapshot_available())
		return pmu_sbi_snapshot_setup(pmu, cpu);

	return 0;
}

static int pmu_sbi_dying_cpu(unsigned int cpu, struct hlist_node *node)
{
	if (riscv_pmu_use_irq) {
		disable_percpu_irq(riscv_pmu_irq);
	}

	/* Disable all counters access for user mode now */
	csr_write(CSR_SCOUNTEREN, 0x0);

	if (sbi_pmu_snapshot_available())
		return pmu_sbi_snapshot_disable();

	return 0;
}

static int pmu_sbi_setup_irqs(struct riscv_pmu *pmu, struct platform_device *pdev)
{
	int ret;
	struct cpu_hw_events __percpu *hw_events = pmu->hw_events;
	struct irq_domain *domain = NULL;

	if (riscv_isa_extension_available(NULL, SSCOFPMF)) {
		riscv_pmu_irq_num = RV_IRQ_PMU;
		riscv_pmu_use_irq = true;
	} else if (IS_ENABLED(CONFIG_ERRATA_THEAD_PMU) &&
		   riscv_cached_mvendorid(0) == THEAD_VENDOR_ID &&
		   riscv_cached_marchid(0) == 0 &&
		   riscv_cached_mimpid(0) == 0) {
		riscv_pmu_irq_num = THEAD_C9XX_RV_IRQ_PMU;
		riscv_pmu_use_irq = true;
	} else if (riscv_isa_extension_available(NULL, XANDESPMU) &&
		   IS_ENABLED(CONFIG_ANDES_CUSTOM_PMU)) {
		riscv_pmu_irq_num = ANDES_SLI_CAUSE_BASE + ANDES_RV_IRQ_PMOVI;
		riscv_pmu_use_irq = true;
	}

	riscv_pmu_irq_mask = BIT(riscv_pmu_irq_num % BITS_PER_LONG);

	if (!riscv_pmu_use_irq)
		return -EOPNOTSUPP;

	domain = irq_find_matching_fwnode(riscv_get_intc_hwnode(),
					  DOMAIN_BUS_ANY);
	if (!domain) {
		pr_err("Failed to find INTC IRQ root domain\n");
		return -ENODEV;
	}

	riscv_pmu_irq = irq_create_mapping(domain, riscv_pmu_irq_num);
	if (!riscv_pmu_irq) {
		pr_err("Failed to map PMU interrupt for node\n");
		return -ENODEV;
	}

	ret = request_percpu_irq(riscv_pmu_irq, pmu_sbi_ovf_handler, "riscv-pmu", hw_events);
	if (ret) {
		pr_err("registering percpu irq failed [%d]\n", ret);
		return ret;
	}

	return 0;
}

#ifdef CONFIG_CPU_PM
static int riscv_pm_pmu_notify(struct notifier_block *b, unsigned long cmd,
				void *v)
{
	struct riscv_pmu *rvpmu = container_of(b, struct riscv_pmu, riscv_pm_nb);
	struct cpu_hw_events *cpuc = this_cpu_ptr(rvpmu->hw_events);
	int enabled = bitmap_weight(cpuc->used_hw_ctrs, RISCV_MAX_COUNTERS);
	struct perf_event *event;
	int idx;

	if (!enabled)
		return NOTIFY_OK;

	for (idx = 0; idx < RISCV_MAX_COUNTERS; idx++) {
		event = cpuc->events[idx];
		if (!event)
			continue;

		switch (cmd) {
		case CPU_PM_ENTER:
			/*
			 * Stop and update the counter
			 */
			riscv_pmu_stop(event, PERF_EF_UPDATE);
			break;
		case CPU_PM_EXIT:
		case CPU_PM_ENTER_FAILED:
			/*
			 * Restore and enable the counter.
			 */
			riscv_pmu_start(event, PERF_EF_RELOAD);
			break;
		default:
			break;
		}
	}

	return NOTIFY_OK;
}

static int riscv_pm_pmu_register(struct riscv_pmu *pmu)
{
	pmu->riscv_pm_nb.notifier_call = riscv_pm_pmu_notify;
	return cpu_pm_register_notifier(&pmu->riscv_pm_nb);
}

static void riscv_pm_pmu_unregister(struct riscv_pmu *pmu)
{
	cpu_pm_unregister_notifier(&pmu->riscv_pm_nb);
}
#else
static inline int riscv_pm_pmu_register(struct riscv_pmu *pmu) { return 0; }
static inline void riscv_pm_pmu_unregister(struct riscv_pmu *pmu) { }
#endif

static void riscv_pmu_destroy(struct riscv_pmu *pmu)
{
	if (sbi_v2_available) {
		if (sbi_pmu_snapshot_available()) {
			pmu_sbi_snapshot_disable();
			pmu_sbi_snapshot_free(pmu);
		}
	}
	riscv_pm_pmu_unregister(pmu);
	cpuhp_state_remove_instance(CPUHP_AP_PERF_RISCV_STARTING, &pmu->node);
}

static void pmu_sbi_event_init(struct perf_event *event)
{
	/*
	 * The permissions are set at event_init so that we do not depend
	 * on the sysctl value that can change.
	 */
	if (sysctl_perf_user_access == SYSCTL_NO_USER_ACCESS)
		event->hw.flags |= PERF_EVENT_FLAG_NO_USER_ACCESS;
	else if (sysctl_perf_user_access == SYSCTL_USER_ACCESS)
		event->hw.flags |= PERF_EVENT_FLAG_USER_ACCESS;
	else
		event->hw.flags |= PERF_EVENT_FLAG_LEGACY;
}

static void pmu_sbi_event_mapped(struct perf_event *event, struct mm_struct *mm)
{
	if (event->hw.flags & PERF_EVENT_FLAG_NO_USER_ACCESS)
		return;

	if (event->hw.flags & PERF_EVENT_FLAG_LEGACY) {
		if (event->attr.config != PERF_COUNT_HW_CPU_CYCLES &&
		    event->attr.config != PERF_COUNT_HW_INSTRUCTIONS) {
			return;
		}
	}

	/*
	 * The user mmapped the event to directly access it: this is where
	 * we determine based on sysctl_perf_user_access if we grant userspace
	 * the direct access to this event. That means that within the same
	 * task, some events may be directly accessible and some other may not,
	 * if the user changes the value of sysctl_perf_user_accesss in the
	 * meantime.
	 */

	event->hw.flags |= PERF_EVENT_FLAG_USER_READ_CNT;

	/*
	 * We must enable userspace access *before* advertising in the user page
	 * that it is possible to do so to avoid any race.
	 * And we must notify all cpus here because threads that currently run
	 * on other cpus will try to directly access the counter too without
	 * calling pmu_sbi_ctr_start.
	 */
	if (event->hw.flags & PERF_EVENT_FLAG_USER_ACCESS)
		on_each_cpu_mask(mm_cpumask(mm),
				 pmu_sbi_set_scounteren, (void *)event, 1);
}

static void pmu_sbi_event_unmapped(struct perf_event *event, struct mm_struct *mm)
{
	if (event->hw.flags & PERF_EVENT_FLAG_NO_USER_ACCESS)
		return;

	if (event->hw.flags & PERF_EVENT_FLAG_LEGACY) {
		if (event->attr.config != PERF_COUNT_HW_CPU_CYCLES &&
		    event->attr.config != PERF_COUNT_HW_INSTRUCTIONS) {
			return;
		}
	}

	/*
	 * Here we can directly remove user access since the user does not have
	 * access to the user page anymore so we avoid the racy window where the
	 * user could have read cap_user_rdpmc to true right before we disable
	 * it.
	 */
	event->hw.flags &= ~PERF_EVENT_FLAG_USER_READ_CNT;

	if (event->hw.flags & PERF_EVENT_FLAG_USER_ACCESS)
		on_each_cpu_mask(mm_cpumask(mm),
				 pmu_sbi_reset_scounteren, (void *)event, 1);
}

static void riscv_pmu_update_counter_access(void *info)
{
	if (sysctl_perf_user_access == SYSCTL_LEGACY)
		csr_write(CSR_SCOUNTEREN, 0x7);
	else
		csr_write(CSR_SCOUNTEREN, 0x2);
}

static int riscv_pmu_proc_user_access_handler(struct ctl_table *table,
					      int write, void *buffer,
					      size_t *lenp, loff_t *ppos)
{
	int prev = sysctl_perf_user_access;
	int ret = proc_dointvec_minmax(table, write, buffer, lenp, ppos);

	/*
	 * Test against the previous value since we clear SCOUNTEREN when
	 * sysctl_perf_user_access is set to SYSCTL_USER_ACCESS, but we should
	 * not do that if that was already the case.
	 */
	if (ret || !write || prev == sysctl_perf_user_access)
		return ret;

	on_each_cpu(riscv_pmu_update_counter_access, NULL, 1);

	return 0;
}

static struct ctl_table sbi_pmu_sysctl_table[] = {
	{
		.procname       = "perf_user_access",
		.data		= &sysctl_perf_user_access,
		.maxlen		= sizeof(unsigned int),
		.mode           = 0644,
		.proc_handler	= riscv_pmu_proc_user_access_handler,
		.extra1		= SYSCTL_ZERO,
		.extra2		= SYSCTL_TWO,
	},
<<<<<<< HEAD
	{ }
=======
>>>>>>> 0c383648
};

static int pmu_sbi_device_probe(struct platform_device *pdev)
{
	struct riscv_pmu *pmu = NULL;
	int ret = -ENODEV;
	int num_counters;

	pr_info("SBI PMU extension is available\n");
	pmu = riscv_pmu_alloc();
	if (!pmu)
		return -ENOMEM;

	num_counters = pmu_sbi_find_num_ctrs();
	if (num_counters < 0) {
		pr_err("SBI PMU extension doesn't provide any counters\n");
		goto out_free;
	}

	/* It is possible to get from SBI more than max number of counters */
	if (num_counters > RISCV_MAX_COUNTERS) {
		num_counters = RISCV_MAX_COUNTERS;
		pr_info("SBI returned more than maximum number of counters. Limiting the number of counters to %d\n", num_counters);
	}

	/* cache all the information about counters now */
	if (pmu_sbi_get_ctrinfo(num_counters, &cmask))
		goto out_free;

	ret = pmu_sbi_setup_irqs(pmu, pdev);
	if (ret < 0) {
		pr_info("Perf sampling/filtering is not supported as sscof extension is not available\n");
		pmu->pmu.capabilities |= PERF_PMU_CAP_NO_INTERRUPT;
		pmu->pmu.capabilities |= PERF_PMU_CAP_NO_EXCLUDE;
	}

	pmu->pmu.attr_groups = riscv_pmu_attr_groups;
	pmu->pmu.parent = &pdev->dev;
	pmu->cmask = cmask;
	pmu->ctr_start = pmu_sbi_ctr_start;
	pmu->ctr_stop = pmu_sbi_ctr_stop;
	pmu->event_map = pmu_sbi_event_map;
	pmu->ctr_get_idx = pmu_sbi_ctr_get_idx;
	pmu->ctr_get_width = pmu_sbi_ctr_get_width;
	pmu->ctr_clear_idx = pmu_sbi_ctr_clear_idx;
	pmu->ctr_read = pmu_sbi_ctr_read;
	pmu->event_init = pmu_sbi_event_init;
	pmu->event_mapped = pmu_sbi_event_mapped;
	pmu->event_unmapped = pmu_sbi_event_unmapped;
	pmu->csr_index = pmu_sbi_csr_index;
<<<<<<< HEAD

	ret = cpuhp_state_add_instance(CPUHP_AP_PERF_RISCV_STARTING, &pmu->node);
	if (ret)
		return ret;
=======
>>>>>>> 0c383648

	ret = riscv_pm_pmu_register(pmu);
	if (ret)
		goto out_unregister;

	ret = perf_pmu_register(&pmu->pmu, "cpu", PERF_TYPE_RAW);
	if (ret)
		goto out_unregister;

<<<<<<< HEAD
	register_sysctl("kernel", sbi_pmu_sysctl_table);

=======
	/* SBI PMU Snapsphot is only available in SBI v2.0 */
	if (sbi_v2_available) {
		ret = pmu_sbi_snapshot_alloc(pmu);
		if (ret)
			goto out_unregister;

		ret = pmu_sbi_snapshot_setup(pmu, smp_processor_id());
		if (ret) {
			/* Snapshot is an optional feature. Continue if not available */
			pmu_sbi_snapshot_free(pmu);
		} else {
			pr_info("SBI PMU snapshot detected\n");
			/*
			 * We enable it once here for the boot cpu. If snapshot shmem setup
			 * fails during cpu hotplug process, it will fail to start the cpu
			 * as we can not handle hetergenous PMUs with different snapshot
			 * capability.
			 */
			static_branch_enable(&sbi_pmu_snapshot_available);
		}
	}

	register_sysctl("kernel", sbi_pmu_sysctl_table);

	ret = cpuhp_state_add_instance(CPUHP_AP_PERF_RISCV_STARTING, &pmu->node);
	if (ret)
		goto out_unregister;

	/* Asynchronously check which standard events are available */
	schedule_work(&check_std_events_work);

>>>>>>> 0c383648
	return 0;

out_unregister:
	riscv_pmu_destroy(pmu);

out_free:
	kfree(pmu);
	return ret;
}

static struct platform_driver pmu_sbi_driver = {
	.probe		= pmu_sbi_device_probe,
	.driver		= {
		.name	= RISCV_PMU_SBI_PDEV_NAME,
	},
};

static int __init pmu_sbi_devinit(void)
{
	int ret;
	struct platform_device *pdev;

	if (sbi_spec_version < sbi_mk_version(0, 3) ||
	    !sbi_probe_extension(SBI_EXT_PMU)) {
		return 0;
	}

	if (sbi_spec_version >= sbi_mk_version(2, 0))
		sbi_v2_available = true;

	ret = cpuhp_setup_state_multi(CPUHP_AP_PERF_RISCV_STARTING,
				      "perf/riscv/pmu:starting",
				      pmu_sbi_starting_cpu, pmu_sbi_dying_cpu);
	if (ret) {
		pr_err("CPU hotplug notifier could not be registered: %d\n",
		       ret);
		return ret;
	}

	ret = platform_driver_register(&pmu_sbi_driver);
	if (ret)
		return ret;

	pdev = platform_device_register_simple(RISCV_PMU_SBI_PDEV_NAME, -1, NULL, 0);
	if (IS_ERR(pdev)) {
		platform_driver_unregister(&pmu_sbi_driver);
		return PTR_ERR(pdev);
	}

	/* Notify legacy implementation that SBI pmu is available*/
	riscv_pmu_legacy_skip_init();

	return ret;
}
device_initcall(pmu_sbi_devinit)<|MERGE_RESOLUTION|>--- conflicted
+++ resolved
@@ -20,10 +20,7 @@
 #include <linux/cpu_pm.h>
 #include <linux/sched/clock.h>
 #include <linux/soc/andes/irq.h>
-<<<<<<< HEAD
-=======
 #include <linux/workqueue.h>
->>>>>>> 0c383648
 
 #include <asm/errata_list.h>
 #include <asm/sbi.h>
@@ -31,11 +28,7 @@
 
 #define ALT_SBI_PMU_OVERFLOW(__ovl)					\
 asm volatile(ALTERNATIVE_2(						\
-<<<<<<< HEAD
-	"csrr %0, " __stringify(CSR_SSCOUNTOVF),			\
-=======
 	"csrr %0, " __stringify(CSR_SCOUNTOVF),				\
->>>>>>> 0c383648
 	"csrr %0, " __stringify(THEAD_C9XX_CSR_SCOUNTEROF),		\
 		THEAD_VENDOR_ID, ERRATA_THEAD_PMU,			\
 		CONFIG_ERRATA_THEAD_PMU,				\
@@ -425,11 +418,7 @@
 			cmask = 1;
 		} else if (event->attr.config == PERF_COUNT_HW_INSTRUCTIONS) {
 			cflags |= SBI_PMU_CFG_FLAG_SKIP_MATCH;
-<<<<<<< HEAD
-			cmask = 1UL << (CSR_INSTRET - CSR_CYCLE);
-=======
 			cmask = BIT(CSR_INSTRET - CSR_CYCLE);
->>>>>>> 0c383648
 		}
 	}
 
@@ -738,10 +727,6 @@
 	if (sbi_pmu_snapshot_available())
 		flag |= SBI_PMU_STOP_FLAG_TAKE_SNAPSHOT;
 
-	if ((hwc->flags & PERF_EVENT_FLAG_USER_ACCESS) &&
-	    (hwc->flags & PERF_EVENT_FLAG_USER_READ_CNT))
-		pmu_sbi_reset_scounteren((void *)event);
-
 	ret = sbi_ecall(SBI_EXT_PMU, SBI_EXT_PMU_COUNTER_STOP, hwc->idx, 1, flag, 0, 0, 0);
 	if (!ret.error && sbi_pmu_snapshot_available()) {
 		/*
@@ -1008,11 +993,6 @@
 		if (!info || info->type != SBI_PMU_CTR_TYPE_HW)
 			continue;
 
-<<<<<<< HEAD
-		/* compute hardware counter index */
-		hidx = info->csr - CSR_CYCLE;
-		/* check if the corresponding bit is set in sscountovf */
-=======
 		if (sbi_pmu_snapshot_available())
 			/* SBI implementation already updated the logical indicies */
 			hidx = lidx;
@@ -1021,7 +1001,6 @@
 			hidx = info->csr - CSR_CYCLE;
 
 		/* check if the corresponding bit is set in sscountovf or overflow mask in shmem */
->>>>>>> 0c383648
 		if (!(overflow & BIT(hidx)))
 			continue;
 
@@ -1328,10 +1307,6 @@
 		.extra1		= SYSCTL_ZERO,
 		.extra2		= SYSCTL_TWO,
 	},
-<<<<<<< HEAD
-	{ }
-=======
->>>>>>> 0c383648
 };
 
 static int pmu_sbi_device_probe(struct platform_device *pdev)
@@ -1382,13 +1357,6 @@
 	pmu->event_mapped = pmu_sbi_event_mapped;
 	pmu->event_unmapped = pmu_sbi_event_unmapped;
 	pmu->csr_index = pmu_sbi_csr_index;
-<<<<<<< HEAD
-
-	ret = cpuhp_state_add_instance(CPUHP_AP_PERF_RISCV_STARTING, &pmu->node);
-	if (ret)
-		return ret;
-=======
->>>>>>> 0c383648
 
 	ret = riscv_pm_pmu_register(pmu);
 	if (ret)
@@ -1398,10 +1366,6 @@
 	if (ret)
 		goto out_unregister;
 
-<<<<<<< HEAD
-	register_sysctl("kernel", sbi_pmu_sysctl_table);
-
-=======
 	/* SBI PMU Snapsphot is only available in SBI v2.0 */
 	if (sbi_v2_available) {
 		ret = pmu_sbi_snapshot_alloc(pmu);
@@ -1433,7 +1397,6 @@
 	/* Asynchronously check which standard events are available */
 	schedule_work(&check_std_events_work);
 
->>>>>>> 0c383648
 	return 0;
 
 out_unregister:
