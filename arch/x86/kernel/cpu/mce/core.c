--- conflicted
+++ resolved
@@ -243,11 +243,7 @@
 	struct llist_node *pending;
 	struct mce_evt_llist *l;
 	int apei_err = 0;
-<<<<<<< HEAD
-	struct page *p;
-=======
 	const char *memmsg;
->>>>>>> 83e1bdc9
 
 	/*
 	 * Allow instrumentation around external facilities usage. Not that it
@@ -315,6 +311,7 @@
 		 */
 		if (kexec_crash_loaded()) {
 			if (final && (final->status & MCI_STATUS_ADDRV)) {
+				struct page *p;
 				p = pfn_to_online_page(final->addr >> PAGE_SHIFT);
 				if (p)
 					SetPageHWPoison(p);
