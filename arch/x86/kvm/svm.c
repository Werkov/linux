/*
 * Kernel-based Virtual Machine driver for Linux
 *
 * AMD SVM support
 *
 * Copyright (C) 2006 Qumranet, Inc.
 * Copyright 2010 Red Hat, Inc. and/or its affiliates.
 *
 * Authors:
 *   Yaniv Kamay  <yaniv@qumranet.com>
 *   Avi Kivity   <avi@qumranet.com>
 *
 * This work is licensed under the terms of the GNU GPL, version 2.  See
 * the COPYING file in the top-level directory.
 *
 */

#define pr_fmt(fmt) "SVM: " fmt

#include <linux/kvm_host.h>

#include "irq.h"
#include "mmu.h"
#include "kvm_cache_regs.h"
#include "x86.h"
#include "cpuid.h"
#include "pmu.h"

#include <linux/module.h>
#include <linux/mod_devicetable.h>
#include <linux/kernel.h>
#include <linux/vmalloc.h>
#include <linux/highmem.h>
#include <linux/sched.h>
#include <linux/trace_events.h>
#include <linux/slab.h>
#include <linux/amd-iommu.h>
#include <linux/hashtable.h>
#include <linux/frame.h>

#include <asm/apic.h>
#include <asm/perf_event.h>
#include <asm/tlbflush.h>
#include <asm/desc.h>
#include <asm/debugreg.h>
#include <asm/kvm_para.h>
#include <asm/irq_remapping.h>

#include <asm/virtext.h>
#include "trace.h"

#define __ex(x) __kvm_handle_fault_on_reboot(x)

MODULE_AUTHOR("Qumranet");
MODULE_LICENSE("GPL");

static const struct x86_cpu_id svm_cpu_id[] = {
	X86_FEATURE_MATCH(X86_FEATURE_SVM),
	{}
};
MODULE_DEVICE_TABLE(x86cpu, svm_cpu_id);

#define IOPM_ALLOC_ORDER 2
#define MSRPM_ALLOC_ORDER 1

#define SEG_TYPE_LDT 2
#define SEG_TYPE_BUSY_TSS16 3

#define SVM_FEATURE_NPT            (1 <<  0)
#define SVM_FEATURE_LBRV           (1 <<  1)
#define SVM_FEATURE_SVML           (1 <<  2)
#define SVM_FEATURE_NRIP           (1 <<  3)
#define SVM_FEATURE_TSC_RATE       (1 <<  4)
#define SVM_FEATURE_VMCB_CLEAN     (1 <<  5)
#define SVM_FEATURE_FLUSH_ASID     (1 <<  6)
#define SVM_FEATURE_DECODE_ASSIST  (1 <<  7)
#define SVM_FEATURE_PAUSE_FILTER   (1 << 10)

#define SVM_AVIC_DOORBELL	0xc001011b

#define NESTED_EXIT_HOST	0	/* Exit handled on host level */
#define NESTED_EXIT_DONE	1	/* Exit caused nested vmexit  */
#define NESTED_EXIT_CONTINUE	2	/* Further checks needed      */

#define DEBUGCTL_RESERVED_BITS (~(0x3fULL))

#define TSC_RATIO_RSVD          0xffffff0000000000ULL
#define TSC_RATIO_MIN		0x0000000000000001ULL
#define TSC_RATIO_MAX		0x000000ffffffffffULL

#define AVIC_HPA_MASK	~((0xFFFULL << 52) | 0xFFF)

/*
 * 0xff is broadcast, so the max index allowed for physical APIC ID
 * table is 0xfe.  APIC IDs above 0xff are reserved.
 */
#define AVIC_MAX_PHYSICAL_ID_COUNT	255

#define AVIC_UNACCEL_ACCESS_WRITE_MASK		1
#define AVIC_UNACCEL_ACCESS_OFFSET_MASK		0xFF0
#define AVIC_UNACCEL_ACCESS_VECTOR_MASK		0xFFFFFFFF

/* AVIC GATAG is encoded using VM and VCPU IDs */
#define AVIC_VCPU_ID_BITS		8
#define AVIC_VCPU_ID_MASK		((1 << AVIC_VCPU_ID_BITS) - 1)

#define AVIC_VM_ID_BITS			24
#define AVIC_VM_ID_NR			(1 << AVIC_VM_ID_BITS)
#define AVIC_VM_ID_MASK			((1 << AVIC_VM_ID_BITS) - 1)

#define AVIC_GATAG(x, y)		(((x & AVIC_VM_ID_MASK) << AVIC_VCPU_ID_BITS) | \
						(y & AVIC_VCPU_ID_MASK))
#define AVIC_GATAG_TO_VMID(x)		((x >> AVIC_VCPU_ID_BITS) & AVIC_VM_ID_MASK)
#define AVIC_GATAG_TO_VCPUID(x)		(x & AVIC_VCPU_ID_MASK)

static bool erratum_383_found __read_mostly;

static const u32 host_save_user_msrs[] = {
#ifdef CONFIG_X86_64
	MSR_STAR, MSR_LSTAR, MSR_CSTAR, MSR_SYSCALL_MASK, MSR_KERNEL_GS_BASE,
	MSR_FS_BASE,
#endif
	MSR_IA32_SYSENTER_CS, MSR_IA32_SYSENTER_ESP, MSR_IA32_SYSENTER_EIP,
	MSR_TSC_AUX,
};

#define NR_HOST_SAVE_USER_MSRS ARRAY_SIZE(host_save_user_msrs)

struct kvm_vcpu;

struct nested_state {
	struct vmcb *hsave;
	u64 hsave_msr;
	u64 vm_cr_msr;
	u64 vmcb;

	/* These are the merged vectors */
	u32 *msrpm;

	/* gpa pointers to the real vectors */
	u64 vmcb_msrpm;
	u64 vmcb_iopm;

	/* A VMEXIT is required but not yet emulated */
	bool exit_required;

	/* cache for intercepts of the guest */
	u32 intercept_cr;
	u32 intercept_dr;
	u32 intercept_exceptions;
	u64 intercept;

	/* Nested Paging related state */
	u64 nested_cr3;
};

#define MSRPM_OFFSETS	16
static u32 msrpm_offsets[MSRPM_OFFSETS] __read_mostly;

/*
 * Set osvw_len to higher value when updated Revision Guides
 * are published and we know what the new status bits are
 */
static uint64_t osvw_len = 4, osvw_status;

struct vcpu_svm {
	struct kvm_vcpu vcpu;
	struct vmcb *vmcb;
	unsigned long vmcb_pa;
	struct svm_cpu_data *svm_data;
	uint64_t asid_generation;
	uint64_t sysenter_esp;
	uint64_t sysenter_eip;
	uint64_t tsc_aux;

	u64 next_rip;

	u64 host_user_msrs[NR_HOST_SAVE_USER_MSRS];
	struct {
		u16 fs;
		u16 gs;
		u16 ldt;
		u64 gs_base;
	} host;

	u32 *msrpm;

	ulong nmi_iret_rip;

	struct nested_state nested;

	bool nmi_singlestep;
	u64 nmi_singlestep_guest_rflags;

	unsigned int3_injected;
	unsigned long int3_rip;

	/* cached guest cpuid flags for faster access */
	bool nrips_enabled	: 1;

	u32 ldr_reg;
	struct page *avic_backing_page;
	u64 *avic_physical_id_cache;
	bool avic_is_running;

	/*
	 * Per-vcpu list of struct amd_svm_iommu_ir:
	 * This is used mainly to store interrupt remapping information used
	 * when update the vcpu affinity. This avoids the need to scan for
	 * IRTE and try to match ga_tag in the IOMMU driver.
	 */
	struct list_head ir_list;
	spinlock_t ir_list_lock;
};

/*
 * This is a wrapper of struct amd_iommu_ir_data.
 */
struct amd_svm_iommu_ir {
	struct list_head node;	/* Used by SVM for per-vcpu ir_list */
	void *data;		/* Storing pointer to struct amd_ir_data */
};

#define AVIC_LOGICAL_ID_ENTRY_GUEST_PHYSICAL_ID_MASK	(0xFF)
#define AVIC_LOGICAL_ID_ENTRY_VALID_MASK		(1 << 31)

#define AVIC_PHYSICAL_ID_ENTRY_HOST_PHYSICAL_ID_MASK	(0xFFULL)
#define AVIC_PHYSICAL_ID_ENTRY_BACKING_PAGE_MASK	(0xFFFFFFFFFFULL << 12)
#define AVIC_PHYSICAL_ID_ENTRY_IS_RUNNING_MASK		(1ULL << 62)
#define AVIC_PHYSICAL_ID_ENTRY_VALID_MASK		(1ULL << 63)

static DEFINE_PER_CPU(u64, current_tsc_ratio);
#define TSC_RATIO_DEFAULT	0x0100000000ULL

#define MSR_INVALID			0xffffffffU

static const struct svm_direct_access_msrs {
	u32 index;   /* Index of the MSR */
	bool always; /* True if intercept is always on */
} direct_access_msrs[] = {
	{ .index = MSR_STAR,				.always = true  },
	{ .index = MSR_IA32_SYSENTER_CS,		.always = true  },
#ifdef CONFIG_X86_64
	{ .index = MSR_GS_BASE,				.always = true  },
	{ .index = MSR_FS_BASE,				.always = true  },
	{ .index = MSR_KERNEL_GS_BASE,			.always = true  },
	{ .index = MSR_LSTAR,				.always = true  },
	{ .index = MSR_CSTAR,				.always = true  },
	{ .index = MSR_SYSCALL_MASK,			.always = true  },
#endif
	{ .index = MSR_IA32_LASTBRANCHFROMIP,		.always = false },
	{ .index = MSR_IA32_LASTBRANCHTOIP,		.always = false },
	{ .index = MSR_IA32_LASTINTFROMIP,		.always = false },
	{ .index = MSR_IA32_LASTINTTOIP,		.always = false },
	{ .index = MSR_INVALID,				.always = false },
};

/* enable NPT for AMD64 and X86 with PAE */
#if defined(CONFIG_X86_64) || defined(CONFIG_X86_PAE)
static bool npt_enabled = true;
#else
static bool npt_enabled;
#endif

/* allow nested paging (virtualized MMU) for all guests */
static int npt = true;
module_param(npt, int, S_IRUGO);

/* allow nested virtualization in KVM/SVM */
static int nested = true;
module_param(nested, int, S_IRUGO);

/* enable / disable AVIC */
static int avic;
#ifdef CONFIG_X86_LOCAL_APIC
module_param(avic, int, S_IRUGO);
#endif

/* enable/disable Virtual VMLOAD VMSAVE */
static int vls = true;
module_param(vls, int, 0444);

<<<<<<< HEAD
/* AVIC VM ID bit masks and lock */
static DECLARE_BITMAP(avic_vm_id_bitmap, AVIC_VM_ID_NR);
static DEFINE_SPINLOCK(avic_vm_id_lock);
=======
/* enable/disable Virtual GIF */
static int vgif = true;
module_param(vgif, int, 0444);
>>>>>>> bb176f67

static void svm_set_cr0(struct kvm_vcpu *vcpu, unsigned long cr0);
static void svm_flush_tlb(struct kvm_vcpu *vcpu);
static void svm_complete_interrupts(struct vcpu_svm *svm);

static int nested_svm_exit_handled(struct vcpu_svm *svm);
static int nested_svm_intercept(struct vcpu_svm *svm);
static int nested_svm_vmexit(struct vcpu_svm *svm);
static int nested_svm_check_exception(struct vcpu_svm *svm, unsigned nr,
				      bool has_error_code, u32 error_code);

enum {
	VMCB_INTERCEPTS, /* Intercept vectors, TSC offset,
			    pause filter count */
	VMCB_PERM_MAP,   /* IOPM Base and MSRPM Base */
	VMCB_ASID,	 /* ASID */
	VMCB_INTR,	 /* int_ctl, int_vector */
	VMCB_NPT,        /* npt_en, nCR3, gPAT */
	VMCB_CR,	 /* CR0, CR3, CR4, EFER */
	VMCB_DR,         /* DR6, DR7 */
	VMCB_DT,         /* GDT, IDT */
	VMCB_SEG,        /* CS, DS, SS, ES, CPL */
	VMCB_CR2,        /* CR2 only */
	VMCB_LBR,        /* DBGCTL, BR_FROM, BR_TO, LAST_EX_FROM, LAST_EX_TO */
	VMCB_AVIC,       /* AVIC APIC_BAR, AVIC APIC_BACKING_PAGE,
			  * AVIC PHYSICAL_TABLE pointer,
			  * AVIC LOGICAL_TABLE pointer
			  */
	VMCB_DIRTY_MAX,
};

/* TPR and CR2 are always written before VMRUN */
#define VMCB_ALWAYS_DIRTY_MASK	((1U << VMCB_INTR) | (1U << VMCB_CR2))

#define VMCB_AVIC_APIC_BAR_MASK		0xFFFFFFFFFF000ULL

static inline void mark_all_dirty(struct vmcb *vmcb)
{
	vmcb->control.clean = 0;
}

static inline void mark_all_clean(struct vmcb *vmcb)
{
	vmcb->control.clean = ((1 << VMCB_DIRTY_MAX) - 1)
			       & ~VMCB_ALWAYS_DIRTY_MASK;
}

static inline void mark_dirty(struct vmcb *vmcb, int bit)
{
	vmcb->control.clean &= ~(1 << bit);
}

static inline struct vcpu_svm *to_svm(struct kvm_vcpu *vcpu)
{
	return container_of(vcpu, struct vcpu_svm, vcpu);
}

static inline void avic_update_vapic_bar(struct vcpu_svm *svm, u64 data)
{
	svm->vmcb->control.avic_vapic_bar = data & VMCB_AVIC_APIC_BAR_MASK;
	mark_dirty(svm->vmcb, VMCB_AVIC);
}

static inline bool avic_vcpu_is_running(struct kvm_vcpu *vcpu)
{
	struct vcpu_svm *svm = to_svm(vcpu);
	u64 *entry = svm->avic_physical_id_cache;

	if (!entry)
		return false;

	return (READ_ONCE(*entry) & AVIC_PHYSICAL_ID_ENTRY_IS_RUNNING_MASK);
}

static void recalc_intercepts(struct vcpu_svm *svm)
{
	struct vmcb_control_area *c, *h;
	struct nested_state *g;

	mark_dirty(svm->vmcb, VMCB_INTERCEPTS);

	if (!is_guest_mode(&svm->vcpu))
		return;

	c = &svm->vmcb->control;
	h = &svm->nested.hsave->control;
	g = &svm->nested;

	c->intercept_cr = h->intercept_cr | g->intercept_cr;
	c->intercept_dr = h->intercept_dr | g->intercept_dr;
	c->intercept_exceptions = h->intercept_exceptions | g->intercept_exceptions;
	c->intercept = h->intercept | g->intercept;
}

static inline struct vmcb *get_host_vmcb(struct vcpu_svm *svm)
{
	if (is_guest_mode(&svm->vcpu))
		return svm->nested.hsave;
	else
		return svm->vmcb;
}

static inline void set_cr_intercept(struct vcpu_svm *svm, int bit)
{
	struct vmcb *vmcb = get_host_vmcb(svm);

	vmcb->control.intercept_cr |= (1U << bit);

	recalc_intercepts(svm);
}

static inline void clr_cr_intercept(struct vcpu_svm *svm, int bit)
{
	struct vmcb *vmcb = get_host_vmcb(svm);

	vmcb->control.intercept_cr &= ~(1U << bit);

	recalc_intercepts(svm);
}

static inline bool is_cr_intercept(struct vcpu_svm *svm, int bit)
{
	struct vmcb *vmcb = get_host_vmcb(svm);

	return vmcb->control.intercept_cr & (1U << bit);
}

static inline void set_dr_intercepts(struct vcpu_svm *svm)
{
	struct vmcb *vmcb = get_host_vmcb(svm);

	vmcb->control.intercept_dr = (1 << INTERCEPT_DR0_READ)
		| (1 << INTERCEPT_DR1_READ)
		| (1 << INTERCEPT_DR2_READ)
		| (1 << INTERCEPT_DR3_READ)
		| (1 << INTERCEPT_DR4_READ)
		| (1 << INTERCEPT_DR5_READ)
		| (1 << INTERCEPT_DR6_READ)
		| (1 << INTERCEPT_DR7_READ)
		| (1 << INTERCEPT_DR0_WRITE)
		| (1 << INTERCEPT_DR1_WRITE)
		| (1 << INTERCEPT_DR2_WRITE)
		| (1 << INTERCEPT_DR3_WRITE)
		| (1 << INTERCEPT_DR4_WRITE)
		| (1 << INTERCEPT_DR5_WRITE)
		| (1 << INTERCEPT_DR6_WRITE)
		| (1 << INTERCEPT_DR7_WRITE);

	recalc_intercepts(svm);
}

static inline void clr_dr_intercepts(struct vcpu_svm *svm)
{
	struct vmcb *vmcb = get_host_vmcb(svm);

	vmcb->control.intercept_dr = 0;

	recalc_intercepts(svm);
}

static inline void set_exception_intercept(struct vcpu_svm *svm, int bit)
{
	struct vmcb *vmcb = get_host_vmcb(svm);

	vmcb->control.intercept_exceptions |= (1U << bit);

	recalc_intercepts(svm);
}

static inline void clr_exception_intercept(struct vcpu_svm *svm, int bit)
{
	struct vmcb *vmcb = get_host_vmcb(svm);

	vmcb->control.intercept_exceptions &= ~(1U << bit);

	recalc_intercepts(svm);
}

static inline void set_intercept(struct vcpu_svm *svm, int bit)
{
	struct vmcb *vmcb = get_host_vmcb(svm);

	vmcb->control.intercept |= (1ULL << bit);

	recalc_intercepts(svm);
}

static inline void clr_intercept(struct vcpu_svm *svm, int bit)
{
	struct vmcb *vmcb = get_host_vmcb(svm);

	vmcb->control.intercept &= ~(1ULL << bit);

	recalc_intercepts(svm);
}

static inline bool vgif_enabled(struct vcpu_svm *svm)
{
	return !!(svm->vmcb->control.int_ctl & V_GIF_ENABLE_MASK);
}

static inline void enable_gif(struct vcpu_svm *svm)
{
	if (vgif_enabled(svm))
		svm->vmcb->control.int_ctl |= V_GIF_MASK;
	else
		svm->vcpu.arch.hflags |= HF_GIF_MASK;
}

static inline void disable_gif(struct vcpu_svm *svm)
{
	if (vgif_enabled(svm))
		svm->vmcb->control.int_ctl &= ~V_GIF_MASK;
	else
		svm->vcpu.arch.hflags &= ~HF_GIF_MASK;
}

static inline bool gif_set(struct vcpu_svm *svm)
{
	if (vgif_enabled(svm))
		return !!(svm->vmcb->control.int_ctl & V_GIF_MASK);
	else
		return !!(svm->vcpu.arch.hflags & HF_GIF_MASK);
}

static unsigned long iopm_base;

struct kvm_ldttss_desc {
	u16 limit0;
	u16 base0;
	unsigned base1:8, type:5, dpl:2, p:1;
	unsigned limit1:4, zero0:3, g:1, base2:8;
	u32 base3;
	u32 zero1;
} __attribute__((packed));

struct svm_cpu_data {
	int cpu;

	u64 asid_generation;
	u32 max_asid;
	u32 next_asid;
	struct kvm_ldttss_desc *tss_desc;

	struct page *save_area;
};

static DEFINE_PER_CPU(struct svm_cpu_data *, svm_data);

struct svm_init_data {
	int cpu;
	int r;
};

static const u32 msrpm_ranges[] = {0, 0xc0000000, 0xc0010000};

#define NUM_MSR_MAPS ARRAY_SIZE(msrpm_ranges)
#define MSRS_RANGE_SIZE 2048
#define MSRS_IN_RANGE (MSRS_RANGE_SIZE * 8 / 2)

static u32 svm_msrpm_offset(u32 msr)
{
	u32 offset;
	int i;

	for (i = 0; i < NUM_MSR_MAPS; i++) {
		if (msr < msrpm_ranges[i] ||
		    msr >= msrpm_ranges[i] + MSRS_IN_RANGE)
			continue;

		offset  = (msr - msrpm_ranges[i]) / 4; /* 4 msrs per u8 */
		offset += (i * MSRS_RANGE_SIZE);       /* add range offset */

		/* Now we have the u8 offset - but need the u32 offset */
		return offset / 4;
	}

	/* MSR not in any range */
	return MSR_INVALID;
}

#define MAX_INST_SIZE 15

static inline void clgi(void)
{
	asm volatile (__ex(SVM_CLGI));
}

static inline void stgi(void)
{
	asm volatile (__ex(SVM_STGI));
}

static inline void invlpga(unsigned long addr, u32 asid)
{
	asm volatile (__ex(SVM_INVLPGA) : : "a"(addr), "c"(asid));
}

static int get_npt_level(struct kvm_vcpu *vcpu)
{
#ifdef CONFIG_X86_64
	return PT64_ROOT_4LEVEL;
#else
	return PT32E_ROOT_LEVEL;
#endif
}

static void svm_set_efer(struct kvm_vcpu *vcpu, u64 efer)
{
	vcpu->arch.efer = efer;
	if (!npt_enabled && !(efer & EFER_LMA))
		efer &= ~EFER_LME;

	to_svm(vcpu)->vmcb->save.efer = efer | EFER_SVME;
	mark_dirty(to_svm(vcpu)->vmcb, VMCB_CR);
}

static int is_external_interrupt(u32 info)
{
	info &= SVM_EVTINJ_TYPE_MASK | SVM_EVTINJ_VALID;
	return info == (SVM_EVTINJ_VALID | SVM_EVTINJ_TYPE_INTR);
}

static u32 svm_get_interrupt_shadow(struct kvm_vcpu *vcpu)
{
	struct vcpu_svm *svm = to_svm(vcpu);
	u32 ret = 0;

	if (svm->vmcb->control.int_state & SVM_INTERRUPT_SHADOW_MASK)
		ret = KVM_X86_SHADOW_INT_STI | KVM_X86_SHADOW_INT_MOV_SS;
	return ret;
}

static void svm_set_interrupt_shadow(struct kvm_vcpu *vcpu, int mask)
{
	struct vcpu_svm *svm = to_svm(vcpu);

	if (mask == 0)
		svm->vmcb->control.int_state &= ~SVM_INTERRUPT_SHADOW_MASK;
	else
		svm->vmcb->control.int_state |= SVM_INTERRUPT_SHADOW_MASK;

}

static void skip_emulated_instruction(struct kvm_vcpu *vcpu)
{
	struct vcpu_svm *svm = to_svm(vcpu);

	if (svm->vmcb->control.next_rip != 0) {
		WARN_ON_ONCE(!static_cpu_has(X86_FEATURE_NRIPS));
		svm->next_rip = svm->vmcb->control.next_rip;
	}

	if (!svm->next_rip) {
		if (emulate_instruction(vcpu, EMULTYPE_SKIP) !=
				EMULATE_DONE)
			printk(KERN_DEBUG "%s: NOP\n", __func__);
		return;
	}
	if (svm->next_rip - kvm_rip_read(vcpu) > MAX_INST_SIZE)
		printk(KERN_ERR "%s: ip 0x%lx next 0x%llx\n",
		       __func__, kvm_rip_read(vcpu), svm->next_rip);

	kvm_rip_write(vcpu, svm->next_rip);
	svm_set_interrupt_shadow(vcpu, 0);
}

static void svm_queue_exception(struct kvm_vcpu *vcpu)
{
	struct vcpu_svm *svm = to_svm(vcpu);
	unsigned nr = vcpu->arch.exception.nr;
	bool has_error_code = vcpu->arch.exception.has_error_code;
<<<<<<< HEAD
	bool reinject = vcpu->arch.exception.reinject;
=======
	bool reinject = vcpu->arch.exception.injected;
>>>>>>> bb176f67
	u32 error_code = vcpu->arch.exception.error_code;

	/*
	 * If we are within a nested VM we'd better #VMEXIT and let the guest
	 * handle the exception
	 */
	if (!reinject &&
	    nested_svm_check_exception(svm, nr, has_error_code, error_code))
		return;

	if (nr == BP_VECTOR && !static_cpu_has(X86_FEATURE_NRIPS)) {
		unsigned long rip, old_rip = kvm_rip_read(&svm->vcpu);

		/*
		 * For guest debugging where we have to reinject #BP if some
		 * INT3 is guest-owned:
		 * Emulate nRIP by moving RIP forward. Will fail if injection
		 * raises a fault that is not intercepted. Still better than
		 * failing in all cases.
		 */
		skip_emulated_instruction(&svm->vcpu);
		rip = kvm_rip_read(&svm->vcpu);
		svm->int3_rip = rip + svm->vmcb->save.cs.base;
		svm->int3_injected = rip - old_rip;
	}

	svm->vmcb->control.event_inj = nr
		| SVM_EVTINJ_VALID
		| (has_error_code ? SVM_EVTINJ_VALID_ERR : 0)
		| SVM_EVTINJ_TYPE_EXEPT;
	svm->vmcb->control.event_inj_err = error_code;
}

static void svm_init_erratum_383(void)
{
	u32 low, high;
	int err;
	u64 val;

	if (!static_cpu_has_bug(X86_BUG_AMD_TLB_MMATCH))
		return;

	/* Use _safe variants to not break nested virtualization */
	val = native_read_msr_safe(MSR_AMD64_DC_CFG, &err);
	if (err)
		return;

	val |= (1ULL << 47);

	low  = lower_32_bits(val);
	high = upper_32_bits(val);

	native_write_msr_safe(MSR_AMD64_DC_CFG, low, high);

	erratum_383_found = true;
}

static void svm_init_osvw(struct kvm_vcpu *vcpu)
{
	/*
	 * Guests should see errata 400 and 415 as fixed (assuming that
	 * HLT and IO instructions are intercepted).
	 */
	vcpu->arch.osvw.length = (osvw_len >= 3) ? (osvw_len) : 3;
	vcpu->arch.osvw.status = osvw_status & ~(6ULL);

	/*
	 * By increasing VCPU's osvw.length to 3 we are telling the guest that
	 * all osvw.status bits inside that length, including bit 0 (which is
	 * reserved for erratum 298), are valid. However, if host processor's
	 * osvw_len is 0 then osvw_status[0] carries no information. We need to
	 * be conservative here and therefore we tell the guest that erratum 298
	 * is present (because we really don't know).
	 */
	if (osvw_len == 0 && boot_cpu_data.x86 == 0x10)
		vcpu->arch.osvw.status |= 1;
}

static int has_svm(void)
{
	const char *msg;

	if (!cpu_has_svm(&msg)) {
		printk(KERN_INFO "has_svm: %s\n", msg);
		return 0;
	}

	return 1;
}

static void svm_hardware_disable(void)
{
	/* Make sure we clean up behind us */
	if (static_cpu_has(X86_FEATURE_TSCRATEMSR))
		wrmsrl(MSR_AMD64_TSC_RATIO, TSC_RATIO_DEFAULT);

	cpu_svm_disable();

	amd_pmu_disable_virt();
}

static int svm_hardware_enable(void)
{

	struct svm_cpu_data *sd;
	uint64_t efer;
	struct desc_struct *gdt;
	int me = raw_smp_processor_id();

	rdmsrl(MSR_EFER, efer);
	if (efer & EFER_SVME)
		return -EBUSY;

	if (!has_svm()) {
		pr_err("%s: err EOPNOTSUPP on %d\n", __func__, me);
		return -EINVAL;
	}
	sd = per_cpu(svm_data, me);
	if (!sd) {
		pr_err("%s: svm_data is NULL on %d\n", __func__, me);
		return -EINVAL;
	}

	sd->asid_generation = 1;
	sd->max_asid = cpuid_ebx(SVM_CPUID_FUNC) - 1;
	sd->next_asid = sd->max_asid + 1;

	gdt = get_current_gdt_rw();
	sd->tss_desc = (struct kvm_ldttss_desc *)(gdt + GDT_ENTRY_TSS);

	wrmsrl(MSR_EFER, efer | EFER_SVME);

	wrmsrl(MSR_VM_HSAVE_PA, page_to_pfn(sd->save_area) << PAGE_SHIFT);

	if (static_cpu_has(X86_FEATURE_TSCRATEMSR)) {
		wrmsrl(MSR_AMD64_TSC_RATIO, TSC_RATIO_DEFAULT);
		__this_cpu_write(current_tsc_ratio, TSC_RATIO_DEFAULT);
	}


	/*
	 * Get OSVW bits.
	 *
	 * Note that it is possible to have a system with mixed processor
	 * revisions and therefore different OSVW bits. If bits are not the same
	 * on different processors then choose the worst case (i.e. if erratum
	 * is present on one processor and not on another then assume that the
	 * erratum is present everywhere).
	 */
	if (cpu_has(&boot_cpu_data, X86_FEATURE_OSVW)) {
		uint64_t len, status = 0;
		int err;

		len = native_read_msr_safe(MSR_AMD64_OSVW_ID_LENGTH, &err);
		if (!err)
			status = native_read_msr_safe(MSR_AMD64_OSVW_STATUS,
						      &err);

		if (err)
			osvw_status = osvw_len = 0;
		else {
			if (len < osvw_len)
				osvw_len = len;
			osvw_status |= status;
			osvw_status &= (1ULL << osvw_len) - 1;
		}
	} else
		osvw_status = osvw_len = 0;

	svm_init_erratum_383();

	amd_pmu_enable_virt();

	return 0;
}

static void svm_cpu_uninit(int cpu)
{
	struct svm_cpu_data *sd = per_cpu(svm_data, raw_smp_processor_id());

	if (!sd)
		return;

	per_cpu(svm_data, raw_smp_processor_id()) = NULL;
	__free_page(sd->save_area);
	kfree(sd);
}

static int svm_cpu_init(int cpu)
{
	struct svm_cpu_data *sd;
	int r;

	sd = kzalloc(sizeof(struct svm_cpu_data), GFP_KERNEL);
	if (!sd)
		return -ENOMEM;
	sd->cpu = cpu;
	sd->save_area = alloc_page(GFP_KERNEL);
	r = -ENOMEM;
	if (!sd->save_area)
		goto err_1;

	per_cpu(svm_data, cpu) = sd;

	return 0;

err_1:
	kfree(sd);
	return r;

}

static bool valid_msr_intercept(u32 index)
{
	int i;

	for (i = 0; direct_access_msrs[i].index != MSR_INVALID; i++)
		if (direct_access_msrs[i].index == index)
			return true;

	return false;
}

static void set_msr_interception(u32 *msrpm, unsigned msr,
				 int read, int write)
{
	u8 bit_read, bit_write;
	unsigned long tmp;
	u32 offset;

	/*
	 * If this warning triggers extend the direct_access_msrs list at the
	 * beginning of the file
	 */
	WARN_ON(!valid_msr_intercept(msr));

	offset    = svm_msrpm_offset(msr);
	bit_read  = 2 * (msr & 0x0f);
	bit_write = 2 * (msr & 0x0f) + 1;
	tmp       = msrpm[offset];

	BUG_ON(offset == MSR_INVALID);

	read  ? clear_bit(bit_read,  &tmp) : set_bit(bit_read,  &tmp);
	write ? clear_bit(bit_write, &tmp) : set_bit(bit_write, &tmp);

	msrpm[offset] = tmp;
}

static void svm_vcpu_init_msrpm(u32 *msrpm)
{
	int i;

	memset(msrpm, 0xff, PAGE_SIZE * (1 << MSRPM_ALLOC_ORDER));

	for (i = 0; direct_access_msrs[i].index != MSR_INVALID; i++) {
		if (!direct_access_msrs[i].always)
			continue;

		set_msr_interception(msrpm, direct_access_msrs[i].index, 1, 1);
	}
}

static void add_msr_offset(u32 offset)
{
	int i;

	for (i = 0; i < MSRPM_OFFSETS; ++i) {

		/* Offset already in list? */
		if (msrpm_offsets[i] == offset)
			return;

		/* Slot used by another offset? */
		if (msrpm_offsets[i] != MSR_INVALID)
			continue;

		/* Add offset to list */
		msrpm_offsets[i] = offset;

		return;
	}

	/*
	 * If this BUG triggers the msrpm_offsets table has an overflow. Just
	 * increase MSRPM_OFFSETS in this case.
	 */
	BUG();
}

static void init_msrpm_offsets(void)
{
	int i;

	memset(msrpm_offsets, 0xff, sizeof(msrpm_offsets));

	for (i = 0; direct_access_msrs[i].index != MSR_INVALID; i++) {
		u32 offset;

		offset = svm_msrpm_offset(direct_access_msrs[i].index);
		BUG_ON(offset == MSR_INVALID);

		add_msr_offset(offset);
	}
}

static void svm_enable_lbrv(struct vcpu_svm *svm)
{
	u32 *msrpm = svm->msrpm;

	svm->vmcb->control.virt_ext |= LBR_CTL_ENABLE_MASK;
	set_msr_interception(msrpm, MSR_IA32_LASTBRANCHFROMIP, 1, 1);
	set_msr_interception(msrpm, MSR_IA32_LASTBRANCHTOIP, 1, 1);
	set_msr_interception(msrpm, MSR_IA32_LASTINTFROMIP, 1, 1);
	set_msr_interception(msrpm, MSR_IA32_LASTINTTOIP, 1, 1);
}

static void svm_disable_lbrv(struct vcpu_svm *svm)
{
	u32 *msrpm = svm->msrpm;

	svm->vmcb->control.virt_ext &= ~LBR_CTL_ENABLE_MASK;
	set_msr_interception(msrpm, MSR_IA32_LASTBRANCHFROMIP, 0, 0);
	set_msr_interception(msrpm, MSR_IA32_LASTBRANCHTOIP, 0, 0);
	set_msr_interception(msrpm, MSR_IA32_LASTINTFROMIP, 0, 0);
	set_msr_interception(msrpm, MSR_IA32_LASTINTTOIP, 0, 0);
}

static void disable_nmi_singlestep(struct vcpu_svm *svm)
{
	svm->nmi_singlestep = false;
<<<<<<< HEAD
=======

>>>>>>> bb176f67
	if (!(svm->vcpu.guest_debug & KVM_GUESTDBG_SINGLESTEP)) {
		/* Clear our flags if they were not set by the guest */
		if (!(svm->nmi_singlestep_guest_rflags & X86_EFLAGS_TF))
			svm->vmcb->save.rflags &= ~X86_EFLAGS_TF;
		if (!(svm->nmi_singlestep_guest_rflags & X86_EFLAGS_RF))
			svm->vmcb->save.rflags &= ~X86_EFLAGS_RF;
	}
}

/* Note:
 * This hash table is used to map VM_ID to a struct kvm_arch,
 * when handling AMD IOMMU GALOG notification to schedule in
 * a particular vCPU.
 */
#define SVM_VM_DATA_HASH_BITS	8
static DEFINE_HASHTABLE(svm_vm_data_hash, SVM_VM_DATA_HASH_BITS);
static u32 next_vm_id = 0;
static bool next_vm_id_wrapped = 0;
static DEFINE_SPINLOCK(svm_vm_data_hash_lock);

/* Note:
 * This function is called from IOMMU driver to notify
 * SVM to schedule in a particular vCPU of a particular VM.
 */
static int avic_ga_log_notifier(u32 ga_tag)
{
	unsigned long flags;
	struct kvm_arch *ka = NULL;
	struct kvm_vcpu *vcpu = NULL;
	u32 vm_id = AVIC_GATAG_TO_VMID(ga_tag);
	u32 vcpu_id = AVIC_GATAG_TO_VCPUID(ga_tag);

	pr_debug("SVM: %s: vm_id=%#x, vcpu_id=%#x\n", __func__, vm_id, vcpu_id);

	spin_lock_irqsave(&svm_vm_data_hash_lock, flags);
	hash_for_each_possible(svm_vm_data_hash, ka, hnode, vm_id) {
		struct kvm *kvm = container_of(ka, struct kvm, arch);
		struct kvm_arch *vm_data = &kvm->arch;

		if (vm_data->avic_vm_id != vm_id)
			continue;
		vcpu = kvm_get_vcpu_by_id(kvm, vcpu_id);
		break;
	}
	spin_unlock_irqrestore(&svm_vm_data_hash_lock, flags);

	if (!vcpu)
		return 0;

	/* Note:
	 * At this point, the IOMMU should have already set the pending
	 * bit in the vAPIC backing page. So, we just need to schedule
	 * in the vcpu.
	 */
	if (vcpu->mode == OUTSIDE_GUEST_MODE)
		kvm_vcpu_wake_up(vcpu);

	return 0;
}

static __init int svm_hardware_setup(void)
{
	int cpu;
	struct page *iopm_pages;
	void *iopm_va;
	int r;

	iopm_pages = alloc_pages(GFP_KERNEL, IOPM_ALLOC_ORDER);

	if (!iopm_pages)
		return -ENOMEM;

	iopm_va = page_address(iopm_pages);
	memset(iopm_va, 0xff, PAGE_SIZE * (1 << IOPM_ALLOC_ORDER));
	iopm_base = page_to_pfn(iopm_pages) << PAGE_SHIFT;

	init_msrpm_offsets();

	if (boot_cpu_has(X86_FEATURE_NX))
		kvm_enable_efer_bits(EFER_NX);

	if (boot_cpu_has(X86_FEATURE_FXSR_OPT))
		kvm_enable_efer_bits(EFER_FFXSR);

	if (boot_cpu_has(X86_FEATURE_TSCRATEMSR)) {
		kvm_has_tsc_control = true;
		kvm_max_tsc_scaling_ratio = TSC_RATIO_MAX;
		kvm_tsc_scaling_ratio_frac_bits = 32;
	}

	if (nested) {
		printk(KERN_INFO "kvm: Nested Virtualization enabled\n");
		kvm_enable_efer_bits(EFER_SVME | EFER_LMSLE);
	}

	for_each_possible_cpu(cpu) {
		r = svm_cpu_init(cpu);
		if (r)
			goto err;
	}

	if (!boot_cpu_has(X86_FEATURE_NPT))
		npt_enabled = false;

	if (npt_enabled && !npt) {
		printk(KERN_INFO "kvm: Nested Paging disabled\n");
		npt_enabled = false;
	}

	if (npt_enabled) {
		printk(KERN_INFO "kvm: Nested Paging enabled\n");
		kvm_enable_tdp();
	} else
		kvm_disable_tdp();

	if (avic) {
		if (!npt_enabled ||
		    !boot_cpu_has(X86_FEATURE_AVIC) ||
		    !IS_ENABLED(CONFIG_X86_LOCAL_APIC)) {
			avic = false;
		} else {
			pr_info("AVIC enabled\n");

			amd_iommu_register_ga_log_notifier(&avic_ga_log_notifier);
		}
	}

	if (vls) {
		if (!npt_enabled ||
		    !boot_cpu_has(X86_FEATURE_V_VMSAVE_VMLOAD) ||
		    !IS_ENABLED(CONFIG_X86_64)) {
			vls = false;
		} else {
			pr_info("Virtual VMLOAD VMSAVE supported\n");
		}
	}

<<<<<<< HEAD
=======
	if (vgif) {
		if (!boot_cpu_has(X86_FEATURE_VGIF))
			vgif = false;
		else
			pr_info("Virtual GIF supported\n");
	}

>>>>>>> bb176f67
	return 0;

err:
	__free_pages(iopm_pages, IOPM_ALLOC_ORDER);
	iopm_base = 0;
	return r;
}

static __exit void svm_hardware_unsetup(void)
{
	int cpu;

	for_each_possible_cpu(cpu)
		svm_cpu_uninit(cpu);

	__free_pages(pfn_to_page(iopm_base >> PAGE_SHIFT), IOPM_ALLOC_ORDER);
	iopm_base = 0;
}

static void init_seg(struct vmcb_seg *seg)
{
	seg->selector = 0;
	seg->attrib = SVM_SELECTOR_P_MASK | SVM_SELECTOR_S_MASK |
		      SVM_SELECTOR_WRITE_MASK; /* Read/Write Data Segment */
	seg->limit = 0xffff;
	seg->base = 0;
}

static void init_sys_seg(struct vmcb_seg *seg, uint32_t type)
{
	seg->selector = 0;
	seg->attrib = SVM_SELECTOR_P_MASK | type;
	seg->limit = 0xffff;
	seg->base = 0;
}

static void svm_write_tsc_offset(struct kvm_vcpu *vcpu, u64 offset)
{
	struct vcpu_svm *svm = to_svm(vcpu);
	u64 g_tsc_offset = 0;

	if (is_guest_mode(vcpu)) {
		g_tsc_offset = svm->vmcb->control.tsc_offset -
			       svm->nested.hsave->control.tsc_offset;
		svm->nested.hsave->control.tsc_offset = offset;
	} else
		trace_kvm_write_tsc_offset(vcpu->vcpu_id,
					   svm->vmcb->control.tsc_offset,
					   offset);

	svm->vmcb->control.tsc_offset = offset + g_tsc_offset;

	mark_dirty(svm->vmcb, VMCB_INTERCEPTS);
}

static void avic_init_vmcb(struct vcpu_svm *svm)
{
	struct vmcb *vmcb = svm->vmcb;
	struct kvm_arch *vm_data = &svm->vcpu.kvm->arch;
	phys_addr_t bpa = __sme_set(page_to_phys(svm->avic_backing_page));
	phys_addr_t lpa = __sme_set(page_to_phys(vm_data->avic_logical_id_table_page));
	phys_addr_t ppa = __sme_set(page_to_phys(vm_data->avic_physical_id_table_page));

	vmcb->control.avic_backing_page = bpa & AVIC_HPA_MASK;
	vmcb->control.avic_logical_id = lpa & AVIC_HPA_MASK;
	vmcb->control.avic_physical_id = ppa & AVIC_HPA_MASK;
	vmcb->control.avic_physical_id |= AVIC_MAX_PHYSICAL_ID_COUNT;
	vmcb->control.int_ctl |= AVIC_ENABLE_MASK;
}

static void init_vmcb(struct vcpu_svm *svm)
{
	struct vmcb_control_area *control = &svm->vmcb->control;
	struct vmcb_save_area *save = &svm->vmcb->save;

	svm->vcpu.arch.hflags = 0;

	set_cr_intercept(svm, INTERCEPT_CR0_READ);
	set_cr_intercept(svm, INTERCEPT_CR3_READ);
	set_cr_intercept(svm, INTERCEPT_CR4_READ);
	set_cr_intercept(svm, INTERCEPT_CR0_WRITE);
	set_cr_intercept(svm, INTERCEPT_CR3_WRITE);
	set_cr_intercept(svm, INTERCEPT_CR4_WRITE);
	if (!kvm_vcpu_apicv_active(&svm->vcpu))
		set_cr_intercept(svm, INTERCEPT_CR8_WRITE);

	set_dr_intercepts(svm);

	set_exception_intercept(svm, PF_VECTOR);
	set_exception_intercept(svm, UD_VECTOR);
	set_exception_intercept(svm, MC_VECTOR);
	set_exception_intercept(svm, AC_VECTOR);
	set_exception_intercept(svm, DB_VECTOR);

	set_intercept(svm, INTERCEPT_INTR);
	set_intercept(svm, INTERCEPT_NMI);
	set_intercept(svm, INTERCEPT_SMI);
	set_intercept(svm, INTERCEPT_SELECTIVE_CR0);
	set_intercept(svm, INTERCEPT_RDPMC);
	set_intercept(svm, INTERCEPT_CPUID);
	set_intercept(svm, INTERCEPT_INVD);
	set_intercept(svm, INTERCEPT_HLT);
	set_intercept(svm, INTERCEPT_INVLPG);
	set_intercept(svm, INTERCEPT_INVLPGA);
	set_intercept(svm, INTERCEPT_IOIO_PROT);
	set_intercept(svm, INTERCEPT_MSR_PROT);
	set_intercept(svm, INTERCEPT_TASK_SWITCH);
	set_intercept(svm, INTERCEPT_SHUTDOWN);
	set_intercept(svm, INTERCEPT_VMRUN);
	set_intercept(svm, INTERCEPT_VMMCALL);
	set_intercept(svm, INTERCEPT_VMLOAD);
	set_intercept(svm, INTERCEPT_VMSAVE);
	set_intercept(svm, INTERCEPT_STGI);
	set_intercept(svm, INTERCEPT_CLGI);
	set_intercept(svm, INTERCEPT_SKINIT);
	set_intercept(svm, INTERCEPT_WBINVD);
	set_intercept(svm, INTERCEPT_XSETBV);

	if (!kvm_mwait_in_guest()) {
		set_intercept(svm, INTERCEPT_MONITOR);
		set_intercept(svm, INTERCEPT_MWAIT);
	}

	control->iopm_base_pa = __sme_set(iopm_base);
	control->msrpm_base_pa = __sme_set(__pa(svm->msrpm));
	control->int_ctl = V_INTR_MASKING_MASK;

	init_seg(&save->es);
	init_seg(&save->ss);
	init_seg(&save->ds);
	init_seg(&save->fs);
	init_seg(&save->gs);

	save->cs.selector = 0xf000;
	save->cs.base = 0xffff0000;
	/* Executable/Readable Code Segment */
	save->cs.attrib = SVM_SELECTOR_READ_MASK | SVM_SELECTOR_P_MASK |
		SVM_SELECTOR_S_MASK | SVM_SELECTOR_CODE_MASK;
	save->cs.limit = 0xffff;

	save->gdtr.limit = 0xffff;
	save->idtr.limit = 0xffff;

	init_sys_seg(&save->ldtr, SEG_TYPE_LDT);
	init_sys_seg(&save->tr, SEG_TYPE_BUSY_TSS16);

	svm_set_efer(&svm->vcpu, 0);
	save->dr6 = 0xffff0ff0;
	kvm_set_rflags(&svm->vcpu, 2);
	save->rip = 0x0000fff0;
	svm->vcpu.arch.regs[VCPU_REGS_RIP] = save->rip;

	/*
	 * svm_set_cr0() sets PG and WP and clears NW and CD on save->cr0.
	 * It also updates the guest-visible cr0 value.
	 */
	svm_set_cr0(&svm->vcpu, X86_CR0_NW | X86_CR0_CD | X86_CR0_ET);
	kvm_mmu_reset_context(&svm->vcpu);

	save->cr4 = X86_CR4_PAE;
	/* rdx = ?? */

	if (npt_enabled) {
		/* Setup VMCB for Nested Paging */
		control->nested_ctl = 1;
		clr_intercept(svm, INTERCEPT_INVLPG);
		clr_exception_intercept(svm, PF_VECTOR);
		clr_cr_intercept(svm, INTERCEPT_CR3_READ);
		clr_cr_intercept(svm, INTERCEPT_CR3_WRITE);
		save->g_pat = svm->vcpu.arch.pat;
		save->cr3 = 0;
		save->cr4 = 0;
	}
	svm->asid_generation = 0;

	svm->nested.vmcb = 0;
	svm->vcpu.arch.hflags = 0;

	if (boot_cpu_has(X86_FEATURE_PAUSEFILTER)) {
		control->pause_filter_count = 3000;
		set_intercept(svm, INTERCEPT_PAUSE);
	}

	if (kvm_vcpu_apicv_active(&svm->vcpu))
		avic_init_vmcb(svm);

	/*
	 * If hardware supports Virtual VMLOAD VMSAVE then enable it
	 * in VMCB and clear intercepts to avoid #VMEXIT.
	 */
	if (vls) {
		clr_intercept(svm, INTERCEPT_VMLOAD);
		clr_intercept(svm, INTERCEPT_VMSAVE);
		svm->vmcb->control.virt_ext |= VIRTUAL_VMLOAD_VMSAVE_ENABLE_MASK;
	}

<<<<<<< HEAD
=======
	if (vgif) {
		clr_intercept(svm, INTERCEPT_STGI);
		clr_intercept(svm, INTERCEPT_CLGI);
		svm->vmcb->control.int_ctl |= V_GIF_ENABLE_MASK;
	}

>>>>>>> bb176f67
	mark_all_dirty(svm->vmcb);

	enable_gif(svm);

}

static u64 *avic_get_physical_id_entry(struct kvm_vcpu *vcpu,
				       unsigned int index)
{
	u64 *avic_physical_id_table;
	struct kvm_arch *vm_data = &vcpu->kvm->arch;

	if (index >= AVIC_MAX_PHYSICAL_ID_COUNT)
		return NULL;

	avic_physical_id_table = page_address(vm_data->avic_physical_id_table_page);

	return &avic_physical_id_table[index];
}

/**
 * Note:
 * AVIC hardware walks the nested page table to check permissions,
 * but does not use the SPA address specified in the leaf page
 * table entry since it uses  address in the AVIC_BACKING_PAGE pointer
 * field of the VMCB. Therefore, we set up the
 * APIC_ACCESS_PAGE_PRIVATE_MEMSLOT (4KB) here.
 */
static int avic_init_access_page(struct kvm_vcpu *vcpu)
{
	struct kvm *kvm = vcpu->kvm;
	int ret;

	if (kvm->arch.apic_access_page_done)
		return 0;

	ret = x86_set_memory_region(kvm,
				    APIC_ACCESS_PAGE_PRIVATE_MEMSLOT,
				    APIC_DEFAULT_PHYS_BASE,
				    PAGE_SIZE);
	if (ret)
		return ret;

	kvm->arch.apic_access_page_done = true;
	return 0;
}

static int avic_init_backing_page(struct kvm_vcpu *vcpu)
{
	int ret;
	u64 *entry, new_entry;
	int id = vcpu->vcpu_id;
	struct vcpu_svm *svm = to_svm(vcpu);

	ret = avic_init_access_page(vcpu);
	if (ret)
		return ret;

	if (id >= AVIC_MAX_PHYSICAL_ID_COUNT)
		return -EINVAL;

	if (!svm->vcpu.arch.apic->regs)
		return -EINVAL;

	svm->avic_backing_page = virt_to_page(svm->vcpu.arch.apic->regs);

	/* Setting AVIC backing page address in the phy APIC ID table */
	entry = avic_get_physical_id_entry(vcpu, id);
	if (!entry)
		return -EINVAL;

	new_entry = READ_ONCE(*entry);
	new_entry = __sme_set((page_to_phys(svm->avic_backing_page) &
			      AVIC_PHYSICAL_ID_ENTRY_BACKING_PAGE_MASK) |
			      AVIC_PHYSICAL_ID_ENTRY_VALID_MASK);
	WRITE_ONCE(*entry, new_entry);

	svm->avic_physical_id_cache = entry;

	return 0;
}

static void avic_vm_destroy(struct kvm *kvm)
{
	unsigned long flags;
	struct kvm_arch *vm_data = &kvm->arch;

	if (!avic)
		return;

	if (vm_data->avic_logical_id_table_page)
		__free_page(vm_data->avic_logical_id_table_page);
	if (vm_data->avic_physical_id_table_page)
		__free_page(vm_data->avic_physical_id_table_page);

	spin_lock_irqsave(&svm_vm_data_hash_lock, flags);
	hash_del(&vm_data->hnode);
	spin_unlock_irqrestore(&svm_vm_data_hash_lock, flags);
}

static int avic_vm_init(struct kvm *kvm)
{
	unsigned long flags;
	int err = -ENOMEM;
	struct kvm_arch *vm_data = &kvm->arch;
	struct page *p_page;
	struct page *l_page;
	struct kvm_arch *ka;
	u32 vm_id;

	if (!avic)
		return 0;

	/* Allocating physical APIC ID table (4KB) */
	p_page = alloc_page(GFP_KERNEL);
	if (!p_page)
		goto free_avic;

	vm_data->avic_physical_id_table_page = p_page;
	clear_page(page_address(p_page));

	/* Allocating logical APIC ID table (4KB) */
	l_page = alloc_page(GFP_KERNEL);
	if (!l_page)
		goto free_avic;

	vm_data->avic_logical_id_table_page = l_page;
	clear_page(page_address(l_page));

	spin_lock_irqsave(&svm_vm_data_hash_lock, flags);
 again:
	vm_id = next_vm_id = (next_vm_id + 1) & AVIC_VM_ID_MASK;
	if (vm_id == 0) { /* id is 1-based, zero is not okay */
		next_vm_id_wrapped = 1;
		goto again;
	}
	/* Is it still in use? Only possible if wrapped at least once */
	if (next_vm_id_wrapped) {
		hash_for_each_possible(svm_vm_data_hash, ka, hnode, vm_id) {
			struct kvm *k2 = container_of(ka, struct kvm, arch);
			struct kvm_arch *vd2 = &k2->arch;
			if (vd2->avic_vm_id == vm_id)
				goto again;
		}
	}
	vm_data->avic_vm_id = vm_id;
	hash_add(svm_vm_data_hash, &vm_data->hnode, vm_data->avic_vm_id);
	spin_unlock_irqrestore(&svm_vm_data_hash_lock, flags);

	return 0;

free_avic:
	avic_vm_destroy(kvm);
	return err;
}

static inline int
avic_update_iommu_vcpu_affinity(struct kvm_vcpu *vcpu, int cpu, bool r)
{
	int ret = 0;
	unsigned long flags;
	struct amd_svm_iommu_ir *ir;
	struct vcpu_svm *svm = to_svm(vcpu);

	if (!kvm_arch_has_assigned_device(vcpu->kvm))
		return 0;

	/*
	 * Here, we go through the per-vcpu ir_list to update all existing
	 * interrupt remapping table entry targeting this vcpu.
	 */
	spin_lock_irqsave(&svm->ir_list_lock, flags);

	if (list_empty(&svm->ir_list))
		goto out;

	list_for_each_entry(ir, &svm->ir_list, node) {
		ret = amd_iommu_update_ga(cpu, r, ir->data);
		if (ret)
			break;
	}
out:
	spin_unlock_irqrestore(&svm->ir_list_lock, flags);
	return ret;
}

static void avic_vcpu_load(struct kvm_vcpu *vcpu, int cpu)
{
	u64 entry;
	/* ID = 0xff (broadcast), ID > 0xff (reserved) */
	int h_physical_id = kvm_cpu_get_apicid(cpu);
	struct vcpu_svm *svm = to_svm(vcpu);

	if (!kvm_vcpu_apicv_active(vcpu))
		return;

	if (WARN_ON(h_physical_id >= AVIC_MAX_PHYSICAL_ID_COUNT))
		return;

	entry = READ_ONCE(*(svm->avic_physical_id_cache));
	WARN_ON(entry & AVIC_PHYSICAL_ID_ENTRY_IS_RUNNING_MASK);

	entry &= ~AVIC_PHYSICAL_ID_ENTRY_HOST_PHYSICAL_ID_MASK;
	entry |= (h_physical_id & AVIC_PHYSICAL_ID_ENTRY_HOST_PHYSICAL_ID_MASK);

	entry &= ~AVIC_PHYSICAL_ID_ENTRY_IS_RUNNING_MASK;
	if (svm->avic_is_running)
		entry |= AVIC_PHYSICAL_ID_ENTRY_IS_RUNNING_MASK;

	WRITE_ONCE(*(svm->avic_physical_id_cache), entry);
	avic_update_iommu_vcpu_affinity(vcpu, h_physical_id,
					svm->avic_is_running);
}

static void avic_vcpu_put(struct kvm_vcpu *vcpu)
{
	u64 entry;
	struct vcpu_svm *svm = to_svm(vcpu);

	if (!kvm_vcpu_apicv_active(vcpu))
		return;

	entry = READ_ONCE(*(svm->avic_physical_id_cache));
	if (entry & AVIC_PHYSICAL_ID_ENTRY_IS_RUNNING_MASK)
		avic_update_iommu_vcpu_affinity(vcpu, -1, 0);

	entry &= ~AVIC_PHYSICAL_ID_ENTRY_IS_RUNNING_MASK;
	WRITE_ONCE(*(svm->avic_physical_id_cache), entry);
}

/**
 * This function is called during VCPU halt/unhalt.
 */
static void avic_set_running(struct kvm_vcpu *vcpu, bool is_run)
{
	struct vcpu_svm *svm = to_svm(vcpu);

	svm->avic_is_running = is_run;
	if (is_run)
		avic_vcpu_load(vcpu, vcpu->cpu);
	else
		avic_vcpu_put(vcpu);
}

static void svm_vcpu_reset(struct kvm_vcpu *vcpu, bool init_event)
{
	struct vcpu_svm *svm = to_svm(vcpu);
	u32 dummy;
	u32 eax = 1;

	if (!init_event) {
		svm->vcpu.arch.apic_base = APIC_DEFAULT_PHYS_BASE |
					   MSR_IA32_APICBASE_ENABLE;
		if (kvm_vcpu_is_reset_bsp(&svm->vcpu))
			svm->vcpu.arch.apic_base |= MSR_IA32_APICBASE_BSP;
	}
	init_vmcb(svm);

	kvm_cpuid(vcpu, &eax, &dummy, &dummy, &dummy, true);
	kvm_register_write(vcpu, VCPU_REGS_RDX, eax);

	if (kvm_vcpu_apicv_active(vcpu) && !init_event)
		avic_update_vapic_bar(svm, APIC_DEFAULT_PHYS_BASE);
}

static int avic_init_vcpu(struct vcpu_svm *svm)
{
	int ret;

	if (!kvm_vcpu_apicv_active(&svm->vcpu))
		return 0;

	ret = avic_init_backing_page(&svm->vcpu);
	if (ret)
		return ret;

	INIT_LIST_HEAD(&svm->ir_list);
	spin_lock_init(&svm->ir_list_lock);

	return ret;
}

static struct kvm_vcpu *svm_create_vcpu(struct kvm *kvm, unsigned int id)
{
	struct vcpu_svm *svm;
	struct page *page;
	struct page *msrpm_pages;
	struct page *hsave_page;
	struct page *nested_msrpm_pages;
	int err;

	svm = kmem_cache_zalloc(kvm_vcpu_cache, GFP_KERNEL);
	if (!svm) {
		err = -ENOMEM;
		goto out;
	}

	err = kvm_vcpu_init(&svm->vcpu, kvm, id);
	if (err)
		goto free_svm;

	err = -ENOMEM;
	page = alloc_page(GFP_KERNEL);
	if (!page)
		goto uninit;

	msrpm_pages = alloc_pages(GFP_KERNEL, MSRPM_ALLOC_ORDER);
	if (!msrpm_pages)
		goto free_page1;

	nested_msrpm_pages = alloc_pages(GFP_KERNEL, MSRPM_ALLOC_ORDER);
	if (!nested_msrpm_pages)
		goto free_page2;

	hsave_page = alloc_page(GFP_KERNEL);
	if (!hsave_page)
		goto free_page3;

	err = avic_init_vcpu(svm);
	if (err)
		goto free_page4;

	/* We initialize this flag to true to make sure that the is_running
	 * bit would be set the first time the vcpu is loaded.
	 */
	svm->avic_is_running = true;

	svm->nested.hsave = page_address(hsave_page);

	svm->msrpm = page_address(msrpm_pages);
	svm_vcpu_init_msrpm(svm->msrpm);

	svm->nested.msrpm = page_address(nested_msrpm_pages);
	svm_vcpu_init_msrpm(svm->nested.msrpm);

	svm->vmcb = page_address(page);
	clear_page(svm->vmcb);
	svm->vmcb_pa = __sme_set(page_to_pfn(page) << PAGE_SHIFT);
	svm->asid_generation = 0;
	init_vmcb(svm);

	svm_init_osvw(&svm->vcpu);

	return &svm->vcpu;

free_page4:
	__free_page(hsave_page);
free_page3:
	__free_pages(nested_msrpm_pages, MSRPM_ALLOC_ORDER);
free_page2:
	__free_pages(msrpm_pages, MSRPM_ALLOC_ORDER);
free_page1:
	__free_page(page);
uninit:
	kvm_vcpu_uninit(&svm->vcpu);
free_svm:
	kmem_cache_free(kvm_vcpu_cache, svm);
out:
	return ERR_PTR(err);
}

static void svm_free_vcpu(struct kvm_vcpu *vcpu)
{
	struct vcpu_svm *svm = to_svm(vcpu);

	__free_page(pfn_to_page(__sme_clr(svm->vmcb_pa) >> PAGE_SHIFT));
	__free_pages(virt_to_page(svm->msrpm), MSRPM_ALLOC_ORDER);
	__free_page(virt_to_page(svm->nested.hsave));
	__free_pages(virt_to_page(svm->nested.msrpm), MSRPM_ALLOC_ORDER);
	kvm_vcpu_uninit(vcpu);
	kmem_cache_free(kvm_vcpu_cache, svm);
}

static void svm_vcpu_load(struct kvm_vcpu *vcpu, int cpu)
{
	struct vcpu_svm *svm = to_svm(vcpu);
	int i;

	if (unlikely(cpu != vcpu->cpu)) {
		svm->asid_generation = 0;
		mark_all_dirty(svm->vmcb);
	}

#ifdef CONFIG_X86_64
	rdmsrl(MSR_GS_BASE, to_svm(vcpu)->host.gs_base);
#endif
	savesegment(fs, svm->host.fs);
	savesegment(gs, svm->host.gs);
	svm->host.ldt = kvm_read_ldt();

	for (i = 0; i < NR_HOST_SAVE_USER_MSRS; i++)
		rdmsrl(host_save_user_msrs[i], svm->host_user_msrs[i]);

	if (static_cpu_has(X86_FEATURE_TSCRATEMSR)) {
		u64 tsc_ratio = vcpu->arch.tsc_scaling_ratio;
		if (tsc_ratio != __this_cpu_read(current_tsc_ratio)) {
			__this_cpu_write(current_tsc_ratio, tsc_ratio);
			wrmsrl(MSR_AMD64_TSC_RATIO, tsc_ratio);
		}
	}
	/* This assumes that the kernel never uses MSR_TSC_AUX */
	if (static_cpu_has(X86_FEATURE_RDTSCP))
		wrmsrl(MSR_TSC_AUX, svm->tsc_aux);

	avic_vcpu_load(vcpu, cpu);
}

static void svm_vcpu_put(struct kvm_vcpu *vcpu)
{
	struct vcpu_svm *svm = to_svm(vcpu);
	int i;

	avic_vcpu_put(vcpu);

	++vcpu->stat.host_state_reload;
	kvm_load_ldt(svm->host.ldt);
#ifdef CONFIG_X86_64
	loadsegment(fs, svm->host.fs);
	wrmsrl(MSR_KERNEL_GS_BASE, current->thread.gsbase);
	load_gs_index(svm->host.gs);
#else
#ifdef CONFIG_X86_32_LAZY_GS
	loadsegment(gs, svm->host.gs);
#endif
#endif
	for (i = 0; i < NR_HOST_SAVE_USER_MSRS; i++)
		wrmsrl(host_save_user_msrs[i], svm->host_user_msrs[i]);
}

static void svm_vcpu_blocking(struct kvm_vcpu *vcpu)
{
	avic_set_running(vcpu, false);
}

static void svm_vcpu_unblocking(struct kvm_vcpu *vcpu)
{
	avic_set_running(vcpu, true);
}

static unsigned long svm_get_rflags(struct kvm_vcpu *vcpu)
{
	struct vcpu_svm *svm = to_svm(vcpu);
	unsigned long rflags = svm->vmcb->save.rflags;

	if (svm->nmi_singlestep) {
		/* Hide our flags if they were not set by the guest */
		if (!(svm->nmi_singlestep_guest_rflags & X86_EFLAGS_TF))
			rflags &= ~X86_EFLAGS_TF;
		if (!(svm->nmi_singlestep_guest_rflags & X86_EFLAGS_RF))
			rflags &= ~X86_EFLAGS_RF;
	}
	return rflags;
}

static void svm_set_rflags(struct kvm_vcpu *vcpu, unsigned long rflags)
{
	if (to_svm(vcpu)->nmi_singlestep)
		rflags |= (X86_EFLAGS_TF | X86_EFLAGS_RF);

       /*
        * Any change of EFLAGS.VM is accompanied by a reload of SS
        * (caused by either a task switch or an inter-privilege IRET),
        * so we do not need to update the CPL here.
        */
	to_svm(vcpu)->vmcb->save.rflags = rflags;
}

static void svm_cache_reg(struct kvm_vcpu *vcpu, enum kvm_reg reg)
{
	switch (reg) {
	case VCPU_EXREG_PDPTR:
		BUG_ON(!npt_enabled);
		load_pdptrs(vcpu, vcpu->arch.walk_mmu, kvm_read_cr3(vcpu));
		break;
	default:
		BUG();
	}
}

static void svm_set_vintr(struct vcpu_svm *svm)
{
	set_intercept(svm, INTERCEPT_VINTR);
}

static void svm_clear_vintr(struct vcpu_svm *svm)
{
	clr_intercept(svm, INTERCEPT_VINTR);
}

static struct vmcb_seg *svm_seg(struct kvm_vcpu *vcpu, int seg)
{
	struct vmcb_save_area *save = &to_svm(vcpu)->vmcb->save;

	switch (seg) {
	case VCPU_SREG_CS: return &save->cs;
	case VCPU_SREG_DS: return &save->ds;
	case VCPU_SREG_ES: return &save->es;
	case VCPU_SREG_FS: return &save->fs;
	case VCPU_SREG_GS: return &save->gs;
	case VCPU_SREG_SS: return &save->ss;
	case VCPU_SREG_TR: return &save->tr;
	case VCPU_SREG_LDTR: return &save->ldtr;
	}
	BUG();
	return NULL;
}

static u64 svm_get_segment_base(struct kvm_vcpu *vcpu, int seg)
{
	struct vmcb_seg *s = svm_seg(vcpu, seg);

	return s->base;
}

static void svm_get_segment(struct kvm_vcpu *vcpu,
			    struct kvm_segment *var, int seg)
{
	struct vmcb_seg *s = svm_seg(vcpu, seg);

	var->base = s->base;
	var->limit = s->limit;
	var->selector = s->selector;
	var->type = s->attrib & SVM_SELECTOR_TYPE_MASK;
	var->s = (s->attrib >> SVM_SELECTOR_S_SHIFT) & 1;
	var->dpl = (s->attrib >> SVM_SELECTOR_DPL_SHIFT) & 3;
	var->present = (s->attrib >> SVM_SELECTOR_P_SHIFT) & 1;
	var->avl = (s->attrib >> SVM_SELECTOR_AVL_SHIFT) & 1;
	var->l = (s->attrib >> SVM_SELECTOR_L_SHIFT) & 1;
	var->db = (s->attrib >> SVM_SELECTOR_DB_SHIFT) & 1;

	/*
	 * AMD CPUs circa 2014 track the G bit for all segments except CS.
	 * However, the SVM spec states that the G bit is not observed by the
	 * CPU, and some VMware virtual CPUs drop the G bit for all segments.
	 * So let's synthesize a legal G bit for all segments, this helps
	 * running KVM nested. It also helps cross-vendor migration, because
	 * Intel's vmentry has a check on the 'G' bit.
	 */
	var->g = s->limit > 0xfffff;

	/*
	 * AMD's VMCB does not have an explicit unusable field, so emulate it
	 * for cross vendor migration purposes by "not present"
	 */
	var->unusable = !var->present;

	switch (seg) {
	case VCPU_SREG_TR:
		/*
		 * Work around a bug where the busy flag in the tr selector
		 * isn't exposed
		 */
		var->type |= 0x2;
		break;
	case VCPU_SREG_DS:
	case VCPU_SREG_ES:
	case VCPU_SREG_FS:
	case VCPU_SREG_GS:
		/*
		 * The accessed bit must always be set in the segment
		 * descriptor cache, although it can be cleared in the
		 * descriptor, the cached bit always remains at 1. Since
		 * Intel has a check on this, set it here to support
		 * cross-vendor migration.
		 */
		if (!var->unusable)
			var->type |= 0x1;
		break;
	case VCPU_SREG_SS:
		/*
		 * On AMD CPUs sometimes the DB bit in the segment
		 * descriptor is left as 1, although the whole segment has
		 * been made unusable. Clear it here to pass an Intel VMX
		 * entry check when cross vendor migrating.
		 */
		if (var->unusable)
			var->db = 0;
		/* This is symmetric with svm_set_segment() */
		var->dpl = to_svm(vcpu)->vmcb->save.cpl;
		break;
	}
}

static int svm_get_cpl(struct kvm_vcpu *vcpu)
{
	struct vmcb_save_area *save = &to_svm(vcpu)->vmcb->save;

	return save->cpl;
}

static void svm_get_idt(struct kvm_vcpu *vcpu, struct desc_ptr *dt)
{
	struct vcpu_svm *svm = to_svm(vcpu);

	dt->size = svm->vmcb->save.idtr.limit;
	dt->address = svm->vmcb->save.idtr.base;
}

static void svm_set_idt(struct kvm_vcpu *vcpu, struct desc_ptr *dt)
{
	struct vcpu_svm *svm = to_svm(vcpu);

	svm->vmcb->save.idtr.limit = dt->size;
	svm->vmcb->save.idtr.base = dt->address ;
	mark_dirty(svm->vmcb, VMCB_DT);
}

static void svm_get_gdt(struct kvm_vcpu *vcpu, struct desc_ptr *dt)
{
	struct vcpu_svm *svm = to_svm(vcpu);

	dt->size = svm->vmcb->save.gdtr.limit;
	dt->address = svm->vmcb->save.gdtr.base;
}

static void svm_set_gdt(struct kvm_vcpu *vcpu, struct desc_ptr *dt)
{
	struct vcpu_svm *svm = to_svm(vcpu);

	svm->vmcb->save.gdtr.limit = dt->size;
	svm->vmcb->save.gdtr.base = dt->address ;
	mark_dirty(svm->vmcb, VMCB_DT);
}

static void svm_decache_cr0_guest_bits(struct kvm_vcpu *vcpu)
{
}

static void svm_decache_cr3(struct kvm_vcpu *vcpu)
{
}

static void svm_decache_cr4_guest_bits(struct kvm_vcpu *vcpu)
{
}

static void update_cr0_intercept(struct vcpu_svm *svm)
{
	ulong gcr0 = svm->vcpu.arch.cr0;
	u64 *hcr0 = &svm->vmcb->save.cr0;

	*hcr0 = (*hcr0 & ~SVM_CR0_SELECTIVE_MASK)
		| (gcr0 & SVM_CR0_SELECTIVE_MASK);

	mark_dirty(svm->vmcb, VMCB_CR);

	if (gcr0 == *hcr0) {
		clr_cr_intercept(svm, INTERCEPT_CR0_READ);
		clr_cr_intercept(svm, INTERCEPT_CR0_WRITE);
	} else {
		set_cr_intercept(svm, INTERCEPT_CR0_READ);
		set_cr_intercept(svm, INTERCEPT_CR0_WRITE);
	}
}

static void svm_set_cr0(struct kvm_vcpu *vcpu, unsigned long cr0)
{
	struct vcpu_svm *svm = to_svm(vcpu);

#ifdef CONFIG_X86_64
	if (vcpu->arch.efer & EFER_LME) {
		if (!is_paging(vcpu) && (cr0 & X86_CR0_PG)) {
			vcpu->arch.efer |= EFER_LMA;
			svm->vmcb->save.efer |= EFER_LMA | EFER_LME;
		}

		if (is_paging(vcpu) && !(cr0 & X86_CR0_PG)) {
			vcpu->arch.efer &= ~EFER_LMA;
			svm->vmcb->save.efer &= ~(EFER_LMA | EFER_LME);
		}
	}
#endif
	vcpu->arch.cr0 = cr0;

	if (!npt_enabled)
		cr0 |= X86_CR0_PG | X86_CR0_WP;

	/*
	 * re-enable caching here because the QEMU bios
	 * does not do it - this results in some delay at
	 * reboot
	 */
	if (kvm_check_has_quirk(vcpu->kvm, KVM_X86_QUIRK_CD_NW_CLEARED))
		cr0 &= ~(X86_CR0_CD | X86_CR0_NW);
	svm->vmcb->save.cr0 = cr0;
	mark_dirty(svm->vmcb, VMCB_CR);
	update_cr0_intercept(svm);
}

static int svm_set_cr4(struct kvm_vcpu *vcpu, unsigned long cr4)
{
	unsigned long host_cr4_mce = cr4_read_shadow() & X86_CR4_MCE;
	unsigned long old_cr4 = to_svm(vcpu)->vmcb->save.cr4;

	if (cr4 & X86_CR4_VMXE)
		return 1;

	if (npt_enabled && ((old_cr4 ^ cr4) & X86_CR4_PGE))
		svm_flush_tlb(vcpu);

	vcpu->arch.cr4 = cr4;
	if (!npt_enabled)
		cr4 |= X86_CR4_PAE;
	cr4 |= host_cr4_mce;
	to_svm(vcpu)->vmcb->save.cr4 = cr4;
	mark_dirty(to_svm(vcpu)->vmcb, VMCB_CR);
	return 0;
}

static void svm_set_segment(struct kvm_vcpu *vcpu,
			    struct kvm_segment *var, int seg)
{
	struct vcpu_svm *svm = to_svm(vcpu);
	struct vmcb_seg *s = svm_seg(vcpu, seg);

	s->base = var->base;
	s->limit = var->limit;
	s->selector = var->selector;
	s->attrib = (var->type & SVM_SELECTOR_TYPE_MASK);
	s->attrib |= (var->s & 1) << SVM_SELECTOR_S_SHIFT;
	s->attrib |= (var->dpl & 3) << SVM_SELECTOR_DPL_SHIFT;
	s->attrib |= ((var->present & 1) && !var->unusable) << SVM_SELECTOR_P_SHIFT;
	s->attrib |= (var->avl & 1) << SVM_SELECTOR_AVL_SHIFT;
	s->attrib |= (var->l & 1) << SVM_SELECTOR_L_SHIFT;
	s->attrib |= (var->db & 1) << SVM_SELECTOR_DB_SHIFT;
	s->attrib |= (var->g & 1) << SVM_SELECTOR_G_SHIFT;

	/*
	 * This is always accurate, except if SYSRET returned to a segment
	 * with SS.DPL != 3.  Intel does not have this quirk, and always
	 * forces SS.DPL to 3 on sysret, so we ignore that case; fixing it
	 * would entail passing the CPL to userspace and back.
	 */
	if (seg == VCPU_SREG_SS)
		/* This is symmetric with svm_get_segment() */
		svm->vmcb->save.cpl = (var->dpl & 3);

	mark_dirty(svm->vmcb, VMCB_SEG);
}

static void update_bp_intercept(struct kvm_vcpu *vcpu)
{
	struct vcpu_svm *svm = to_svm(vcpu);

	clr_exception_intercept(svm, BP_VECTOR);

	if (vcpu->guest_debug & KVM_GUESTDBG_ENABLE) {
		if (vcpu->guest_debug & KVM_GUESTDBG_USE_SW_BP)
			set_exception_intercept(svm, BP_VECTOR);
	} else
		vcpu->guest_debug = 0;
}

static void new_asid(struct vcpu_svm *svm, struct svm_cpu_data *sd)
{
	if (sd->next_asid > sd->max_asid) {
		++sd->asid_generation;
		sd->next_asid = 1;
		svm->vmcb->control.tlb_ctl = TLB_CONTROL_FLUSH_ALL_ASID;
	}

	svm->asid_generation = sd->asid_generation;
	svm->vmcb->control.asid = sd->next_asid++;

	mark_dirty(svm->vmcb, VMCB_ASID);
}

static u64 svm_get_dr6(struct kvm_vcpu *vcpu)
{
	return to_svm(vcpu)->vmcb->save.dr6;
}

static void svm_set_dr6(struct kvm_vcpu *vcpu, unsigned long value)
{
	struct vcpu_svm *svm = to_svm(vcpu);

	svm->vmcb->save.dr6 = value;
	mark_dirty(svm->vmcb, VMCB_DR);
}

static void svm_sync_dirty_debug_regs(struct kvm_vcpu *vcpu)
{
	struct vcpu_svm *svm = to_svm(vcpu);

	get_debugreg(vcpu->arch.db[0], 0);
	get_debugreg(vcpu->arch.db[1], 1);
	get_debugreg(vcpu->arch.db[2], 2);
	get_debugreg(vcpu->arch.db[3], 3);
	vcpu->arch.dr6 = svm_get_dr6(vcpu);
	vcpu->arch.dr7 = svm->vmcb->save.dr7;

	vcpu->arch.switch_db_regs &= ~KVM_DEBUGREG_WONT_EXIT;
	set_dr_intercepts(svm);
}

static void svm_set_dr7(struct kvm_vcpu *vcpu, unsigned long value)
{
	struct vcpu_svm *svm = to_svm(vcpu);

	svm->vmcb->save.dr7 = value;
	mark_dirty(svm->vmcb, VMCB_DR);
}

static int pf_interception(struct vcpu_svm *svm)
{
	u64 fault_address = svm->vmcb->control.exit_info_2;
	u64 error_code = svm->vmcb->control.exit_info_1;

	return kvm_handle_page_fault(&svm->vcpu, error_code, fault_address,
			svm->vmcb->control.insn_bytes,
			svm->vmcb->control.insn_len, !npt_enabled);
}

static int db_interception(struct vcpu_svm *svm)
{
	struct kvm_run *kvm_run = svm->vcpu.run;

	if (!(svm->vcpu.guest_debug &
	      (KVM_GUESTDBG_SINGLESTEP | KVM_GUESTDBG_USE_HW_BP)) &&
		!svm->nmi_singlestep) {
		kvm_queue_exception(&svm->vcpu, DB_VECTOR);
		return 1;
	}

	if (svm->nmi_singlestep) {
		disable_nmi_singlestep(svm);
	}

	if (svm->vcpu.guest_debug &
	    (KVM_GUESTDBG_SINGLESTEP | KVM_GUESTDBG_USE_HW_BP)) {
		kvm_run->exit_reason = KVM_EXIT_DEBUG;
		kvm_run->debug.arch.pc =
			svm->vmcb->save.cs.base + svm->vmcb->save.rip;
		kvm_run->debug.arch.exception = DB_VECTOR;
		return 0;
	}

	return 1;
}

static int bp_interception(struct vcpu_svm *svm)
{
	struct kvm_run *kvm_run = svm->vcpu.run;

	kvm_run->exit_reason = KVM_EXIT_DEBUG;
	kvm_run->debug.arch.pc = svm->vmcb->save.cs.base + svm->vmcb->save.rip;
	kvm_run->debug.arch.exception = BP_VECTOR;
	return 0;
}

static int ud_interception(struct vcpu_svm *svm)
{
	int er;

	er = emulate_instruction(&svm->vcpu, EMULTYPE_TRAP_UD);
	if (er != EMULATE_DONE)
		kvm_queue_exception(&svm->vcpu, UD_VECTOR);
	return 1;
}

static int ac_interception(struct vcpu_svm *svm)
{
	kvm_queue_exception_e(&svm->vcpu, AC_VECTOR, 0);
	return 1;
}

static bool is_erratum_383(void)
{
	int err, i;
	u64 value;

	if (!erratum_383_found)
		return false;

	value = native_read_msr_safe(MSR_IA32_MC0_STATUS, &err);
	if (err)
		return false;

	/* Bit 62 may or may not be set for this mce */
	value &= ~(1ULL << 62);

	if (value != 0xb600000000010015ULL)
		return false;

	/* Clear MCi_STATUS registers */
	for (i = 0; i < 6; ++i)
		native_write_msr_safe(MSR_IA32_MCx_STATUS(i), 0, 0);

	value = native_read_msr_safe(MSR_IA32_MCG_STATUS, &err);
	if (!err) {
		u32 low, high;

		value &= ~(1ULL << 2);
		low    = lower_32_bits(value);
		high   = upper_32_bits(value);

		native_write_msr_safe(MSR_IA32_MCG_STATUS, low, high);
	}

	/* Flush tlb to evict multi-match entries */
	__flush_tlb_all();

	return true;
}

static void svm_handle_mce(struct vcpu_svm *svm)
{
	if (is_erratum_383()) {
		/*
		 * Erratum 383 triggered. Guest state is corrupt so kill the
		 * guest.
		 */
		pr_err("KVM: Guest triggered AMD Erratum 383\n");

		kvm_make_request(KVM_REQ_TRIPLE_FAULT, &svm->vcpu);

		return;
	}

	/*
	 * On an #MC intercept the MCE handler is not called automatically in
	 * the host. So do it by hand here.
	 */
	asm volatile (
		"int $0x12\n");
	/* not sure if we ever come back to this point */

	return;
}

static int mc_interception(struct vcpu_svm *svm)
{
	return 1;
}

static int shutdown_interception(struct vcpu_svm *svm)
{
	struct kvm_run *kvm_run = svm->vcpu.run;

	/*
	 * VMCB is undefined after a SHUTDOWN intercept
	 * so reinitialize it.
	 */
	clear_page(svm->vmcb);
	init_vmcb(svm);

	kvm_run->exit_reason = KVM_EXIT_SHUTDOWN;
	return 0;
}

static int io_interception(struct vcpu_svm *svm)
{
	struct kvm_vcpu *vcpu = &svm->vcpu;
	u32 io_info = svm->vmcb->control.exit_info_1; /* address size bug? */
	int size, in, string, ret;
	unsigned port;

	++svm->vcpu.stat.io_exits;
	string = (io_info & SVM_IOIO_STR_MASK) != 0;
	in = (io_info & SVM_IOIO_TYPE_MASK) != 0;
	if (string)
		return emulate_instruction(vcpu, 0) == EMULATE_DONE;

	port = io_info >> 16;
	size = (io_info & SVM_IOIO_SIZE_MASK) >> SVM_IOIO_SIZE_SHIFT;
	svm->next_rip = svm->vmcb->control.exit_info_2;
	ret = kvm_skip_emulated_instruction(&svm->vcpu);

	/*
	 * TODO: we might be squashing a KVM_GUESTDBG_SINGLESTEP-triggered
	 * KVM_EXIT_DEBUG here.
	 */
	if (in)
		return kvm_fast_pio_in(vcpu, size, port) && ret;
	else
		return kvm_fast_pio_out(vcpu, size, port) && ret;
}

static int nmi_interception(struct vcpu_svm *svm)
{
	return 1;
}

static int intr_interception(struct vcpu_svm *svm)
{
	++svm->vcpu.stat.irq_exits;
	return 1;
}

static int nop_on_interception(struct vcpu_svm *svm)
{
	return 1;
}

static int halt_interception(struct vcpu_svm *svm)
{
	svm->next_rip = kvm_rip_read(&svm->vcpu) + 1;
	return kvm_emulate_halt(&svm->vcpu);
}

static int vmmcall_interception(struct vcpu_svm *svm)
{
	svm->next_rip = kvm_rip_read(&svm->vcpu) + 3;
	return kvm_emulate_hypercall(&svm->vcpu);
}

static unsigned long nested_svm_get_tdp_cr3(struct kvm_vcpu *vcpu)
{
	struct vcpu_svm *svm = to_svm(vcpu);

	return svm->nested.nested_cr3;
}

static u64 nested_svm_get_tdp_pdptr(struct kvm_vcpu *vcpu, int index)
{
	struct vcpu_svm *svm = to_svm(vcpu);
	u64 cr3 = svm->nested.nested_cr3;
	u64 pdpte;
	int ret;

	ret = kvm_vcpu_read_guest_page(vcpu, gpa_to_gfn(__sme_clr(cr3)), &pdpte,
				       offset_in_page(cr3) + index * 8, 8);
	if (ret)
		return 0;
	return pdpte;
}

static void nested_svm_set_tdp_cr3(struct kvm_vcpu *vcpu,
				   unsigned long root)
{
	struct vcpu_svm *svm = to_svm(vcpu);

	svm->vmcb->control.nested_cr3 = __sme_set(root);
	mark_dirty(svm->vmcb, VMCB_NPT);
	svm_flush_tlb(vcpu);
}

static void nested_svm_inject_npf_exit(struct kvm_vcpu *vcpu,
				       struct x86_exception *fault)
{
	struct vcpu_svm *svm = to_svm(vcpu);

	if (svm->vmcb->control.exit_code != SVM_EXIT_NPF) {
		/*
		 * TODO: track the cause of the nested page fault, and
		 * correctly fill in the high bits of exit_info_1.
		 */
		svm->vmcb->control.exit_code = SVM_EXIT_NPF;
		svm->vmcb->control.exit_code_hi = 0;
		svm->vmcb->control.exit_info_1 = (1ULL << 32);
		svm->vmcb->control.exit_info_2 = fault->address;
	}

	svm->vmcb->control.exit_info_1 &= ~0xffffffffULL;
	svm->vmcb->control.exit_info_1 |= fault->error_code;

	/*
	 * The present bit is always zero for page structure faults on real
	 * hardware.
	 */
	if (svm->vmcb->control.exit_info_1 & (2ULL << 32))
		svm->vmcb->control.exit_info_1 &= ~1;

	nested_svm_vmexit(svm);
}

static void nested_svm_init_mmu_context(struct kvm_vcpu *vcpu)
{
	WARN_ON(mmu_is_nested(vcpu));
	kvm_init_shadow_mmu(vcpu);
	vcpu->arch.mmu.set_cr3           = nested_svm_set_tdp_cr3;
	vcpu->arch.mmu.get_cr3           = nested_svm_get_tdp_cr3;
	vcpu->arch.mmu.get_pdptr         = nested_svm_get_tdp_pdptr;
	vcpu->arch.mmu.inject_page_fault = nested_svm_inject_npf_exit;
	vcpu->arch.mmu.shadow_root_level = get_npt_level(vcpu);
	reset_shadow_zero_bits_mask(vcpu, &vcpu->arch.mmu);
	vcpu->arch.walk_mmu              = &vcpu->arch.nested_mmu;
}

static void nested_svm_uninit_mmu_context(struct kvm_vcpu *vcpu)
{
	vcpu->arch.walk_mmu = &vcpu->arch.mmu;
}

static int nested_svm_check_permissions(struct vcpu_svm *svm)
{
	if (!(svm->vcpu.arch.efer & EFER_SVME) ||
	    !is_paging(&svm->vcpu)) {
		kvm_queue_exception(&svm->vcpu, UD_VECTOR);
		return 1;
	}

	if (svm->vmcb->save.cpl) {
		kvm_inject_gp(&svm->vcpu, 0);
		return 1;
	}

	return 0;
}

static int nested_svm_check_exception(struct vcpu_svm *svm, unsigned nr,
				      bool has_error_code, u32 error_code)
{
	int vmexit;

	if (!is_guest_mode(&svm->vcpu))
		return 0;

	vmexit = nested_svm_intercept(svm);
	if (vmexit != NESTED_EXIT_DONE)
		return 0;

	svm->vmcb->control.exit_code = SVM_EXIT_EXCP_BASE + nr;
	svm->vmcb->control.exit_code_hi = 0;
	svm->vmcb->control.exit_info_1 = error_code;

	/*
	 * FIXME: we should not write CR2 when L1 intercepts an L2 #PF exception.
	 * The fix is to add the ancillary datum (CR2 or DR6) to structs
	 * kvm_queued_exception and kvm_vcpu_events, so that CR2 and DR6 can be
	 * written only when inject_pending_event runs (DR6 would written here
	 * too).  This should be conditional on a new capability---if the
	 * capability is disabled, kvm_multiple_exception would write the
	 * ancillary information to CR2 or DR6, for backwards ABI-compatibility.
	 */
	if (svm->vcpu.arch.exception.nested_apf)
		svm->vmcb->control.exit_info_2 = svm->vcpu.arch.apf.nested_apf_token;
	else
		svm->vmcb->control.exit_info_2 = svm->vcpu.arch.cr2;

	svm->nested.exit_required = true;
	return vmexit;
}

/* This function returns true if it is save to enable the irq window */
static inline bool nested_svm_intr(struct vcpu_svm *svm)
{
	if (!is_guest_mode(&svm->vcpu))
		return true;

	if (!(svm->vcpu.arch.hflags & HF_VINTR_MASK))
		return true;

	if (!(svm->vcpu.arch.hflags & HF_HIF_MASK))
		return false;

	/*
	 * if vmexit was already requested (by intercepted exception
	 * for instance) do not overwrite it with "external interrupt"
	 * vmexit.
	 */
	if (svm->nested.exit_required)
		return false;

	svm->vmcb->control.exit_code   = SVM_EXIT_INTR;
	svm->vmcb->control.exit_info_1 = 0;
	svm->vmcb->control.exit_info_2 = 0;

	if (svm->nested.intercept & 1ULL) {
		/*
		 * The #vmexit can't be emulated here directly because this
		 * code path runs with irqs and preemption disabled. A
		 * #vmexit emulation might sleep. Only signal request for
		 * the #vmexit here.
		 */
		svm->nested.exit_required = true;
		trace_kvm_nested_intr_vmexit(svm->vmcb->save.rip);
		return false;
	}

	return true;
}

/* This function returns true if it is save to enable the nmi window */
static inline bool nested_svm_nmi(struct vcpu_svm *svm)
{
	if (!is_guest_mode(&svm->vcpu))
		return true;

	if (!(svm->nested.intercept & (1ULL << INTERCEPT_NMI)))
		return true;

	svm->vmcb->control.exit_code = SVM_EXIT_NMI;
	svm->nested.exit_required = true;

	return false;
}

static void *nested_svm_map(struct vcpu_svm *svm, u64 gpa, struct page **_page)
{
	struct page *page;

	might_sleep();

	page = kvm_vcpu_gfn_to_page(&svm->vcpu, gpa >> PAGE_SHIFT);
	if (is_error_page(page))
		goto error;

	*_page = page;

	return kmap(page);

error:
	kvm_inject_gp(&svm->vcpu, 0);

	return NULL;
}

static void nested_svm_unmap(struct page *page)
{
	kunmap(page);
	kvm_release_page_dirty(page);
}

static int nested_svm_intercept_ioio(struct vcpu_svm *svm)
{
	unsigned port, size, iopm_len;
	u16 val, mask;
	u8 start_bit;
	u64 gpa;

	if (!(svm->nested.intercept & (1ULL << INTERCEPT_IOIO_PROT)))
		return NESTED_EXIT_HOST;

	port = svm->vmcb->control.exit_info_1 >> 16;
	size = (svm->vmcb->control.exit_info_1 & SVM_IOIO_SIZE_MASK) >>
		SVM_IOIO_SIZE_SHIFT;
	gpa  = svm->nested.vmcb_iopm + (port / 8);
	start_bit = port % 8;
	iopm_len = (start_bit + size > 8) ? 2 : 1;
	mask = (0xf >> (4 - size)) << start_bit;
	val = 0;

	if (kvm_vcpu_read_guest(&svm->vcpu, gpa, &val, iopm_len))
		return NESTED_EXIT_DONE;

	return (val & mask) ? NESTED_EXIT_DONE : NESTED_EXIT_HOST;
}

static int nested_svm_exit_handled_msr(struct vcpu_svm *svm)
{
	u32 offset, msr, value;
	int write, mask;

	if (!(svm->nested.intercept & (1ULL << INTERCEPT_MSR_PROT)))
		return NESTED_EXIT_HOST;

	msr    = svm->vcpu.arch.regs[VCPU_REGS_RCX];
	offset = svm_msrpm_offset(msr);
	write  = svm->vmcb->control.exit_info_1 & 1;
	mask   = 1 << ((2 * (msr & 0xf)) + write);

	if (offset == MSR_INVALID)
		return NESTED_EXIT_DONE;

	/* Offset is in 32 bit units but need in 8 bit units */
	offset *= 4;

	if (kvm_vcpu_read_guest(&svm->vcpu, svm->nested.vmcb_msrpm + offset, &value, 4))
		return NESTED_EXIT_DONE;

	return (value & mask) ? NESTED_EXIT_DONE : NESTED_EXIT_HOST;
}

/* DB exceptions for our internal use must not cause vmexit */
static int nested_svm_intercept_db(struct vcpu_svm *svm)
{
	unsigned long dr6;

	/* if we're not singlestepping, it's not ours */
	if (!svm->nmi_singlestep)
		return NESTED_EXIT_DONE;

	/* if it's not a singlestep exception, it's not ours */
	if (kvm_get_dr(&svm->vcpu, 6, &dr6))
		return NESTED_EXIT_DONE;
	if (!(dr6 & DR6_BS))
		return NESTED_EXIT_DONE;

	/* if the guest is singlestepping, it should get the vmexit */
	if (svm->nmi_singlestep_guest_rflags & X86_EFLAGS_TF) {
		disable_nmi_singlestep(svm);
		return NESTED_EXIT_DONE;
	}

	/* it's ours, the nested hypervisor must not see this one */
	return NESTED_EXIT_HOST;
}

static int nested_svm_exit_special(struct vcpu_svm *svm)
{
	u32 exit_code = svm->vmcb->control.exit_code;

	switch (exit_code) {
	case SVM_EXIT_INTR:
	case SVM_EXIT_NMI:
	case SVM_EXIT_EXCP_BASE + MC_VECTOR:
		return NESTED_EXIT_HOST;
	case SVM_EXIT_NPF:
		/* For now we are always handling NPFs when using them */
		if (npt_enabled)
			return NESTED_EXIT_HOST;
		break;
	case SVM_EXIT_EXCP_BASE + PF_VECTOR:
		/* When we're shadowing, trap PFs, but not async PF */
		if (!npt_enabled && svm->vcpu.arch.apf.host_apf_reason == 0)
			return NESTED_EXIT_HOST;
		break;
	default:
		break;
	}

	return NESTED_EXIT_CONTINUE;
}

/*
 * If this function returns true, this #vmexit was already handled
 */
static int nested_svm_intercept(struct vcpu_svm *svm)
{
	u32 exit_code = svm->vmcb->control.exit_code;
	int vmexit = NESTED_EXIT_HOST;

	switch (exit_code) {
	case SVM_EXIT_MSR:
		vmexit = nested_svm_exit_handled_msr(svm);
		break;
	case SVM_EXIT_IOIO:
		vmexit = nested_svm_intercept_ioio(svm);
		break;
	case SVM_EXIT_READ_CR0 ... SVM_EXIT_WRITE_CR8: {
		u32 bit = 1U << (exit_code - SVM_EXIT_READ_CR0);
		if (svm->nested.intercept_cr & bit)
			vmexit = NESTED_EXIT_DONE;
		break;
	}
	case SVM_EXIT_READ_DR0 ... SVM_EXIT_WRITE_DR7: {
		u32 bit = 1U << (exit_code - SVM_EXIT_READ_DR0);
		if (svm->nested.intercept_dr & bit)
			vmexit = NESTED_EXIT_DONE;
		break;
	}
	case SVM_EXIT_EXCP_BASE ... SVM_EXIT_EXCP_BASE + 0x1f: {
		u32 excp_bits = 1 << (exit_code - SVM_EXIT_EXCP_BASE);
		if (svm->nested.intercept_exceptions & excp_bits) {
			if (exit_code == SVM_EXIT_EXCP_BASE + DB_VECTOR)
				vmexit = nested_svm_intercept_db(svm);
			else
				vmexit = NESTED_EXIT_DONE;
		}
		/* async page fault always cause vmexit */
		else if ((exit_code == SVM_EXIT_EXCP_BASE + PF_VECTOR) &&
			 svm->vcpu.arch.exception.nested_apf != 0)
			vmexit = NESTED_EXIT_DONE;
		break;
	}
	case SVM_EXIT_ERR: {
		vmexit = NESTED_EXIT_DONE;
		break;
	}
	default: {
		u64 exit_bits = 1ULL << (exit_code - SVM_EXIT_INTR);
		if (svm->nested.intercept & exit_bits)
			vmexit = NESTED_EXIT_DONE;
	}
	}

	return vmexit;
}

static int nested_svm_exit_handled(struct vcpu_svm *svm)
{
	int vmexit;

	vmexit = nested_svm_intercept(svm);

	if (vmexit == NESTED_EXIT_DONE)
		nested_svm_vmexit(svm);

	return vmexit;
}

static inline void copy_vmcb_control_area(struct vmcb *dst_vmcb, struct vmcb *from_vmcb)
{
	struct vmcb_control_area *dst  = &dst_vmcb->control;
	struct vmcb_control_area *from = &from_vmcb->control;

	dst->intercept_cr         = from->intercept_cr;
	dst->intercept_dr         = from->intercept_dr;
	dst->intercept_exceptions = from->intercept_exceptions;
	dst->intercept            = from->intercept;
	dst->iopm_base_pa         = from->iopm_base_pa;
	dst->msrpm_base_pa        = from->msrpm_base_pa;
	dst->tsc_offset           = from->tsc_offset;
	dst->asid                 = from->asid;
	dst->tlb_ctl              = from->tlb_ctl;
	dst->int_ctl              = from->int_ctl;
	dst->int_vector           = from->int_vector;
	dst->int_state            = from->int_state;
	dst->exit_code            = from->exit_code;
	dst->exit_code_hi         = from->exit_code_hi;
	dst->exit_info_1          = from->exit_info_1;
	dst->exit_info_2          = from->exit_info_2;
	dst->exit_int_info        = from->exit_int_info;
	dst->exit_int_info_err    = from->exit_int_info_err;
	dst->nested_ctl           = from->nested_ctl;
	dst->event_inj            = from->event_inj;
	dst->event_inj_err        = from->event_inj_err;
	dst->nested_cr3           = from->nested_cr3;
	dst->virt_ext              = from->virt_ext;
}

static int nested_svm_vmexit(struct vcpu_svm *svm)
{
	struct vmcb *nested_vmcb;
	struct vmcb *hsave = svm->nested.hsave;
	struct vmcb *vmcb = svm->vmcb;
	struct page *page;

	trace_kvm_nested_vmexit_inject(vmcb->control.exit_code,
				       vmcb->control.exit_info_1,
				       vmcb->control.exit_info_2,
				       vmcb->control.exit_int_info,
				       vmcb->control.exit_int_info_err,
				       KVM_ISA_SVM);

	nested_vmcb = nested_svm_map(svm, svm->nested.vmcb, &page);
	if (!nested_vmcb)
		return 1;

	/* Exit Guest-Mode */
	leave_guest_mode(&svm->vcpu);
	svm->nested.vmcb = 0;

	/* Give the current vmcb to the guest */
	disable_gif(svm);

	nested_vmcb->save.es     = vmcb->save.es;
	nested_vmcb->save.cs     = vmcb->save.cs;
	nested_vmcb->save.ss     = vmcb->save.ss;
	nested_vmcb->save.ds     = vmcb->save.ds;
	nested_vmcb->save.gdtr   = vmcb->save.gdtr;
	nested_vmcb->save.idtr   = vmcb->save.idtr;
	nested_vmcb->save.efer   = svm->vcpu.arch.efer;
	nested_vmcb->save.cr0    = kvm_read_cr0(&svm->vcpu);
	nested_vmcb->save.cr3    = kvm_read_cr3(&svm->vcpu);
	nested_vmcb->save.cr2    = vmcb->save.cr2;
	nested_vmcb->save.cr4    = svm->vcpu.arch.cr4;
	nested_vmcb->save.rflags = kvm_get_rflags(&svm->vcpu);
	nested_vmcb->save.rip    = vmcb->save.rip;
	nested_vmcb->save.rsp    = vmcb->save.rsp;
	nested_vmcb->save.rax    = vmcb->save.rax;
	nested_vmcb->save.dr7    = vmcb->save.dr7;
	nested_vmcb->save.dr6    = vmcb->save.dr6;
	nested_vmcb->save.cpl    = vmcb->save.cpl;

	nested_vmcb->control.int_ctl           = vmcb->control.int_ctl;
	nested_vmcb->control.int_vector        = vmcb->control.int_vector;
	nested_vmcb->control.int_state         = vmcb->control.int_state;
	nested_vmcb->control.exit_code         = vmcb->control.exit_code;
	nested_vmcb->control.exit_code_hi      = vmcb->control.exit_code_hi;
	nested_vmcb->control.exit_info_1       = vmcb->control.exit_info_1;
	nested_vmcb->control.exit_info_2       = vmcb->control.exit_info_2;
	nested_vmcb->control.exit_int_info     = vmcb->control.exit_int_info;
	nested_vmcb->control.exit_int_info_err = vmcb->control.exit_int_info_err;

	if (svm->nrips_enabled)
		nested_vmcb->control.next_rip  = vmcb->control.next_rip;

	/*
	 * If we emulate a VMRUN/#VMEXIT in the same host #vmexit cycle we have
	 * to make sure that we do not lose injected events. So check event_inj
	 * here and copy it to exit_int_info if it is valid.
	 * Exit_int_info and event_inj can't be both valid because the case
	 * below only happens on a VMRUN instruction intercept which has
	 * no valid exit_int_info set.
	 */
	if (vmcb->control.event_inj & SVM_EVTINJ_VALID) {
		struct vmcb_control_area *nc = &nested_vmcb->control;

		nc->exit_int_info     = vmcb->control.event_inj;
		nc->exit_int_info_err = vmcb->control.event_inj_err;
	}

	nested_vmcb->control.tlb_ctl           = 0;
	nested_vmcb->control.event_inj         = 0;
	nested_vmcb->control.event_inj_err     = 0;

	/* We always set V_INTR_MASKING and remember the old value in hflags */
	if (!(svm->vcpu.arch.hflags & HF_VINTR_MASK))
		nested_vmcb->control.int_ctl &= ~V_INTR_MASKING_MASK;

	/* Restore the original control entries */
	copy_vmcb_control_area(vmcb, hsave);

	kvm_clear_exception_queue(&svm->vcpu);
	kvm_clear_interrupt_queue(&svm->vcpu);

	svm->nested.nested_cr3 = 0;

	/* Restore selected save entries */
	svm->vmcb->save.es = hsave->save.es;
	svm->vmcb->save.cs = hsave->save.cs;
	svm->vmcb->save.ss = hsave->save.ss;
	svm->vmcb->save.ds = hsave->save.ds;
	svm->vmcb->save.gdtr = hsave->save.gdtr;
	svm->vmcb->save.idtr = hsave->save.idtr;
	kvm_set_rflags(&svm->vcpu, hsave->save.rflags);
	svm_set_efer(&svm->vcpu, hsave->save.efer);
	svm_set_cr0(&svm->vcpu, hsave->save.cr0 | X86_CR0_PE);
	svm_set_cr4(&svm->vcpu, hsave->save.cr4);
	if (npt_enabled) {
		svm->vmcb->save.cr3 = hsave->save.cr3;
		svm->vcpu.arch.cr3 = hsave->save.cr3;
	} else {
		(void)kvm_set_cr3(&svm->vcpu, hsave->save.cr3);
	}
	kvm_register_write(&svm->vcpu, VCPU_REGS_RAX, hsave->save.rax);
	kvm_register_write(&svm->vcpu, VCPU_REGS_RSP, hsave->save.rsp);
	kvm_register_write(&svm->vcpu, VCPU_REGS_RIP, hsave->save.rip);
	svm->vmcb->save.dr7 = 0;
	svm->vmcb->save.cpl = 0;
	svm->vmcb->control.exit_int_info = 0;

	mark_all_dirty(svm->vmcb);

	nested_svm_unmap(page);

	nested_svm_uninit_mmu_context(&svm->vcpu);
	kvm_mmu_reset_context(&svm->vcpu);
	kvm_mmu_load(&svm->vcpu);

	return 0;
}

static bool nested_svm_vmrun_msrpm(struct vcpu_svm *svm)
{
	/*
	 * This function merges the msr permission bitmaps of kvm and the
	 * nested vmcb. It is optimized in that it only merges the parts where
	 * the kvm msr permission bitmap may contain zero bits
	 */
	int i;

	if (!(svm->nested.intercept & (1ULL << INTERCEPT_MSR_PROT)))
		return true;

	for (i = 0; i < MSRPM_OFFSETS; i++) {
		u32 value, p;
		u64 offset;

		if (msrpm_offsets[i] == 0xffffffff)
			break;

		p      = msrpm_offsets[i];
		offset = svm->nested.vmcb_msrpm + (p * 4);

		if (kvm_vcpu_read_guest(&svm->vcpu, offset, &value, 4))
			return false;

		svm->nested.msrpm[p] = svm->msrpm[p] | value;
	}

	svm->vmcb->control.msrpm_base_pa = __sme_set(__pa(svm->nested.msrpm));

	return true;
}

static bool nested_vmcb_checks(struct vmcb *vmcb)
{
	if ((vmcb->control.intercept & (1ULL << INTERCEPT_VMRUN)) == 0)
		return false;

	if (vmcb->control.asid == 0)
		return false;

	if (vmcb->control.nested_ctl && !npt_enabled)
		return false;

	return true;
}

static bool nested_svm_vmrun(struct vcpu_svm *svm)
{
	struct vmcb *nested_vmcb;
	struct vmcb *hsave = svm->nested.hsave;
	struct vmcb *vmcb = svm->vmcb;
	struct page *page;
	u64 vmcb_gpa;

	vmcb_gpa = svm->vmcb->save.rax;

	nested_vmcb = nested_svm_map(svm, svm->vmcb->save.rax, &page);
	if (!nested_vmcb)
		return false;

	if (!nested_vmcb_checks(nested_vmcb)) {
		nested_vmcb->control.exit_code    = SVM_EXIT_ERR;
		nested_vmcb->control.exit_code_hi = 0;
		nested_vmcb->control.exit_info_1  = 0;
		nested_vmcb->control.exit_info_2  = 0;

		nested_svm_unmap(page);

		return false;
	}

	trace_kvm_nested_vmrun(svm->vmcb->save.rip, vmcb_gpa,
			       nested_vmcb->save.rip,
			       nested_vmcb->control.int_ctl,
			       nested_vmcb->control.event_inj,
			       nested_vmcb->control.nested_ctl);

	trace_kvm_nested_intercepts(nested_vmcb->control.intercept_cr & 0xffff,
				    nested_vmcb->control.intercept_cr >> 16,
				    nested_vmcb->control.intercept_exceptions,
				    nested_vmcb->control.intercept);

	/* Clear internal status */
	kvm_clear_exception_queue(&svm->vcpu);
	kvm_clear_interrupt_queue(&svm->vcpu);

	/*
	 * Save the old vmcb, so we don't need to pick what we save, but can
	 * restore everything when a VMEXIT occurs
	 */
	hsave->save.es     = vmcb->save.es;
	hsave->save.cs     = vmcb->save.cs;
	hsave->save.ss     = vmcb->save.ss;
	hsave->save.ds     = vmcb->save.ds;
	hsave->save.gdtr   = vmcb->save.gdtr;
	hsave->save.idtr   = vmcb->save.idtr;
	hsave->save.efer   = svm->vcpu.arch.efer;
	hsave->save.cr0    = kvm_read_cr0(&svm->vcpu);
	hsave->save.cr4    = svm->vcpu.arch.cr4;
	hsave->save.rflags = kvm_get_rflags(&svm->vcpu);
	hsave->save.rip    = kvm_rip_read(&svm->vcpu);
	hsave->save.rsp    = vmcb->save.rsp;
	hsave->save.rax    = vmcb->save.rax;
	if (npt_enabled)
		hsave->save.cr3    = vmcb->save.cr3;
	else
		hsave->save.cr3    = kvm_read_cr3(&svm->vcpu);

	copy_vmcb_control_area(hsave, vmcb);

	if (kvm_get_rflags(&svm->vcpu) & X86_EFLAGS_IF)
		svm->vcpu.arch.hflags |= HF_HIF_MASK;
	else
		svm->vcpu.arch.hflags &= ~HF_HIF_MASK;

	if (nested_vmcb->control.nested_ctl) {
		kvm_mmu_unload(&svm->vcpu);
		svm->nested.nested_cr3 = nested_vmcb->control.nested_cr3;
		nested_svm_init_mmu_context(&svm->vcpu);
	}

	/* Load the nested guest state */
	svm->vmcb->save.es = nested_vmcb->save.es;
	svm->vmcb->save.cs = nested_vmcb->save.cs;
	svm->vmcb->save.ss = nested_vmcb->save.ss;
	svm->vmcb->save.ds = nested_vmcb->save.ds;
	svm->vmcb->save.gdtr = nested_vmcb->save.gdtr;
	svm->vmcb->save.idtr = nested_vmcb->save.idtr;
	kvm_set_rflags(&svm->vcpu, nested_vmcb->save.rflags);
	svm_set_efer(&svm->vcpu, nested_vmcb->save.efer);
	svm_set_cr0(&svm->vcpu, nested_vmcb->save.cr0);
	svm_set_cr4(&svm->vcpu, nested_vmcb->save.cr4);
	if (npt_enabled) {
		svm->vmcb->save.cr3 = nested_vmcb->save.cr3;
		svm->vcpu.arch.cr3 = nested_vmcb->save.cr3;
	} else
		(void)kvm_set_cr3(&svm->vcpu, nested_vmcb->save.cr3);

	/* Guest paging mode is active - reset mmu */
	kvm_mmu_reset_context(&svm->vcpu);

	svm->vmcb->save.cr2 = svm->vcpu.arch.cr2 = nested_vmcb->save.cr2;
	kvm_register_write(&svm->vcpu, VCPU_REGS_RAX, nested_vmcb->save.rax);
	kvm_register_write(&svm->vcpu, VCPU_REGS_RSP, nested_vmcb->save.rsp);
	kvm_register_write(&svm->vcpu, VCPU_REGS_RIP, nested_vmcb->save.rip);

	/* In case we don't even reach vcpu_run, the fields are not updated */
	svm->vmcb->save.rax = nested_vmcb->save.rax;
	svm->vmcb->save.rsp = nested_vmcb->save.rsp;
	svm->vmcb->save.rip = nested_vmcb->save.rip;
	svm->vmcb->save.dr7 = nested_vmcb->save.dr7;
	svm->vmcb->save.dr6 = nested_vmcb->save.dr6;
	svm->vmcb->save.cpl = nested_vmcb->save.cpl;

	svm->nested.vmcb_msrpm = nested_vmcb->control.msrpm_base_pa & ~0x0fffULL;
	svm->nested.vmcb_iopm  = nested_vmcb->control.iopm_base_pa  & ~0x0fffULL;

	/* cache intercepts */
	svm->nested.intercept_cr         = nested_vmcb->control.intercept_cr;
	svm->nested.intercept_dr         = nested_vmcb->control.intercept_dr;
	svm->nested.intercept_exceptions = nested_vmcb->control.intercept_exceptions;
	svm->nested.intercept            = nested_vmcb->control.intercept;

	svm_flush_tlb(&svm->vcpu);
	svm->vmcb->control.int_ctl = nested_vmcb->control.int_ctl | V_INTR_MASKING_MASK;
	if (nested_vmcb->control.int_ctl & V_INTR_MASKING_MASK)
		svm->vcpu.arch.hflags |= HF_VINTR_MASK;
	else
		svm->vcpu.arch.hflags &= ~HF_VINTR_MASK;

	if (svm->vcpu.arch.hflags & HF_VINTR_MASK) {
		/* We only want the cr8 intercept bits of the guest */
		clr_cr_intercept(svm, INTERCEPT_CR8_READ);
		clr_cr_intercept(svm, INTERCEPT_CR8_WRITE);
	}

	/* We don't want to see VMMCALLs from a nested guest */
	clr_intercept(svm, INTERCEPT_VMMCALL);

	svm->vmcb->control.virt_ext = nested_vmcb->control.virt_ext;
	svm->vmcb->control.int_vector = nested_vmcb->control.int_vector;
	svm->vmcb->control.int_state = nested_vmcb->control.int_state;
	svm->vmcb->control.tsc_offset += nested_vmcb->control.tsc_offset;
	svm->vmcb->control.event_inj = nested_vmcb->control.event_inj;
	svm->vmcb->control.event_inj_err = nested_vmcb->control.event_inj_err;

	nested_svm_unmap(page);

	/* Enter Guest-Mode */
	enter_guest_mode(&svm->vcpu);

	/*
	 * Merge guest and host intercepts - must be called  with vcpu in
	 * guest-mode to take affect here
	 */
	recalc_intercepts(svm);

	svm->nested.vmcb = vmcb_gpa;

	enable_gif(svm);

	mark_all_dirty(svm->vmcb);

	return true;
}

static void nested_svm_vmloadsave(struct vmcb *from_vmcb, struct vmcb *to_vmcb)
{
	to_vmcb->save.fs = from_vmcb->save.fs;
	to_vmcb->save.gs = from_vmcb->save.gs;
	to_vmcb->save.tr = from_vmcb->save.tr;
	to_vmcb->save.ldtr = from_vmcb->save.ldtr;
	to_vmcb->save.kernel_gs_base = from_vmcb->save.kernel_gs_base;
	to_vmcb->save.star = from_vmcb->save.star;
	to_vmcb->save.lstar = from_vmcb->save.lstar;
	to_vmcb->save.cstar = from_vmcb->save.cstar;
	to_vmcb->save.sfmask = from_vmcb->save.sfmask;
	to_vmcb->save.sysenter_cs = from_vmcb->save.sysenter_cs;
	to_vmcb->save.sysenter_esp = from_vmcb->save.sysenter_esp;
	to_vmcb->save.sysenter_eip = from_vmcb->save.sysenter_eip;
}

static int vmload_interception(struct vcpu_svm *svm)
{
	struct vmcb *nested_vmcb;
	struct page *page;
	int ret;

	if (nested_svm_check_permissions(svm))
		return 1;

	nested_vmcb = nested_svm_map(svm, svm->vmcb->save.rax, &page);
	if (!nested_vmcb)
		return 1;

	svm->next_rip = kvm_rip_read(&svm->vcpu) + 3;
	ret = kvm_skip_emulated_instruction(&svm->vcpu);

	nested_svm_vmloadsave(nested_vmcb, svm->vmcb);
	nested_svm_unmap(page);

	return ret;
}

static int vmsave_interception(struct vcpu_svm *svm)
{
	struct vmcb *nested_vmcb;
	struct page *page;
	int ret;

	if (nested_svm_check_permissions(svm))
		return 1;

	nested_vmcb = nested_svm_map(svm, svm->vmcb->save.rax, &page);
	if (!nested_vmcb)
		return 1;

	svm->next_rip = kvm_rip_read(&svm->vcpu) + 3;
	ret = kvm_skip_emulated_instruction(&svm->vcpu);

	nested_svm_vmloadsave(svm->vmcb, nested_vmcb);
	nested_svm_unmap(page);

	return ret;
}

static int vmrun_interception(struct vcpu_svm *svm)
{
	if (nested_svm_check_permissions(svm))
		return 1;

	/* Save rip after vmrun instruction */
	kvm_rip_write(&svm->vcpu, kvm_rip_read(&svm->vcpu) + 3);

	if (!nested_svm_vmrun(svm))
		return 1;

	if (!nested_svm_vmrun_msrpm(svm))
		goto failed;

	return 1;

failed:

	svm->vmcb->control.exit_code    = SVM_EXIT_ERR;
	svm->vmcb->control.exit_code_hi = 0;
	svm->vmcb->control.exit_info_1  = 0;
	svm->vmcb->control.exit_info_2  = 0;

	nested_svm_vmexit(svm);

	return 1;
}

static int stgi_interception(struct vcpu_svm *svm)
{
	int ret;

	if (nested_svm_check_permissions(svm))
		return 1;

	/*
	 * If VGIF is enabled, the STGI intercept is only added to
	 * detect the opening of the NMI window; remove it now.
	 */
	if (vgif_enabled(svm))
		clr_intercept(svm, INTERCEPT_STGI);

	svm->next_rip = kvm_rip_read(&svm->vcpu) + 3;
	ret = kvm_skip_emulated_instruction(&svm->vcpu);
	kvm_make_request(KVM_REQ_EVENT, &svm->vcpu);

	enable_gif(svm);

	return ret;
}

static int clgi_interception(struct vcpu_svm *svm)
{
	int ret;

	if (nested_svm_check_permissions(svm))
		return 1;

	svm->next_rip = kvm_rip_read(&svm->vcpu) + 3;
	ret = kvm_skip_emulated_instruction(&svm->vcpu);

	disable_gif(svm);

	/* After a CLGI no interrupts should come */
	if (!kvm_vcpu_apicv_active(&svm->vcpu)) {
		svm_clear_vintr(svm);
		svm->vmcb->control.int_ctl &= ~V_IRQ_MASK;
		mark_dirty(svm->vmcb, VMCB_INTR);
	}

	return ret;
}

static int invlpga_interception(struct vcpu_svm *svm)
{
	struct kvm_vcpu *vcpu = &svm->vcpu;

	trace_kvm_invlpga(svm->vmcb->save.rip, kvm_register_read(&svm->vcpu, VCPU_REGS_RCX),
			  kvm_register_read(&svm->vcpu, VCPU_REGS_RAX));

	/* Let's treat INVLPGA the same as INVLPG (can be optimized!) */
	kvm_mmu_invlpg(vcpu, kvm_register_read(&svm->vcpu, VCPU_REGS_RAX));

	svm->next_rip = kvm_rip_read(&svm->vcpu) + 3;
	return kvm_skip_emulated_instruction(&svm->vcpu);
}

static int skinit_interception(struct vcpu_svm *svm)
{
	trace_kvm_skinit(svm->vmcb->save.rip, kvm_register_read(&svm->vcpu, VCPU_REGS_RAX));

	kvm_queue_exception(&svm->vcpu, UD_VECTOR);
	return 1;
}

static int wbinvd_interception(struct vcpu_svm *svm)
{
	return kvm_emulate_wbinvd(&svm->vcpu);
}

static int xsetbv_interception(struct vcpu_svm *svm)
{
	u64 new_bv = kvm_read_edx_eax(&svm->vcpu);
	u32 index = kvm_register_read(&svm->vcpu, VCPU_REGS_RCX);

	if (kvm_set_xcr(&svm->vcpu, index, new_bv) == 0) {
		svm->next_rip = kvm_rip_read(&svm->vcpu) + 3;
		return kvm_skip_emulated_instruction(&svm->vcpu);
	}

	return 1;
}

static int task_switch_interception(struct vcpu_svm *svm)
{
	u16 tss_selector;
	int reason;
	int int_type = svm->vmcb->control.exit_int_info &
		SVM_EXITINTINFO_TYPE_MASK;
	int int_vec = svm->vmcb->control.exit_int_info & SVM_EVTINJ_VEC_MASK;
	uint32_t type =
		svm->vmcb->control.exit_int_info & SVM_EXITINTINFO_TYPE_MASK;
	uint32_t idt_v =
		svm->vmcb->control.exit_int_info & SVM_EXITINTINFO_VALID;
	bool has_error_code = false;
	u32 error_code = 0;

	tss_selector = (u16)svm->vmcb->control.exit_info_1;

	if (svm->vmcb->control.exit_info_2 &
	    (1ULL << SVM_EXITINFOSHIFT_TS_REASON_IRET))
		reason = TASK_SWITCH_IRET;
	else if (svm->vmcb->control.exit_info_2 &
		 (1ULL << SVM_EXITINFOSHIFT_TS_REASON_JMP))
		reason = TASK_SWITCH_JMP;
	else if (idt_v)
		reason = TASK_SWITCH_GATE;
	else
		reason = TASK_SWITCH_CALL;

	if (reason == TASK_SWITCH_GATE) {
		switch (type) {
		case SVM_EXITINTINFO_TYPE_NMI:
			svm->vcpu.arch.nmi_injected = false;
			break;
		case SVM_EXITINTINFO_TYPE_EXEPT:
			if (svm->vmcb->control.exit_info_2 &
			    (1ULL << SVM_EXITINFOSHIFT_TS_HAS_ERROR_CODE)) {
				has_error_code = true;
				error_code =
					(u32)svm->vmcb->control.exit_info_2;
			}
			kvm_clear_exception_queue(&svm->vcpu);
			break;
		case SVM_EXITINTINFO_TYPE_INTR:
			kvm_clear_interrupt_queue(&svm->vcpu);
			break;
		default:
			break;
		}
	}

	if (reason != TASK_SWITCH_GATE ||
	    int_type == SVM_EXITINTINFO_TYPE_SOFT ||
	    (int_type == SVM_EXITINTINFO_TYPE_EXEPT &&
	     (int_vec == OF_VECTOR || int_vec == BP_VECTOR)))
		skip_emulated_instruction(&svm->vcpu);

	if (int_type != SVM_EXITINTINFO_TYPE_SOFT)
		int_vec = -1;

	if (kvm_task_switch(&svm->vcpu, tss_selector, int_vec, reason,
				has_error_code, error_code) == EMULATE_FAIL) {
		svm->vcpu.run->exit_reason = KVM_EXIT_INTERNAL_ERROR;
		svm->vcpu.run->internal.suberror = KVM_INTERNAL_ERROR_EMULATION;
		svm->vcpu.run->internal.ndata = 0;
		return 0;
	}
	return 1;
}

static int cpuid_interception(struct vcpu_svm *svm)
{
	svm->next_rip = kvm_rip_read(&svm->vcpu) + 2;
	return kvm_emulate_cpuid(&svm->vcpu);
}

static int iret_interception(struct vcpu_svm *svm)
{
	++svm->vcpu.stat.nmi_window_exits;
	clr_intercept(svm, INTERCEPT_IRET);
	svm->vcpu.arch.hflags |= HF_IRET_MASK;
	svm->nmi_iret_rip = kvm_rip_read(&svm->vcpu);
	kvm_make_request(KVM_REQ_EVENT, &svm->vcpu);
	return 1;
}

static int invlpg_interception(struct vcpu_svm *svm)
{
	if (!static_cpu_has(X86_FEATURE_DECODEASSISTS))
		return emulate_instruction(&svm->vcpu, 0) == EMULATE_DONE;

	kvm_mmu_invlpg(&svm->vcpu, svm->vmcb->control.exit_info_1);
	return kvm_skip_emulated_instruction(&svm->vcpu);
}

static int emulate_on_interception(struct vcpu_svm *svm)
{
	return emulate_instruction(&svm->vcpu, 0) == EMULATE_DONE;
}

static int rdpmc_interception(struct vcpu_svm *svm)
{
	int err;

	if (!static_cpu_has(X86_FEATURE_NRIPS))
		return emulate_on_interception(svm);

	err = kvm_rdpmc(&svm->vcpu);
	return kvm_complete_insn_gp(&svm->vcpu, err);
}

static bool check_selective_cr0_intercepted(struct vcpu_svm *svm,
					    unsigned long val)
{
	unsigned long cr0 = svm->vcpu.arch.cr0;
	bool ret = false;
	u64 intercept;

	intercept = svm->nested.intercept;

	if (!is_guest_mode(&svm->vcpu) ||
	    (!(intercept & (1ULL << INTERCEPT_SELECTIVE_CR0))))
		return false;

	cr0 &= ~SVM_CR0_SELECTIVE_MASK;
	val &= ~SVM_CR0_SELECTIVE_MASK;

	if (cr0 ^ val) {
		svm->vmcb->control.exit_code = SVM_EXIT_CR0_SEL_WRITE;
		ret = (nested_svm_exit_handled(svm) == NESTED_EXIT_DONE);
	}

	return ret;
}

#define CR_VALID (1ULL << 63)

static int cr_interception(struct vcpu_svm *svm)
{
	int reg, cr;
	unsigned long val;
	int err;

	if (!static_cpu_has(X86_FEATURE_DECODEASSISTS))
		return emulate_on_interception(svm);

	if (unlikely((svm->vmcb->control.exit_info_1 & CR_VALID) == 0))
		return emulate_on_interception(svm);

	reg = svm->vmcb->control.exit_info_1 & SVM_EXITINFO_REG_MASK;
	if (svm->vmcb->control.exit_code == SVM_EXIT_CR0_SEL_WRITE)
		cr = SVM_EXIT_WRITE_CR0 - SVM_EXIT_READ_CR0;
	else
		cr = svm->vmcb->control.exit_code - SVM_EXIT_READ_CR0;

	err = 0;
	if (cr >= 16) { /* mov to cr */
		cr -= 16;
		val = kvm_register_read(&svm->vcpu, reg);
		switch (cr) {
		case 0:
			if (!check_selective_cr0_intercepted(svm, val))
				err = kvm_set_cr0(&svm->vcpu, val);
			else
				return 1;

			break;
		case 3:
			err = kvm_set_cr3(&svm->vcpu, val);
			break;
		case 4:
			err = kvm_set_cr4(&svm->vcpu, val);
			break;
		case 8:
			err = kvm_set_cr8(&svm->vcpu, val);
			break;
		default:
			WARN(1, "unhandled write to CR%d", cr);
			kvm_queue_exception(&svm->vcpu, UD_VECTOR);
			return 1;
		}
	} else { /* mov from cr */
		switch (cr) {
		case 0:
			val = kvm_read_cr0(&svm->vcpu);
			break;
		case 2:
			val = svm->vcpu.arch.cr2;
			break;
		case 3:
			val = kvm_read_cr3(&svm->vcpu);
			break;
		case 4:
			val = kvm_read_cr4(&svm->vcpu);
			break;
		case 8:
			val = kvm_get_cr8(&svm->vcpu);
			break;
		default:
			WARN(1, "unhandled read from CR%d", cr);
			kvm_queue_exception(&svm->vcpu, UD_VECTOR);
			return 1;
		}
		kvm_register_write(&svm->vcpu, reg, val);
	}
	return kvm_complete_insn_gp(&svm->vcpu, err);
}

static int dr_interception(struct vcpu_svm *svm)
{
	int reg, dr;
	unsigned long val;

	if (svm->vcpu.guest_debug == 0) {
		/*
		 * No more DR vmexits; force a reload of the debug registers
		 * and reenter on this instruction.  The next vmexit will
		 * retrieve the full state of the debug registers.
		 */
		clr_dr_intercepts(svm);
		svm->vcpu.arch.switch_db_regs |= KVM_DEBUGREG_WONT_EXIT;
		return 1;
	}

	if (!boot_cpu_has(X86_FEATURE_DECODEASSISTS))
		return emulate_on_interception(svm);

	reg = svm->vmcb->control.exit_info_1 & SVM_EXITINFO_REG_MASK;
	dr = svm->vmcb->control.exit_code - SVM_EXIT_READ_DR0;

	if (dr >= 16) { /* mov to DRn */
		if (!kvm_require_dr(&svm->vcpu, dr - 16))
			return 1;
		val = kvm_register_read(&svm->vcpu, reg);
		kvm_set_dr(&svm->vcpu, dr - 16, val);
	} else {
		if (!kvm_require_dr(&svm->vcpu, dr))
			return 1;
		kvm_get_dr(&svm->vcpu, dr, &val);
		kvm_register_write(&svm->vcpu, reg, val);
	}

	return kvm_skip_emulated_instruction(&svm->vcpu);
}

static int cr8_write_interception(struct vcpu_svm *svm)
{
	struct kvm_run *kvm_run = svm->vcpu.run;
	int r;

	u8 cr8_prev = kvm_get_cr8(&svm->vcpu);
	/* instruction emulation calls kvm_set_cr8() */
	r = cr_interception(svm);
	if (lapic_in_kernel(&svm->vcpu))
		return r;
	if (cr8_prev <= kvm_get_cr8(&svm->vcpu))
		return r;
	kvm_run->exit_reason = KVM_EXIT_SET_TPR;
	return 0;
}

static int svm_get_msr(struct kvm_vcpu *vcpu, struct msr_data *msr_info)
{
	struct vcpu_svm *svm = to_svm(vcpu);

	switch (msr_info->index) {
	case MSR_IA32_TSC: {
		msr_info->data = svm->vmcb->control.tsc_offset +
			kvm_scale_tsc(vcpu, rdtsc());

		break;
	}
	case MSR_STAR:
		msr_info->data = svm->vmcb->save.star;
		break;
#ifdef CONFIG_X86_64
	case MSR_LSTAR:
		msr_info->data = svm->vmcb->save.lstar;
		break;
	case MSR_CSTAR:
		msr_info->data = svm->vmcb->save.cstar;
		break;
	case MSR_KERNEL_GS_BASE:
		msr_info->data = svm->vmcb->save.kernel_gs_base;
		break;
	case MSR_SYSCALL_MASK:
		msr_info->data = svm->vmcb->save.sfmask;
		break;
#endif
	case MSR_IA32_SYSENTER_CS:
		msr_info->data = svm->vmcb->save.sysenter_cs;
		break;
	case MSR_IA32_SYSENTER_EIP:
		msr_info->data = svm->sysenter_eip;
		break;
	case MSR_IA32_SYSENTER_ESP:
		msr_info->data = svm->sysenter_esp;
		break;
	case MSR_TSC_AUX:
		if (!boot_cpu_has(X86_FEATURE_RDTSCP))
			return 1;
		msr_info->data = svm->tsc_aux;
		break;
	/*
	 * Nobody will change the following 5 values in the VMCB so we can
	 * safely return them on rdmsr. They will always be 0 until LBRV is
	 * implemented.
	 */
	case MSR_IA32_DEBUGCTLMSR:
		msr_info->data = svm->vmcb->save.dbgctl;
		break;
	case MSR_IA32_LASTBRANCHFROMIP:
		msr_info->data = svm->vmcb->save.br_from;
		break;
	case MSR_IA32_LASTBRANCHTOIP:
		msr_info->data = svm->vmcb->save.br_to;
		break;
	case MSR_IA32_LASTINTFROMIP:
		msr_info->data = svm->vmcb->save.last_excp_from;
		break;
	case MSR_IA32_LASTINTTOIP:
		msr_info->data = svm->vmcb->save.last_excp_to;
		break;
	case MSR_VM_HSAVE_PA:
		msr_info->data = svm->nested.hsave_msr;
		break;
	case MSR_VM_CR:
		msr_info->data = svm->nested.vm_cr_msr;
		break;
	case MSR_IA32_UCODE_REV:
		msr_info->data = 0x01000065;
		break;
	case MSR_F15H_IC_CFG: {

		int family, model;

		family = guest_cpuid_family(vcpu);
		model  = guest_cpuid_model(vcpu);

		if (family < 0 || model < 0)
			return kvm_get_msr_common(vcpu, msr_info);

		msr_info->data = 0;

		if (family == 0x15 &&
		    (model >= 0x2 && model < 0x20))
			msr_info->data = 0x1E;
		}
		break;
	default:
		return kvm_get_msr_common(vcpu, msr_info);
	}
	return 0;
}

static int rdmsr_interception(struct vcpu_svm *svm)
{
	u32 ecx = kvm_register_read(&svm->vcpu, VCPU_REGS_RCX);
	struct msr_data msr_info;

	msr_info.index = ecx;
	msr_info.host_initiated = false;
	if (svm_get_msr(&svm->vcpu, &msr_info)) {
		trace_kvm_msr_read_ex(ecx);
		kvm_inject_gp(&svm->vcpu, 0);
		return 1;
	} else {
		trace_kvm_msr_read(ecx, msr_info.data);

		kvm_register_write(&svm->vcpu, VCPU_REGS_RAX,
				   msr_info.data & 0xffffffff);
		kvm_register_write(&svm->vcpu, VCPU_REGS_RDX,
				   msr_info.data >> 32);
		svm->next_rip = kvm_rip_read(&svm->vcpu) + 2;
		return kvm_skip_emulated_instruction(&svm->vcpu);
	}
}

static int svm_set_vm_cr(struct kvm_vcpu *vcpu, u64 data)
{
	struct vcpu_svm *svm = to_svm(vcpu);
	int svm_dis, chg_mask;

	if (data & ~SVM_VM_CR_VALID_MASK)
		return 1;

	chg_mask = SVM_VM_CR_VALID_MASK;

	if (svm->nested.vm_cr_msr & SVM_VM_CR_SVM_DIS_MASK)
		chg_mask &= ~(SVM_VM_CR_SVM_LOCK_MASK | SVM_VM_CR_SVM_DIS_MASK);

	svm->nested.vm_cr_msr &= ~chg_mask;
	svm->nested.vm_cr_msr |= (data & chg_mask);

	svm_dis = svm->nested.vm_cr_msr & SVM_VM_CR_SVM_DIS_MASK;

	/* check for svm_disable while efer.svme is set */
	if (svm_dis && (vcpu->arch.efer & EFER_SVME))
		return 1;

	return 0;
}

static int svm_set_msr(struct kvm_vcpu *vcpu, struct msr_data *msr)
{
	struct vcpu_svm *svm = to_svm(vcpu);

	u32 ecx = msr->index;
	u64 data = msr->data;
	switch (ecx) {
	case MSR_IA32_TSC:
		kvm_write_tsc(vcpu, msr);
		break;
	case MSR_STAR:
		svm->vmcb->save.star = data;
		break;
#ifdef CONFIG_X86_64
	case MSR_LSTAR:
		svm->vmcb->save.lstar = data;
		break;
	case MSR_CSTAR:
		svm->vmcb->save.cstar = data;
		break;
	case MSR_KERNEL_GS_BASE:
		svm->vmcb->save.kernel_gs_base = data;
		break;
	case MSR_SYSCALL_MASK:
		svm->vmcb->save.sfmask = data;
		break;
#endif
	case MSR_IA32_SYSENTER_CS:
		svm->vmcb->save.sysenter_cs = data;
		break;
	case MSR_IA32_SYSENTER_EIP:
		svm->sysenter_eip = data;
		svm->vmcb->save.sysenter_eip = data;
		break;
	case MSR_IA32_SYSENTER_ESP:
		svm->sysenter_esp = data;
		svm->vmcb->save.sysenter_esp = data;
		break;
	case MSR_TSC_AUX:
		if (!boot_cpu_has(X86_FEATURE_RDTSCP))
			return 1;

		/*
		 * This is rare, so we update the MSR here instead of using
		 * direct_access_msrs.  Doing that would require a rdmsr in
		 * svm_vcpu_put.
		 */
		svm->tsc_aux = data;
		wrmsrl(MSR_TSC_AUX, svm->tsc_aux);
		break;
	case MSR_IA32_DEBUGCTLMSR:
		if (!boot_cpu_has(X86_FEATURE_LBRV)) {
			vcpu_unimpl(vcpu, "%s: MSR_IA32_DEBUGCTL 0x%llx, nop\n",
				    __func__, data);
			break;
		}
		if (data & DEBUGCTL_RESERVED_BITS)
			return 1;

		svm->vmcb->save.dbgctl = data;
		mark_dirty(svm->vmcb, VMCB_LBR);
		if (data & (1ULL<<0))
			svm_enable_lbrv(svm);
		else
			svm_disable_lbrv(svm);
		break;
	case MSR_VM_HSAVE_PA:
		svm->nested.hsave_msr = data;
		break;
	case MSR_VM_CR:
		return svm_set_vm_cr(vcpu, data);
	case MSR_VM_IGNNE:
		vcpu_unimpl(vcpu, "unimplemented wrmsr: 0x%x data 0x%llx\n", ecx, data);
		break;
	case MSR_IA32_APICBASE:
		if (kvm_vcpu_apicv_active(vcpu))
			avic_update_vapic_bar(to_svm(vcpu), data);
		/* Follow through */
	default:
		return kvm_set_msr_common(vcpu, msr);
	}
	return 0;
}

static int wrmsr_interception(struct vcpu_svm *svm)
{
	struct msr_data msr;
	u32 ecx = kvm_register_read(&svm->vcpu, VCPU_REGS_RCX);
	u64 data = kvm_read_edx_eax(&svm->vcpu);

	msr.data = data;
	msr.index = ecx;
	msr.host_initiated = false;

	svm->next_rip = kvm_rip_read(&svm->vcpu) + 2;
	if (kvm_set_msr(&svm->vcpu, &msr)) {
		trace_kvm_msr_write_ex(ecx, data);
		kvm_inject_gp(&svm->vcpu, 0);
		return 1;
	} else {
		trace_kvm_msr_write(ecx, data);
		return kvm_skip_emulated_instruction(&svm->vcpu);
	}
}

static int msr_interception(struct vcpu_svm *svm)
{
	if (svm->vmcb->control.exit_info_1)
		return wrmsr_interception(svm);
	else
		return rdmsr_interception(svm);
}

static int interrupt_window_interception(struct vcpu_svm *svm)
{
	kvm_make_request(KVM_REQ_EVENT, &svm->vcpu);
	svm_clear_vintr(svm);
	svm->vmcb->control.int_ctl &= ~V_IRQ_MASK;
	mark_dirty(svm->vmcb, VMCB_INTR);
	++svm->vcpu.stat.irq_window_exits;
	return 1;
}

static int pause_interception(struct vcpu_svm *svm)
{
	struct kvm_vcpu *vcpu = &svm->vcpu;
	bool in_kernel = (svm_get_cpl(vcpu) == 0);

	kvm_vcpu_on_spin(vcpu, in_kernel);
	return 1;
}

static int nop_interception(struct vcpu_svm *svm)
{
	return kvm_skip_emulated_instruction(&(svm->vcpu));
}

static int monitor_interception(struct vcpu_svm *svm)
{
	printk_once(KERN_WARNING "kvm: MONITOR instruction emulated as NOP!\n");
	return nop_interception(svm);
}

static int mwait_interception(struct vcpu_svm *svm)
{
	printk_once(KERN_WARNING "kvm: MWAIT instruction emulated as NOP!\n");
	return nop_interception(svm);
}

enum avic_ipi_failure_cause {
	AVIC_IPI_FAILURE_INVALID_INT_TYPE,
	AVIC_IPI_FAILURE_TARGET_NOT_RUNNING,
	AVIC_IPI_FAILURE_INVALID_TARGET,
	AVIC_IPI_FAILURE_INVALID_BACKING_PAGE,
};

static int avic_incomplete_ipi_interception(struct vcpu_svm *svm)
{
	u32 icrh = svm->vmcb->control.exit_info_1 >> 32;
	u32 icrl = svm->vmcb->control.exit_info_1;
	u32 id = svm->vmcb->control.exit_info_2 >> 32;
	u32 index = svm->vmcb->control.exit_info_2 & 0xFF;
	struct kvm_lapic *apic = svm->vcpu.arch.apic;

	trace_kvm_avic_incomplete_ipi(svm->vcpu.vcpu_id, icrh, icrl, id, index);

	switch (id) {
	case AVIC_IPI_FAILURE_INVALID_INT_TYPE:
		/*
		 * AVIC hardware handles the generation of
		 * IPIs when the specified Message Type is Fixed
		 * (also known as fixed delivery mode) and
		 * the Trigger Mode is edge-triggered. The hardware
		 * also supports self and broadcast delivery modes
		 * specified via the Destination Shorthand(DSH)
		 * field of the ICRL. Logical and physical APIC ID
		 * formats are supported. All other IPI types cause
		 * a #VMEXIT, which needs to emulated.
		 */
		kvm_lapic_reg_write(apic, APIC_ICR2, icrh);
		kvm_lapic_reg_write(apic, APIC_ICR, icrl);
		break;
	case AVIC_IPI_FAILURE_TARGET_NOT_RUNNING: {
		int i;
		struct kvm_vcpu *vcpu;
		struct kvm *kvm = svm->vcpu.kvm;
		struct kvm_lapic *apic = svm->vcpu.arch.apic;

		/*
		 * At this point, we expect that the AVIC HW has already
		 * set the appropriate IRR bits on the valid target
		 * vcpus. So, we just need to kick the appropriate vcpu.
		 */
		kvm_for_each_vcpu(i, vcpu, kvm) {
			bool m = kvm_apic_match_dest(vcpu, apic,
						     icrl & KVM_APIC_SHORT_MASK,
						     GET_APIC_DEST_FIELD(icrh),
						     icrl & KVM_APIC_DEST_MASK);

			if (m && !avic_vcpu_is_running(vcpu))
				kvm_vcpu_wake_up(vcpu);
		}
		break;
	}
	case AVIC_IPI_FAILURE_INVALID_TARGET:
		break;
	case AVIC_IPI_FAILURE_INVALID_BACKING_PAGE:
		WARN_ONCE(1, "Invalid backing page\n");
		break;
	default:
		pr_err("Unknown IPI interception\n");
	}

	return 1;
}

static u32 *avic_get_logical_id_entry(struct kvm_vcpu *vcpu, u32 ldr, bool flat)
{
	struct kvm_arch *vm_data = &vcpu->kvm->arch;
	int index;
	u32 *logical_apic_id_table;
	int dlid = GET_APIC_LOGICAL_ID(ldr);

	if (!dlid)
		return NULL;

	if (flat) { /* flat */
		index = ffs(dlid) - 1;
		if (index > 7)
			return NULL;
	} else { /* cluster */
		int cluster = (dlid & 0xf0) >> 4;
		int apic = ffs(dlid & 0x0f) - 1;

		if ((apic < 0) || (apic > 7) ||
		    (cluster >= 0xf))
			return NULL;
		index = (cluster << 2) + apic;
	}

	logical_apic_id_table = (u32 *) page_address(vm_data->avic_logical_id_table_page);

	return &logical_apic_id_table[index];
}

static int avic_ldr_write(struct kvm_vcpu *vcpu, u8 g_physical_id, u32 ldr,
			  bool valid)
{
	bool flat;
	u32 *entry, new_entry;

	flat = kvm_lapic_get_reg(vcpu->arch.apic, APIC_DFR) == APIC_DFR_FLAT;
	entry = avic_get_logical_id_entry(vcpu, ldr, flat);
	if (!entry)
		return -EINVAL;

	new_entry = READ_ONCE(*entry);
	new_entry &= ~AVIC_LOGICAL_ID_ENTRY_GUEST_PHYSICAL_ID_MASK;
	new_entry |= (g_physical_id & AVIC_LOGICAL_ID_ENTRY_GUEST_PHYSICAL_ID_MASK);
	if (valid)
		new_entry |= AVIC_LOGICAL_ID_ENTRY_VALID_MASK;
	else
		new_entry &= ~AVIC_LOGICAL_ID_ENTRY_VALID_MASK;
	WRITE_ONCE(*entry, new_entry);

	return 0;
}

static int avic_handle_ldr_update(struct kvm_vcpu *vcpu)
{
	int ret;
	struct vcpu_svm *svm = to_svm(vcpu);
	u32 ldr = kvm_lapic_get_reg(vcpu->arch.apic, APIC_LDR);

	if (!ldr)
		return 1;

	ret = avic_ldr_write(vcpu, vcpu->vcpu_id, ldr, true);
	if (ret && svm->ldr_reg) {
		avic_ldr_write(vcpu, 0, svm->ldr_reg, false);
		svm->ldr_reg = 0;
	} else {
		svm->ldr_reg = ldr;
	}
	return ret;
}

static int avic_handle_apic_id_update(struct kvm_vcpu *vcpu)
{
	u64 *old, *new;
	struct vcpu_svm *svm = to_svm(vcpu);
	u32 apic_id_reg = kvm_lapic_get_reg(vcpu->arch.apic, APIC_ID);
	u32 id = (apic_id_reg >> 24) & 0xff;

	if (vcpu->vcpu_id == id)
		return 0;

	old = avic_get_physical_id_entry(vcpu, vcpu->vcpu_id);
	new = avic_get_physical_id_entry(vcpu, id);
	if (!new || !old)
		return 1;

	/* We need to move physical_id_entry to new offset */
	*new = *old;
	*old = 0ULL;
	to_svm(vcpu)->avic_physical_id_cache = new;

	/*
	 * Also update the guest physical APIC ID in the logical
	 * APIC ID table entry if already setup the LDR.
	 */
	if (svm->ldr_reg)
		avic_handle_ldr_update(vcpu);

	return 0;
}

static int avic_handle_dfr_update(struct kvm_vcpu *vcpu)
{
	struct vcpu_svm *svm = to_svm(vcpu);
	struct kvm_arch *vm_data = &vcpu->kvm->arch;
	u32 dfr = kvm_lapic_get_reg(vcpu->arch.apic, APIC_DFR);
	u32 mod = (dfr >> 28) & 0xf;

	/*
	 * We assume that all local APICs are using the same type.
	 * If this changes, we need to flush the AVIC logical
	 * APID id table.
	 */
	if (vm_data->ldr_mode == mod)
		return 0;

	clear_page(page_address(vm_data->avic_logical_id_table_page));
	vm_data->ldr_mode = mod;

	if (svm->ldr_reg)
		avic_handle_ldr_update(vcpu);
	return 0;
}

static int avic_unaccel_trap_write(struct vcpu_svm *svm)
{
	struct kvm_lapic *apic = svm->vcpu.arch.apic;
	u32 offset = svm->vmcb->control.exit_info_1 &
				AVIC_UNACCEL_ACCESS_OFFSET_MASK;

	switch (offset) {
	case APIC_ID:
		if (avic_handle_apic_id_update(&svm->vcpu))
			return 0;
		break;
	case APIC_LDR:
		if (avic_handle_ldr_update(&svm->vcpu))
			return 0;
		break;
	case APIC_DFR:
		avic_handle_dfr_update(&svm->vcpu);
		break;
	default:
		break;
	}

	kvm_lapic_reg_write(apic, offset, kvm_lapic_get_reg(apic, offset));

	return 1;
}

static bool is_avic_unaccelerated_access_trap(u32 offset)
{
	bool ret = false;

	switch (offset) {
	case APIC_ID:
	case APIC_EOI:
	case APIC_RRR:
	case APIC_LDR:
	case APIC_DFR:
	case APIC_SPIV:
	case APIC_ESR:
	case APIC_ICR:
	case APIC_LVTT:
	case APIC_LVTTHMR:
	case APIC_LVTPC:
	case APIC_LVT0:
	case APIC_LVT1:
	case APIC_LVTERR:
	case APIC_TMICT:
	case APIC_TDCR:
		ret = true;
		break;
	default:
		break;
	}
	return ret;
}

static int avic_unaccelerated_access_interception(struct vcpu_svm *svm)
{
	int ret = 0;
	u32 offset = svm->vmcb->control.exit_info_1 &
		     AVIC_UNACCEL_ACCESS_OFFSET_MASK;
	u32 vector = svm->vmcb->control.exit_info_2 &
		     AVIC_UNACCEL_ACCESS_VECTOR_MASK;
	bool write = (svm->vmcb->control.exit_info_1 >> 32) &
		     AVIC_UNACCEL_ACCESS_WRITE_MASK;
	bool trap = is_avic_unaccelerated_access_trap(offset);

	trace_kvm_avic_unaccelerated_access(svm->vcpu.vcpu_id, offset,
					    trap, write, vector);
	if (trap) {
		/* Handling Trap */
		WARN_ONCE(!write, "svm: Handling trap read.\n");
		ret = avic_unaccel_trap_write(svm);
	} else {
		/* Handling Fault */
		ret = (emulate_instruction(&svm->vcpu, 0) == EMULATE_DONE);
	}

	return ret;
}

static int (*const svm_exit_handlers[])(struct vcpu_svm *svm) = {
	[SVM_EXIT_READ_CR0]			= cr_interception,
	[SVM_EXIT_READ_CR3]			= cr_interception,
	[SVM_EXIT_READ_CR4]			= cr_interception,
	[SVM_EXIT_READ_CR8]			= cr_interception,
	[SVM_EXIT_CR0_SEL_WRITE]		= cr_interception,
	[SVM_EXIT_WRITE_CR0]			= cr_interception,
	[SVM_EXIT_WRITE_CR3]			= cr_interception,
	[SVM_EXIT_WRITE_CR4]			= cr_interception,
	[SVM_EXIT_WRITE_CR8]			= cr8_write_interception,
	[SVM_EXIT_READ_DR0]			= dr_interception,
	[SVM_EXIT_READ_DR1]			= dr_interception,
	[SVM_EXIT_READ_DR2]			= dr_interception,
	[SVM_EXIT_READ_DR3]			= dr_interception,
	[SVM_EXIT_READ_DR4]			= dr_interception,
	[SVM_EXIT_READ_DR5]			= dr_interception,
	[SVM_EXIT_READ_DR6]			= dr_interception,
	[SVM_EXIT_READ_DR7]			= dr_interception,
	[SVM_EXIT_WRITE_DR0]			= dr_interception,
	[SVM_EXIT_WRITE_DR1]			= dr_interception,
	[SVM_EXIT_WRITE_DR2]			= dr_interception,
	[SVM_EXIT_WRITE_DR3]			= dr_interception,
	[SVM_EXIT_WRITE_DR4]			= dr_interception,
	[SVM_EXIT_WRITE_DR5]			= dr_interception,
	[SVM_EXIT_WRITE_DR6]			= dr_interception,
	[SVM_EXIT_WRITE_DR7]			= dr_interception,
	[SVM_EXIT_EXCP_BASE + DB_VECTOR]	= db_interception,
	[SVM_EXIT_EXCP_BASE + BP_VECTOR]	= bp_interception,
	[SVM_EXIT_EXCP_BASE + UD_VECTOR]	= ud_interception,
	[SVM_EXIT_EXCP_BASE + PF_VECTOR]	= pf_interception,
	[SVM_EXIT_EXCP_BASE + MC_VECTOR]	= mc_interception,
	[SVM_EXIT_EXCP_BASE + AC_VECTOR]	= ac_interception,
	[SVM_EXIT_INTR]				= intr_interception,
	[SVM_EXIT_NMI]				= nmi_interception,
	[SVM_EXIT_SMI]				= nop_on_interception,
	[SVM_EXIT_INIT]				= nop_on_interception,
	[SVM_EXIT_VINTR]			= interrupt_window_interception,
	[SVM_EXIT_RDPMC]			= rdpmc_interception,
	[SVM_EXIT_CPUID]			= cpuid_interception,
	[SVM_EXIT_IRET]                         = iret_interception,
	[SVM_EXIT_INVD]                         = emulate_on_interception,
	[SVM_EXIT_PAUSE]			= pause_interception,
	[SVM_EXIT_HLT]				= halt_interception,
	[SVM_EXIT_INVLPG]			= invlpg_interception,
	[SVM_EXIT_INVLPGA]			= invlpga_interception,
	[SVM_EXIT_IOIO]				= io_interception,
	[SVM_EXIT_MSR]				= msr_interception,
	[SVM_EXIT_TASK_SWITCH]			= task_switch_interception,
	[SVM_EXIT_SHUTDOWN]			= shutdown_interception,
	[SVM_EXIT_VMRUN]			= vmrun_interception,
	[SVM_EXIT_VMMCALL]			= vmmcall_interception,
	[SVM_EXIT_VMLOAD]			= vmload_interception,
	[SVM_EXIT_VMSAVE]			= vmsave_interception,
	[SVM_EXIT_STGI]				= stgi_interception,
	[SVM_EXIT_CLGI]				= clgi_interception,
	[SVM_EXIT_SKINIT]			= skinit_interception,
	[SVM_EXIT_WBINVD]                       = wbinvd_interception,
	[SVM_EXIT_MONITOR]			= monitor_interception,
	[SVM_EXIT_MWAIT]			= mwait_interception,
	[SVM_EXIT_XSETBV]			= xsetbv_interception,
	[SVM_EXIT_NPF]				= pf_interception,
	[SVM_EXIT_RSM]                          = emulate_on_interception,
	[SVM_EXIT_AVIC_INCOMPLETE_IPI]		= avic_incomplete_ipi_interception,
	[SVM_EXIT_AVIC_UNACCELERATED_ACCESS]	= avic_unaccelerated_access_interception,
};

static void dump_vmcb(struct kvm_vcpu *vcpu)
{
	struct vcpu_svm *svm = to_svm(vcpu);
	struct vmcb_control_area *control = &svm->vmcb->control;
	struct vmcb_save_area *save = &svm->vmcb->save;

	pr_err("VMCB Control Area:\n");
	pr_err("%-20s%04x\n", "cr_read:", control->intercept_cr & 0xffff);
	pr_err("%-20s%04x\n", "cr_write:", control->intercept_cr >> 16);
	pr_err("%-20s%04x\n", "dr_read:", control->intercept_dr & 0xffff);
	pr_err("%-20s%04x\n", "dr_write:", control->intercept_dr >> 16);
	pr_err("%-20s%08x\n", "exceptions:", control->intercept_exceptions);
	pr_err("%-20s%016llx\n", "intercepts:", control->intercept);
	pr_err("%-20s%d\n", "pause filter count:", control->pause_filter_count);
	pr_err("%-20s%016llx\n", "iopm_base_pa:", control->iopm_base_pa);
	pr_err("%-20s%016llx\n", "msrpm_base_pa:", control->msrpm_base_pa);
	pr_err("%-20s%016llx\n", "tsc_offset:", control->tsc_offset);
	pr_err("%-20s%d\n", "asid:", control->asid);
	pr_err("%-20s%d\n", "tlb_ctl:", control->tlb_ctl);
	pr_err("%-20s%08x\n", "int_ctl:", control->int_ctl);
	pr_err("%-20s%08x\n", "int_vector:", control->int_vector);
	pr_err("%-20s%08x\n", "int_state:", control->int_state);
	pr_err("%-20s%08x\n", "exit_code:", control->exit_code);
	pr_err("%-20s%016llx\n", "exit_info1:", control->exit_info_1);
	pr_err("%-20s%016llx\n", "exit_info2:", control->exit_info_2);
	pr_err("%-20s%08x\n", "exit_int_info:", control->exit_int_info);
	pr_err("%-20s%08x\n", "exit_int_info_err:", control->exit_int_info_err);
	pr_err("%-20s%lld\n", "nested_ctl:", control->nested_ctl);
	pr_err("%-20s%016llx\n", "nested_cr3:", control->nested_cr3);
	pr_err("%-20s%016llx\n", "avic_vapic_bar:", control->avic_vapic_bar);
	pr_err("%-20s%08x\n", "event_inj:", control->event_inj);
	pr_err("%-20s%08x\n", "event_inj_err:", control->event_inj_err);
	pr_err("%-20s%lld\n", "virt_ext:", control->virt_ext);
	pr_err("%-20s%016llx\n", "next_rip:", control->next_rip);
	pr_err("%-20s%016llx\n", "avic_backing_page:", control->avic_backing_page);
	pr_err("%-20s%016llx\n", "avic_logical_id:", control->avic_logical_id);
	pr_err("%-20s%016llx\n", "avic_physical_id:", control->avic_physical_id);
	pr_err("VMCB State Save Area:\n");
	pr_err("%-5s s: %04x a: %04x l: %08x b: %016llx\n",
	       "es:",
	       save->es.selector, save->es.attrib,
	       save->es.limit, save->es.base);
	pr_err("%-5s s: %04x a: %04x l: %08x b: %016llx\n",
	       "cs:",
	       save->cs.selector, save->cs.attrib,
	       save->cs.limit, save->cs.base);
	pr_err("%-5s s: %04x a: %04x l: %08x b: %016llx\n",
	       "ss:",
	       save->ss.selector, save->ss.attrib,
	       save->ss.limit, save->ss.base);
	pr_err("%-5s s: %04x a: %04x l: %08x b: %016llx\n",
	       "ds:",
	       save->ds.selector, save->ds.attrib,
	       save->ds.limit, save->ds.base);
	pr_err("%-5s s: %04x a: %04x l: %08x b: %016llx\n",
	       "fs:",
	       save->fs.selector, save->fs.attrib,
	       save->fs.limit, save->fs.base);
	pr_err("%-5s s: %04x a: %04x l: %08x b: %016llx\n",
	       "gs:",
	       save->gs.selector, save->gs.attrib,
	       save->gs.limit, save->gs.base);
	pr_err("%-5s s: %04x a: %04x l: %08x b: %016llx\n",
	       "gdtr:",
	       save->gdtr.selector, save->gdtr.attrib,
	       save->gdtr.limit, save->gdtr.base);
	pr_err("%-5s s: %04x a: %04x l: %08x b: %016llx\n",
	       "ldtr:",
	       save->ldtr.selector, save->ldtr.attrib,
	       save->ldtr.limit, save->ldtr.base);
	pr_err("%-5s s: %04x a: %04x l: %08x b: %016llx\n",
	       "idtr:",
	       save->idtr.selector, save->idtr.attrib,
	       save->idtr.limit, save->idtr.base);
	pr_err("%-5s s: %04x a: %04x l: %08x b: %016llx\n",
	       "tr:",
	       save->tr.selector, save->tr.attrib,
	       save->tr.limit, save->tr.base);
	pr_err("cpl:            %d                efer:         %016llx\n",
		save->cpl, save->efer);
	pr_err("%-15s %016llx %-13s %016llx\n",
	       "cr0:", save->cr0, "cr2:", save->cr2);
	pr_err("%-15s %016llx %-13s %016llx\n",
	       "cr3:", save->cr3, "cr4:", save->cr4);
	pr_err("%-15s %016llx %-13s %016llx\n",
	       "dr6:", save->dr6, "dr7:", save->dr7);
	pr_err("%-15s %016llx %-13s %016llx\n",
	       "rip:", save->rip, "rflags:", save->rflags);
	pr_err("%-15s %016llx %-13s %016llx\n",
	       "rsp:", save->rsp, "rax:", save->rax);
	pr_err("%-15s %016llx %-13s %016llx\n",
	       "star:", save->star, "lstar:", save->lstar);
	pr_err("%-15s %016llx %-13s %016llx\n",
	       "cstar:", save->cstar, "sfmask:", save->sfmask);
	pr_err("%-15s %016llx %-13s %016llx\n",
	       "kernel_gs_base:", save->kernel_gs_base,
	       "sysenter_cs:", save->sysenter_cs);
	pr_err("%-15s %016llx %-13s %016llx\n",
	       "sysenter_esp:", save->sysenter_esp,
	       "sysenter_eip:", save->sysenter_eip);
	pr_err("%-15s %016llx %-13s %016llx\n",
	       "gpat:", save->g_pat, "dbgctl:", save->dbgctl);
	pr_err("%-15s %016llx %-13s %016llx\n",
	       "br_from:", save->br_from, "br_to:", save->br_to);
	pr_err("%-15s %016llx %-13s %016llx\n",
	       "excp_from:", save->last_excp_from,
	       "excp_to:", save->last_excp_to);
}

static void svm_get_exit_info(struct kvm_vcpu *vcpu, u64 *info1, u64 *info2)
{
	struct vmcb_control_area *control = &to_svm(vcpu)->vmcb->control;

	*info1 = control->exit_info_1;
	*info2 = control->exit_info_2;
}

static int handle_exit(struct kvm_vcpu *vcpu)
{
	struct vcpu_svm *svm = to_svm(vcpu);
	struct kvm_run *kvm_run = vcpu->run;
	u32 exit_code = svm->vmcb->control.exit_code;

	trace_kvm_exit(exit_code, vcpu, KVM_ISA_SVM);

	if (!is_cr_intercept(svm, INTERCEPT_CR0_WRITE))
		vcpu->arch.cr0 = svm->vmcb->save.cr0;
	if (npt_enabled)
		vcpu->arch.cr3 = svm->vmcb->save.cr3;

	if (unlikely(svm->nested.exit_required)) {
		nested_svm_vmexit(svm);
		svm->nested.exit_required = false;

		return 1;
	}

	if (is_guest_mode(vcpu)) {
		int vmexit;

		trace_kvm_nested_vmexit(svm->vmcb->save.rip, exit_code,
					svm->vmcb->control.exit_info_1,
					svm->vmcb->control.exit_info_2,
					svm->vmcb->control.exit_int_info,
					svm->vmcb->control.exit_int_info_err,
					KVM_ISA_SVM);

		vmexit = nested_svm_exit_special(svm);

		if (vmexit == NESTED_EXIT_CONTINUE)
			vmexit = nested_svm_exit_handled(svm);

		if (vmexit == NESTED_EXIT_DONE)
			return 1;
	}

	svm_complete_interrupts(svm);

	if (svm->vmcb->control.exit_code == SVM_EXIT_ERR) {
		kvm_run->exit_reason = KVM_EXIT_FAIL_ENTRY;
		kvm_run->fail_entry.hardware_entry_failure_reason
			= svm->vmcb->control.exit_code;
		pr_err("KVM: FAILED VMRUN WITH VMCB:\n");
		dump_vmcb(vcpu);
		return 0;
	}

	if (is_external_interrupt(svm->vmcb->control.exit_int_info) &&
	    exit_code != SVM_EXIT_EXCP_BASE + PF_VECTOR &&
	    exit_code != SVM_EXIT_NPF && exit_code != SVM_EXIT_TASK_SWITCH &&
	    exit_code != SVM_EXIT_INTR && exit_code != SVM_EXIT_NMI)
		printk(KERN_ERR "%s: unexpected exit_int_info 0x%x "
		       "exit_code 0x%x\n",
		       __func__, svm->vmcb->control.exit_int_info,
		       exit_code);

	if (exit_code >= ARRAY_SIZE(svm_exit_handlers)
	    || !svm_exit_handlers[exit_code]) {
		WARN_ONCE(1, "svm: unexpected exit reason 0x%x\n", exit_code);
		kvm_queue_exception(vcpu, UD_VECTOR);
		return 1;
	}

	return svm_exit_handlers[exit_code](svm);
}

static void reload_tss(struct kvm_vcpu *vcpu)
{
	int cpu = raw_smp_processor_id();

	struct svm_cpu_data *sd = per_cpu(svm_data, cpu);
	sd->tss_desc->type = 9; /* available 32/64-bit TSS */
	load_TR_desc();
}

static void pre_svm_run(struct vcpu_svm *svm)
{
	int cpu = raw_smp_processor_id();

	struct svm_cpu_data *sd = per_cpu(svm_data, cpu);

	/* FIXME: handle wraparound of asid_generation */
	if (svm->asid_generation != sd->asid_generation)
		new_asid(svm, sd);
}

static void svm_inject_nmi(struct kvm_vcpu *vcpu)
{
	struct vcpu_svm *svm = to_svm(vcpu);

	svm->vmcb->control.event_inj = SVM_EVTINJ_VALID | SVM_EVTINJ_TYPE_NMI;
	vcpu->arch.hflags |= HF_NMI_MASK;
	set_intercept(svm, INTERCEPT_IRET);
	++vcpu->stat.nmi_injections;
}

static inline void svm_inject_irq(struct vcpu_svm *svm, int irq)
{
	struct vmcb_control_area *control;

	/* The following fields are ignored when AVIC is enabled */
	control = &svm->vmcb->control;
	control->int_vector = irq;
	control->int_ctl &= ~V_INTR_PRIO_MASK;
	control->int_ctl |= V_IRQ_MASK |
		((/*control->int_vector >> 4*/ 0xf) << V_INTR_PRIO_SHIFT);
	mark_dirty(svm->vmcb, VMCB_INTR);
}

static void svm_set_irq(struct kvm_vcpu *vcpu)
{
	struct vcpu_svm *svm = to_svm(vcpu);

	BUG_ON(!(gif_set(svm)));

	trace_kvm_inj_virq(vcpu->arch.interrupt.nr);
	++vcpu->stat.irq_injections;

	svm->vmcb->control.event_inj = vcpu->arch.interrupt.nr |
		SVM_EVTINJ_VALID | SVM_EVTINJ_TYPE_INTR;
}

static inline bool svm_nested_virtualize_tpr(struct kvm_vcpu *vcpu)
{
	return is_guest_mode(vcpu) && (vcpu->arch.hflags & HF_VINTR_MASK);
}

static void update_cr8_intercept(struct kvm_vcpu *vcpu, int tpr, int irr)
{
	struct vcpu_svm *svm = to_svm(vcpu);

	if (svm_nested_virtualize_tpr(vcpu) ||
	    kvm_vcpu_apicv_active(vcpu))
		return;

	clr_cr_intercept(svm, INTERCEPT_CR8_WRITE);

	if (irr == -1)
		return;

	if (tpr >= irr)
		set_cr_intercept(svm, INTERCEPT_CR8_WRITE);
}

static void svm_set_virtual_x2apic_mode(struct kvm_vcpu *vcpu, bool set)
{
	return;
}

static bool svm_get_enable_apicv(struct kvm_vcpu *vcpu)
{
	return avic && irqchip_split(vcpu->kvm);
}

static void svm_hwapic_irr_update(struct kvm_vcpu *vcpu, int max_irr)
{
}

static void svm_hwapic_isr_update(struct kvm_vcpu *vcpu, int max_isr)
{
}

/* Note: Currently only used by Hyper-V. */
static void svm_refresh_apicv_exec_ctrl(struct kvm_vcpu *vcpu)
{
	struct vcpu_svm *svm = to_svm(vcpu);
	struct vmcb *vmcb = svm->vmcb;

	if (!kvm_vcpu_apicv_active(&svm->vcpu))
		return;

	vmcb->control.int_ctl &= ~AVIC_ENABLE_MASK;
	mark_dirty(vmcb, VMCB_INTR);
}

static void svm_load_eoi_exitmap(struct kvm_vcpu *vcpu, u64 *eoi_exit_bitmap)
{
	return;
}

static void svm_deliver_avic_intr(struct kvm_vcpu *vcpu, int vec)
{
	kvm_lapic_set_irr(vec, vcpu->arch.apic);
	smp_mb__after_atomic();

	if (avic_vcpu_is_running(vcpu))
		wrmsrl(SVM_AVIC_DOORBELL,
		       kvm_cpu_get_apicid(vcpu->cpu));
	else
		kvm_vcpu_wake_up(vcpu);
}

static void svm_ir_list_del(struct vcpu_svm *svm, struct amd_iommu_pi_data *pi)
{
	unsigned long flags;
	struct amd_svm_iommu_ir *cur;

	spin_lock_irqsave(&svm->ir_list_lock, flags);
	list_for_each_entry(cur, &svm->ir_list, node) {
		if (cur->data != pi->ir_data)
			continue;
		list_del(&cur->node);
		kfree(cur);
		break;
	}
	spin_unlock_irqrestore(&svm->ir_list_lock, flags);
}

static int svm_ir_list_add(struct vcpu_svm *svm, struct amd_iommu_pi_data *pi)
{
	int ret = 0;
	unsigned long flags;
	struct amd_svm_iommu_ir *ir;

	/**
	 * In some cases, the existing irte is updaed and re-set,
	 * so we need to check here if it's already been * added
	 * to the ir_list.
	 */
	if (pi->ir_data && (pi->prev_ga_tag != 0)) {
		struct kvm *kvm = svm->vcpu.kvm;
		u32 vcpu_id = AVIC_GATAG_TO_VCPUID(pi->prev_ga_tag);
		struct kvm_vcpu *prev_vcpu = kvm_get_vcpu_by_id(kvm, vcpu_id);
		struct vcpu_svm *prev_svm;

		if (!prev_vcpu) {
			ret = -EINVAL;
			goto out;
		}

		prev_svm = to_svm(prev_vcpu);
		svm_ir_list_del(prev_svm, pi);
	}

	/**
	 * Allocating new amd_iommu_pi_data, which will get
	 * add to the per-vcpu ir_list.
	 */
	ir = kzalloc(sizeof(struct amd_svm_iommu_ir), GFP_KERNEL);
	if (!ir) {
		ret = -ENOMEM;
		goto out;
	}
	ir->data = pi->ir_data;

	spin_lock_irqsave(&svm->ir_list_lock, flags);
	list_add(&ir->node, &svm->ir_list);
	spin_unlock_irqrestore(&svm->ir_list_lock, flags);
out:
	return ret;
}

/**
 * Note:
 * The HW cannot support posting multicast/broadcast
 * interrupts to a vCPU. So, we still use legacy interrupt
 * remapping for these kind of interrupts.
 *
 * For lowest-priority interrupts, we only support
 * those with single CPU as the destination, e.g. user
 * configures the interrupts via /proc/irq or uses
 * irqbalance to make the interrupts single-CPU.
 */
static int
get_pi_vcpu_info(struct kvm *kvm, struct kvm_kernel_irq_routing_entry *e,
		 struct vcpu_data *vcpu_info, struct vcpu_svm **svm)
{
	struct kvm_lapic_irq irq;
	struct kvm_vcpu *vcpu = NULL;

	kvm_set_msi_irq(kvm, e, &irq);

	if (!kvm_intr_is_single_vcpu(kvm, &irq, &vcpu)) {
		pr_debug("SVM: %s: use legacy intr remap mode for irq %u\n",
			 __func__, irq.vector);
		return -1;
	}

	pr_debug("SVM: %s: use GA mode for irq %u\n", __func__,
		 irq.vector);
	*svm = to_svm(vcpu);
	vcpu_info->pi_desc_addr = __sme_set(page_to_phys((*svm)->avic_backing_page));
	vcpu_info->vector = irq.vector;

	return 0;
}

/*
 * svm_update_pi_irte - set IRTE for Posted-Interrupts
 *
 * @kvm: kvm
 * @host_irq: host irq of the interrupt
 * @guest_irq: gsi of the interrupt
 * @set: set or unset PI
 * returns 0 on success, < 0 on failure
 */
static int svm_update_pi_irte(struct kvm *kvm, unsigned int host_irq,
			      uint32_t guest_irq, bool set)
{
	struct kvm_kernel_irq_routing_entry *e;
	struct kvm_irq_routing_table *irq_rt;
	int idx, ret = -EINVAL;

	if (!kvm_arch_has_assigned_device(kvm) ||
	    !irq_remapping_cap(IRQ_POSTING_CAP))
		return 0;

	pr_debug("SVM: %s: host_irq=%#x, guest_irq=%#x, set=%#x\n",
		 __func__, host_irq, guest_irq, set);

	idx = srcu_read_lock(&kvm->irq_srcu);
	irq_rt = srcu_dereference(kvm->irq_routing, &kvm->irq_srcu);
	WARN_ON(guest_irq >= irq_rt->nr_rt_entries);

	hlist_for_each_entry(e, &irq_rt->map[guest_irq], link) {
		struct vcpu_data vcpu_info;
		struct vcpu_svm *svm = NULL;

		if (e->type != KVM_IRQ_ROUTING_MSI)
			continue;

		/**
		 * Here, we setup with legacy mode in the following cases:
		 * 1. When cannot target interrupt to a specific vcpu.
		 * 2. Unsetting posted interrupt.
		 * 3. APIC virtialization is disabled for the vcpu.
		 */
		if (!get_pi_vcpu_info(kvm, e, &vcpu_info, &svm) && set &&
		    kvm_vcpu_apicv_active(&svm->vcpu)) {
			struct amd_iommu_pi_data pi;

			/* Try to enable guest_mode in IRTE */
			pi.base = __sme_set(page_to_phys(svm->avic_backing_page) &
					    AVIC_HPA_MASK);
			pi.ga_tag = AVIC_GATAG(kvm->arch.avic_vm_id,
						     svm->vcpu.vcpu_id);
			pi.is_guest_mode = true;
			pi.vcpu_data = &vcpu_info;
			ret = irq_set_vcpu_affinity(host_irq, &pi);

			/**
			 * Here, we successfully setting up vcpu affinity in
			 * IOMMU guest mode. Now, we need to store the posted
			 * interrupt information in a per-vcpu ir_list so that
			 * we can reference to them directly when we update vcpu
			 * scheduling information in IOMMU irte.
			 */
			if (!ret && pi.is_guest_mode)
				svm_ir_list_add(svm, &pi);
		} else {
			/* Use legacy mode in IRTE */
			struct amd_iommu_pi_data pi;

			/**
			 * Here, pi is used to:
			 * - Tell IOMMU to use legacy mode for this interrupt.
			 * - Retrieve ga_tag of prior interrupt remapping data.
			 */
			pi.is_guest_mode = false;
			ret = irq_set_vcpu_affinity(host_irq, &pi);

			/**
			 * Check if the posted interrupt was previously
			 * setup with the guest_mode by checking if the ga_tag
			 * was cached. If so, we need to clean up the per-vcpu
			 * ir_list.
			 */
			if (!ret && pi.prev_ga_tag) {
				int id = AVIC_GATAG_TO_VCPUID(pi.prev_ga_tag);
				struct kvm_vcpu *vcpu;

				vcpu = kvm_get_vcpu_by_id(kvm, id);
				if (vcpu)
					svm_ir_list_del(to_svm(vcpu), &pi);
			}
		}

		if (!ret && svm) {
			trace_kvm_pi_irte_update(svm->vcpu.vcpu_id,
						 host_irq, e->gsi,
						 vcpu_info.vector,
						 vcpu_info.pi_desc_addr, set);
		}

		if (ret < 0) {
			pr_err("%s: failed to update PI IRTE\n", __func__);
			goto out;
		}
	}

	ret = 0;
out:
	srcu_read_unlock(&kvm->irq_srcu, idx);
	return ret;
}

static int svm_nmi_allowed(struct kvm_vcpu *vcpu)
{
	struct vcpu_svm *svm = to_svm(vcpu);
	struct vmcb *vmcb = svm->vmcb;
	int ret;
	ret = !(vmcb->control.int_state & SVM_INTERRUPT_SHADOW_MASK) &&
	      !(svm->vcpu.arch.hflags & HF_NMI_MASK);
	ret = ret && gif_set(svm) && nested_svm_nmi(svm);

	return ret;
}

static bool svm_get_nmi_mask(struct kvm_vcpu *vcpu)
{
	struct vcpu_svm *svm = to_svm(vcpu);

	return !!(svm->vcpu.arch.hflags & HF_NMI_MASK);
}

static void svm_set_nmi_mask(struct kvm_vcpu *vcpu, bool masked)
{
	struct vcpu_svm *svm = to_svm(vcpu);

	if (masked) {
		svm->vcpu.arch.hflags |= HF_NMI_MASK;
		set_intercept(svm, INTERCEPT_IRET);
	} else {
		svm->vcpu.arch.hflags &= ~HF_NMI_MASK;
		clr_intercept(svm, INTERCEPT_IRET);
	}
}

static int svm_interrupt_allowed(struct kvm_vcpu *vcpu)
{
	struct vcpu_svm *svm = to_svm(vcpu);
	struct vmcb *vmcb = svm->vmcb;
	int ret;

	if (!gif_set(svm) ||
	     (vmcb->control.int_state & SVM_INTERRUPT_SHADOW_MASK))
		return 0;

	ret = !!(kvm_get_rflags(vcpu) & X86_EFLAGS_IF);

	if (is_guest_mode(vcpu))
		return ret && !(svm->vcpu.arch.hflags & HF_VINTR_MASK);

	return ret;
}

static void enable_irq_window(struct kvm_vcpu *vcpu)
{
	struct vcpu_svm *svm = to_svm(vcpu);

	if (kvm_vcpu_apicv_active(vcpu))
		return;

	/*
	 * In case GIF=0 we can't rely on the CPU to tell us when GIF becomes
	 * 1, because that's a separate STGI/VMRUN intercept.  The next time we
	 * get that intercept, this function will be called again though and
	 * we'll get the vintr intercept. However, if the vGIF feature is
	 * enabled, the STGI interception will not occur. Enable the irq
	 * window under the assumption that the hardware will set the GIF.
	 */
	if ((vgif_enabled(svm) || gif_set(svm)) && nested_svm_intr(svm)) {
		svm_set_vintr(svm);
		svm_inject_irq(svm, 0x0);
	}
}

static void enable_nmi_window(struct kvm_vcpu *vcpu)
{
	struct vcpu_svm *svm = to_svm(vcpu);

	if ((svm->vcpu.arch.hflags & (HF_NMI_MASK | HF_IRET_MASK))
	    == HF_NMI_MASK)
		return; /* IRET will cause a vm exit */

<<<<<<< HEAD
	if ((svm->vcpu.arch.hflags & HF_GIF_MASK) == 0)
		return; /* STGI will cause a vm exit */
=======
	if (!gif_set(svm)) {
		if (vgif_enabled(svm))
			set_intercept(svm, INTERCEPT_STGI);
		return; /* STGI will cause a vm exit */
	}
>>>>>>> bb176f67

	if (svm->nested.exit_required)
		return; /* we're not going to run the guest yet */

	/*
	 * Something prevents NMI from been injected. Single step over possible
	 * problem (IRET or exception injection or interrupt shadow)
	 */
	svm->nmi_singlestep_guest_rflags = svm_get_rflags(vcpu);
	svm->nmi_singlestep = true;
	svm->vmcb->save.rflags |= (X86_EFLAGS_TF | X86_EFLAGS_RF);
}

static int svm_set_tss_addr(struct kvm *kvm, unsigned int addr)
{
	return 0;
}

static void svm_flush_tlb(struct kvm_vcpu *vcpu)
{
	struct vcpu_svm *svm = to_svm(vcpu);

	if (static_cpu_has(X86_FEATURE_FLUSHBYASID))
		svm->vmcb->control.tlb_ctl = TLB_CONTROL_FLUSH_ASID;
	else
		svm->asid_generation--;
}

static void svm_prepare_guest_switch(struct kvm_vcpu *vcpu)
{
}

static inline void sync_cr8_to_lapic(struct kvm_vcpu *vcpu)
{
	struct vcpu_svm *svm = to_svm(vcpu);

	if (svm_nested_virtualize_tpr(vcpu))
		return;

	if (!is_cr_intercept(svm, INTERCEPT_CR8_WRITE)) {
		int cr8 = svm->vmcb->control.int_ctl & V_TPR_MASK;
		kvm_set_cr8(vcpu, cr8);
	}
}

static inline void sync_lapic_to_cr8(struct kvm_vcpu *vcpu)
{
	struct vcpu_svm *svm = to_svm(vcpu);
	u64 cr8;

	if (svm_nested_virtualize_tpr(vcpu) ||
	    kvm_vcpu_apicv_active(vcpu))
		return;

	cr8 = kvm_get_cr8(vcpu);
	svm->vmcb->control.int_ctl &= ~V_TPR_MASK;
	svm->vmcb->control.int_ctl |= cr8 & V_TPR_MASK;
}

static void svm_complete_interrupts(struct vcpu_svm *svm)
{
	u8 vector;
	int type;
	u32 exitintinfo = svm->vmcb->control.exit_int_info;
	unsigned int3_injected = svm->int3_injected;

	svm->int3_injected = 0;

	/*
	 * If we've made progress since setting HF_IRET_MASK, we've
	 * executed an IRET and can allow NMI injection.
	 */
	if ((svm->vcpu.arch.hflags & HF_IRET_MASK)
	    && kvm_rip_read(&svm->vcpu) != svm->nmi_iret_rip) {
		svm->vcpu.arch.hflags &= ~(HF_NMI_MASK | HF_IRET_MASK);
		kvm_make_request(KVM_REQ_EVENT, &svm->vcpu);
	}

	svm->vcpu.arch.nmi_injected = false;
	kvm_clear_exception_queue(&svm->vcpu);
	kvm_clear_interrupt_queue(&svm->vcpu);

	if (!(exitintinfo & SVM_EXITINTINFO_VALID))
		return;

	kvm_make_request(KVM_REQ_EVENT, &svm->vcpu);

	vector = exitintinfo & SVM_EXITINTINFO_VEC_MASK;
	type = exitintinfo & SVM_EXITINTINFO_TYPE_MASK;

	switch (type) {
	case SVM_EXITINTINFO_TYPE_NMI:
		svm->vcpu.arch.nmi_injected = true;
		break;
	case SVM_EXITINTINFO_TYPE_EXEPT:
		/*
		 * In case of software exceptions, do not reinject the vector,
		 * but re-execute the instruction instead. Rewind RIP first
		 * if we emulated INT3 before.
		 */
		if (kvm_exception_is_soft(vector)) {
			if (vector == BP_VECTOR && int3_injected &&
			    kvm_is_linear_rip(&svm->vcpu, svm->int3_rip))
				kvm_rip_write(&svm->vcpu,
					      kvm_rip_read(&svm->vcpu) -
					      int3_injected);
			break;
		}
		if (exitintinfo & SVM_EXITINTINFO_VALID_ERR) {
			u32 err = svm->vmcb->control.exit_int_info_err;
			kvm_requeue_exception_e(&svm->vcpu, vector, err);

		} else
			kvm_requeue_exception(&svm->vcpu, vector);
		break;
	case SVM_EXITINTINFO_TYPE_INTR:
		kvm_queue_interrupt(&svm->vcpu, vector, false);
		break;
	default:
		break;
	}
}

static void svm_cancel_injection(struct kvm_vcpu *vcpu)
{
	struct vcpu_svm *svm = to_svm(vcpu);
	struct vmcb_control_area *control = &svm->vmcb->control;

	control->exit_int_info = control->event_inj;
	control->exit_int_info_err = control->event_inj_err;
	control->event_inj = 0;
	svm_complete_interrupts(svm);
}

static void svm_vcpu_run(struct kvm_vcpu *vcpu)
{
	struct vcpu_svm *svm = to_svm(vcpu);

	svm->vmcb->save.rax = vcpu->arch.regs[VCPU_REGS_RAX];
	svm->vmcb->save.rsp = vcpu->arch.regs[VCPU_REGS_RSP];
	svm->vmcb->save.rip = vcpu->arch.regs[VCPU_REGS_RIP];

	/*
	 * A vmexit emulation is required before the vcpu can be executed
	 * again.
	 */
	if (unlikely(svm->nested.exit_required))
		return;

	/*
	 * Disable singlestep if we're injecting an interrupt/exception.
	 * We don't want our modified rflags to be pushed on the stack where
	 * we might not be able to easily reset them if we disabled NMI
	 * singlestep later.
	 */
	if (svm->nmi_singlestep && svm->vmcb->control.event_inj) {
		/*
		 * Event injection happens before external interrupts cause a
		 * vmexit and interrupts are disabled here, so smp_send_reschedule
		 * is enough to force an immediate vmexit.
		 */
		disable_nmi_singlestep(svm);
		smp_send_reschedule(vcpu->cpu);
	}

	pre_svm_run(svm);

	sync_lapic_to_cr8(vcpu);

	svm->vmcb->save.cr2 = vcpu->arch.cr2;

	clgi();

	local_irq_enable();

	asm volatile (
		"push %%" _ASM_BP "; \n\t"
		"mov %c[rbx](%[svm]), %%" _ASM_BX " \n\t"
		"mov %c[rcx](%[svm]), %%" _ASM_CX " \n\t"
		"mov %c[rdx](%[svm]), %%" _ASM_DX " \n\t"
		"mov %c[rsi](%[svm]), %%" _ASM_SI " \n\t"
		"mov %c[rdi](%[svm]), %%" _ASM_DI " \n\t"
		"mov %c[rbp](%[svm]), %%" _ASM_BP " \n\t"
#ifdef CONFIG_X86_64
		"mov %c[r8](%[svm]),  %%r8  \n\t"
		"mov %c[r9](%[svm]),  %%r9  \n\t"
		"mov %c[r10](%[svm]), %%r10 \n\t"
		"mov %c[r11](%[svm]), %%r11 \n\t"
		"mov %c[r12](%[svm]), %%r12 \n\t"
		"mov %c[r13](%[svm]), %%r13 \n\t"
		"mov %c[r14](%[svm]), %%r14 \n\t"
		"mov %c[r15](%[svm]), %%r15 \n\t"
#endif

		/* Enter guest mode */
		"push %%" _ASM_AX " \n\t"
		"mov %c[vmcb](%[svm]), %%" _ASM_AX " \n\t"
		__ex(SVM_VMLOAD) "\n\t"
		__ex(SVM_VMRUN) "\n\t"
		__ex(SVM_VMSAVE) "\n\t"
		"pop %%" _ASM_AX " \n\t"

		/* Save guest registers, load host registers */
		"mov %%" _ASM_BX ", %c[rbx](%[svm]) \n\t"
		"mov %%" _ASM_CX ", %c[rcx](%[svm]) \n\t"
		"mov %%" _ASM_DX ", %c[rdx](%[svm]) \n\t"
		"mov %%" _ASM_SI ", %c[rsi](%[svm]) \n\t"
		"mov %%" _ASM_DI ", %c[rdi](%[svm]) \n\t"
		"mov %%" _ASM_BP ", %c[rbp](%[svm]) \n\t"
#ifdef CONFIG_X86_64
		"mov %%r8,  %c[r8](%[svm]) \n\t"
		"mov %%r9,  %c[r9](%[svm]) \n\t"
		"mov %%r10, %c[r10](%[svm]) \n\t"
		"mov %%r11, %c[r11](%[svm]) \n\t"
		"mov %%r12, %c[r12](%[svm]) \n\t"
		"mov %%r13, %c[r13](%[svm]) \n\t"
		"mov %%r14, %c[r14](%[svm]) \n\t"
		"mov %%r15, %c[r15](%[svm]) \n\t"
#endif
		"pop %%" _ASM_BP
		:
		: [svm]"a"(svm),
		  [vmcb]"i"(offsetof(struct vcpu_svm, vmcb_pa)),
		  [rbx]"i"(offsetof(struct vcpu_svm, vcpu.arch.regs[VCPU_REGS_RBX])),
		  [rcx]"i"(offsetof(struct vcpu_svm, vcpu.arch.regs[VCPU_REGS_RCX])),
		  [rdx]"i"(offsetof(struct vcpu_svm, vcpu.arch.regs[VCPU_REGS_RDX])),
		  [rsi]"i"(offsetof(struct vcpu_svm, vcpu.arch.regs[VCPU_REGS_RSI])),
		  [rdi]"i"(offsetof(struct vcpu_svm, vcpu.arch.regs[VCPU_REGS_RDI])),
		  [rbp]"i"(offsetof(struct vcpu_svm, vcpu.arch.regs[VCPU_REGS_RBP]))
#ifdef CONFIG_X86_64
		  , [r8]"i"(offsetof(struct vcpu_svm, vcpu.arch.regs[VCPU_REGS_R8])),
		  [r9]"i"(offsetof(struct vcpu_svm, vcpu.arch.regs[VCPU_REGS_R9])),
		  [r10]"i"(offsetof(struct vcpu_svm, vcpu.arch.regs[VCPU_REGS_R10])),
		  [r11]"i"(offsetof(struct vcpu_svm, vcpu.arch.regs[VCPU_REGS_R11])),
		  [r12]"i"(offsetof(struct vcpu_svm, vcpu.arch.regs[VCPU_REGS_R12])),
		  [r13]"i"(offsetof(struct vcpu_svm, vcpu.arch.regs[VCPU_REGS_R13])),
		  [r14]"i"(offsetof(struct vcpu_svm, vcpu.arch.regs[VCPU_REGS_R14])),
		  [r15]"i"(offsetof(struct vcpu_svm, vcpu.arch.regs[VCPU_REGS_R15]))
#endif
		: "cc", "memory"
#ifdef CONFIG_X86_64
		, "rbx", "rcx", "rdx", "rsi", "rdi"
		, "r8", "r9", "r10", "r11" , "r12", "r13", "r14", "r15"
#else
		, "ebx", "ecx", "edx", "esi", "edi"
#endif
		);

#ifdef CONFIG_X86_64
	wrmsrl(MSR_GS_BASE, svm->host.gs_base);
#else
	loadsegment(fs, svm->host.fs);
#ifndef CONFIG_X86_32_LAZY_GS
	loadsegment(gs, svm->host.gs);
#endif
#endif

	reload_tss(vcpu);

	local_irq_disable();

	vcpu->arch.cr2 = svm->vmcb->save.cr2;
	vcpu->arch.regs[VCPU_REGS_RAX] = svm->vmcb->save.rax;
	vcpu->arch.regs[VCPU_REGS_RSP] = svm->vmcb->save.rsp;
	vcpu->arch.regs[VCPU_REGS_RIP] = svm->vmcb->save.rip;

	if (unlikely(svm->vmcb->control.exit_code == SVM_EXIT_NMI))
		kvm_before_handle_nmi(&svm->vcpu);

	stgi();

	/* Any pending NMI will happen here */

	if (unlikely(svm->vmcb->control.exit_code == SVM_EXIT_NMI))
		kvm_after_handle_nmi(&svm->vcpu);

	sync_cr8_to_lapic(vcpu);

	svm->next_rip = 0;

	svm->vmcb->control.tlb_ctl = TLB_CONTROL_DO_NOTHING;

	/* if exit due to PF check for async PF */
	if (svm->vmcb->control.exit_code == SVM_EXIT_EXCP_BASE + PF_VECTOR)
		svm->vcpu.arch.apf.host_apf_reason = kvm_read_and_reset_pf_reason();

	if (npt_enabled) {
		vcpu->arch.regs_avail &= ~(1 << VCPU_EXREG_PDPTR);
		vcpu->arch.regs_dirty &= ~(1 << VCPU_EXREG_PDPTR);
	}

	/*
	 * We need to handle MC intercepts here before the vcpu has a chance to
	 * change the physical cpu
	 */
	if (unlikely(svm->vmcb->control.exit_code ==
		     SVM_EXIT_EXCP_BASE + MC_VECTOR))
		svm_handle_mce(svm);

	mark_all_clean(svm->vmcb);
}
STACK_FRAME_NON_STANDARD(svm_vcpu_run);

static void svm_set_cr3(struct kvm_vcpu *vcpu, unsigned long root)
{
	struct vcpu_svm *svm = to_svm(vcpu);

	svm->vmcb->save.cr3 = __sme_set(root);
	mark_dirty(svm->vmcb, VMCB_CR);
	svm_flush_tlb(vcpu);
}

static void set_tdp_cr3(struct kvm_vcpu *vcpu, unsigned long root)
{
	struct vcpu_svm *svm = to_svm(vcpu);

	svm->vmcb->control.nested_cr3 = __sme_set(root);
	mark_dirty(svm->vmcb, VMCB_NPT);

	/* Also sync guest cr3 here in case we live migrate */
	svm->vmcb->save.cr3 = kvm_read_cr3(vcpu);
	mark_dirty(svm->vmcb, VMCB_CR);

	svm_flush_tlb(vcpu);
}

static int is_disabled(void)
{
	u64 vm_cr;

	rdmsrl(MSR_VM_CR, vm_cr);
	if (vm_cr & (1 << SVM_VM_CR_SVM_DISABLE))
		return 1;

	return 0;
}

static void
svm_patch_hypercall(struct kvm_vcpu *vcpu, unsigned char *hypercall)
{
	/*
	 * Patch in the VMMCALL instruction:
	 */
	hypercall[0] = 0x0f;
	hypercall[1] = 0x01;
	hypercall[2] = 0xd9;
}

static void svm_check_processor_compat(void *rtn)
{
	*(int *)rtn = 0;
}

static bool svm_cpu_has_accelerated_tpr(void)
{
	return false;
}

static bool svm_has_high_real_mode_segbase(void)
{
	return true;
}

static u64 svm_get_mt_mask(struct kvm_vcpu *vcpu, gfn_t gfn, bool is_mmio)
{
	return 0;
}

static void svm_cpuid_update(struct kvm_vcpu *vcpu)
{
	struct vcpu_svm *svm = to_svm(vcpu);

	/* Update nrips enabled cache */
	svm->nrips_enabled = !!guest_cpuid_has(&svm->vcpu, X86_FEATURE_NRIPS);

	if (!kvm_vcpu_apicv_active(vcpu))
		return;

	guest_cpuid_clear(vcpu, X86_FEATURE_X2APIC);
}

static void svm_set_supported_cpuid(u32 func, struct kvm_cpuid_entry2 *entry)
{
	switch (func) {
	case 0x1:
		if (avic)
			entry->ecx &= ~bit(X86_FEATURE_X2APIC);
		break;
	case 0x80000001:
		if (nested)
			entry->ecx |= (1 << 2); /* Set SVM bit */
		break;
	case 0x8000000A:
		entry->eax = 1; /* SVM revision 1 */
		entry->ebx = 8; /* Lets support 8 ASIDs in case we add proper
				   ASID emulation to nested SVM */
		entry->ecx = 0; /* Reserved */
		entry->edx = 0; /* Per default do not support any
				   additional features */

		/* Support next_rip if host supports it */
		if (boot_cpu_has(X86_FEATURE_NRIPS))
			entry->edx |= SVM_FEATURE_NRIP;

		/* Support NPT for the guest if enabled */
		if (npt_enabled)
			entry->edx |= SVM_FEATURE_NPT;

		break;
	}
}

static int svm_get_lpage_level(void)
{
	return PT_PDPE_LEVEL;
}

static bool svm_rdtscp_supported(void)
{
	return boot_cpu_has(X86_FEATURE_RDTSCP);
}

static bool svm_invpcid_supported(void)
{
	return false;
}

static bool svm_mpx_supported(void)
{
	return false;
}

static bool svm_xsaves_supported(void)
{
	return false;
}

static bool svm_has_wbinvd_exit(void)
{
	return true;
}

#define PRE_EX(exit)  { .exit_code = (exit), \
			.stage = X86_ICPT_PRE_EXCEPT, }
#define POST_EX(exit) { .exit_code = (exit), \
			.stage = X86_ICPT_POST_EXCEPT, }
#define POST_MEM(exit) { .exit_code = (exit), \
			.stage = X86_ICPT_POST_MEMACCESS, }

static const struct __x86_intercept {
	u32 exit_code;
	enum x86_intercept_stage stage;
} x86_intercept_map[] = {
	[x86_intercept_cr_read]		= POST_EX(SVM_EXIT_READ_CR0),
	[x86_intercept_cr_write]	= POST_EX(SVM_EXIT_WRITE_CR0),
	[x86_intercept_clts]		= POST_EX(SVM_EXIT_WRITE_CR0),
	[x86_intercept_lmsw]		= POST_EX(SVM_EXIT_WRITE_CR0),
	[x86_intercept_smsw]		= POST_EX(SVM_EXIT_READ_CR0),
	[x86_intercept_dr_read]		= POST_EX(SVM_EXIT_READ_DR0),
	[x86_intercept_dr_write]	= POST_EX(SVM_EXIT_WRITE_DR0),
	[x86_intercept_sldt]		= POST_EX(SVM_EXIT_LDTR_READ),
	[x86_intercept_str]		= POST_EX(SVM_EXIT_TR_READ),
	[x86_intercept_lldt]		= POST_EX(SVM_EXIT_LDTR_WRITE),
	[x86_intercept_ltr]		= POST_EX(SVM_EXIT_TR_WRITE),
	[x86_intercept_sgdt]		= POST_EX(SVM_EXIT_GDTR_READ),
	[x86_intercept_sidt]		= POST_EX(SVM_EXIT_IDTR_READ),
	[x86_intercept_lgdt]		= POST_EX(SVM_EXIT_GDTR_WRITE),
	[x86_intercept_lidt]		= POST_EX(SVM_EXIT_IDTR_WRITE),
	[x86_intercept_vmrun]		= POST_EX(SVM_EXIT_VMRUN),
	[x86_intercept_vmmcall]		= POST_EX(SVM_EXIT_VMMCALL),
	[x86_intercept_vmload]		= POST_EX(SVM_EXIT_VMLOAD),
	[x86_intercept_vmsave]		= POST_EX(SVM_EXIT_VMSAVE),
	[x86_intercept_stgi]		= POST_EX(SVM_EXIT_STGI),
	[x86_intercept_clgi]		= POST_EX(SVM_EXIT_CLGI),
	[x86_intercept_skinit]		= POST_EX(SVM_EXIT_SKINIT),
	[x86_intercept_invlpga]		= POST_EX(SVM_EXIT_INVLPGA),
	[x86_intercept_rdtscp]		= POST_EX(SVM_EXIT_RDTSCP),
	[x86_intercept_monitor]		= POST_MEM(SVM_EXIT_MONITOR),
	[x86_intercept_mwait]		= POST_EX(SVM_EXIT_MWAIT),
	[x86_intercept_invlpg]		= POST_EX(SVM_EXIT_INVLPG),
	[x86_intercept_invd]		= POST_EX(SVM_EXIT_INVD),
	[x86_intercept_wbinvd]		= POST_EX(SVM_EXIT_WBINVD),
	[x86_intercept_wrmsr]		= POST_EX(SVM_EXIT_MSR),
	[x86_intercept_rdtsc]		= POST_EX(SVM_EXIT_RDTSC),
	[x86_intercept_rdmsr]		= POST_EX(SVM_EXIT_MSR),
	[x86_intercept_rdpmc]		= POST_EX(SVM_EXIT_RDPMC),
	[x86_intercept_cpuid]		= PRE_EX(SVM_EXIT_CPUID),
	[x86_intercept_rsm]		= PRE_EX(SVM_EXIT_RSM),
	[x86_intercept_pause]		= PRE_EX(SVM_EXIT_PAUSE),
	[x86_intercept_pushf]		= PRE_EX(SVM_EXIT_PUSHF),
	[x86_intercept_popf]		= PRE_EX(SVM_EXIT_POPF),
	[x86_intercept_intn]		= PRE_EX(SVM_EXIT_SWINT),
	[x86_intercept_iret]		= PRE_EX(SVM_EXIT_IRET),
	[x86_intercept_icebp]		= PRE_EX(SVM_EXIT_ICEBP),
	[x86_intercept_hlt]		= POST_EX(SVM_EXIT_HLT),
	[x86_intercept_in]		= POST_EX(SVM_EXIT_IOIO),
	[x86_intercept_ins]		= POST_EX(SVM_EXIT_IOIO),
	[x86_intercept_out]		= POST_EX(SVM_EXIT_IOIO),
	[x86_intercept_outs]		= POST_EX(SVM_EXIT_IOIO),
};

#undef PRE_EX
#undef POST_EX
#undef POST_MEM

static int svm_check_intercept(struct kvm_vcpu *vcpu,
			       struct x86_instruction_info *info,
			       enum x86_intercept_stage stage)
{
	struct vcpu_svm *svm = to_svm(vcpu);
	int vmexit, ret = X86EMUL_CONTINUE;
	struct __x86_intercept icpt_info;
	struct vmcb *vmcb = svm->vmcb;

	if (info->intercept >= ARRAY_SIZE(x86_intercept_map))
		goto out;

	icpt_info = x86_intercept_map[info->intercept];

	if (stage != icpt_info.stage)
		goto out;

	switch (icpt_info.exit_code) {
	case SVM_EXIT_READ_CR0:
		if (info->intercept == x86_intercept_cr_read)
			icpt_info.exit_code += info->modrm_reg;
		break;
	case SVM_EXIT_WRITE_CR0: {
		unsigned long cr0, val;
		u64 intercept;

		if (info->intercept == x86_intercept_cr_write)
			icpt_info.exit_code += info->modrm_reg;

		if (icpt_info.exit_code != SVM_EXIT_WRITE_CR0 ||
		    info->intercept == x86_intercept_clts)
			break;

		intercept = svm->nested.intercept;

		if (!(intercept & (1ULL << INTERCEPT_SELECTIVE_CR0)))
			break;

		cr0 = vcpu->arch.cr0 & ~SVM_CR0_SELECTIVE_MASK;
		val = info->src_val  & ~SVM_CR0_SELECTIVE_MASK;

		if (info->intercept == x86_intercept_lmsw) {
			cr0 &= 0xfUL;
			val &= 0xfUL;
			/* lmsw can't clear PE - catch this here */
			if (cr0 & X86_CR0_PE)
				val |= X86_CR0_PE;
		}

		if (cr0 ^ val)
			icpt_info.exit_code = SVM_EXIT_CR0_SEL_WRITE;

		break;
	}
	case SVM_EXIT_READ_DR0:
	case SVM_EXIT_WRITE_DR0:
		icpt_info.exit_code += info->modrm_reg;
		break;
	case SVM_EXIT_MSR:
		if (info->intercept == x86_intercept_wrmsr)
			vmcb->control.exit_info_1 = 1;
		else
			vmcb->control.exit_info_1 = 0;
		break;
	case SVM_EXIT_PAUSE:
		/*
		 * We get this for NOP only, but pause
		 * is rep not, check this here
		 */
		if (info->rep_prefix != REPE_PREFIX)
			goto out;
		break;
	case SVM_EXIT_IOIO: {
		u64 exit_info;
		u32 bytes;

		if (info->intercept == x86_intercept_in ||
		    info->intercept == x86_intercept_ins) {
			exit_info = ((info->src_val & 0xffff) << 16) |
				SVM_IOIO_TYPE_MASK;
			bytes = info->dst_bytes;
		} else {
			exit_info = (info->dst_val & 0xffff) << 16;
			bytes = info->src_bytes;
		}

		if (info->intercept == x86_intercept_outs ||
		    info->intercept == x86_intercept_ins)
			exit_info |= SVM_IOIO_STR_MASK;

		if (info->rep_prefix)
			exit_info |= SVM_IOIO_REP_MASK;

		bytes = min(bytes, 4u);

		exit_info |= bytes << SVM_IOIO_SIZE_SHIFT;

		exit_info |= (u32)info->ad_bytes << (SVM_IOIO_ASIZE_SHIFT - 1);

		vmcb->control.exit_info_1 = exit_info;
		vmcb->control.exit_info_2 = info->next_rip;

		break;
	}
	default:
		break;
	}

	/* TODO: Advertise NRIPS to guest hypervisor unconditionally */
	if (static_cpu_has(X86_FEATURE_NRIPS))
		vmcb->control.next_rip  = info->next_rip;
	vmcb->control.exit_code = icpt_info.exit_code;
	vmexit = nested_svm_exit_handled(svm);

	ret = (vmexit == NESTED_EXIT_DONE) ? X86EMUL_INTERCEPTED
					   : X86EMUL_CONTINUE;

out:
	return ret;
}

static void svm_handle_external_intr(struct kvm_vcpu *vcpu)
{
	local_irq_enable();
	/*
	 * We must have an instruction with interrupts enabled, so
	 * the timer interrupt isn't delayed by the interrupt shadow.
	 */
	asm("nop");
	local_irq_disable();
}

static void svm_sched_in(struct kvm_vcpu *vcpu, int cpu)
{
}

static inline void avic_post_state_restore(struct kvm_vcpu *vcpu)
{
	if (avic_handle_apic_id_update(vcpu) != 0)
		return;
	if (avic_handle_dfr_update(vcpu) != 0)
		return;
	avic_handle_ldr_update(vcpu);
}

static void svm_setup_mce(struct kvm_vcpu *vcpu)
{
	/* [63:9] are reserved. */
	vcpu->arch.mcg_cap &= 0x1ff;
}

static struct kvm_x86_ops svm_x86_ops __ro_after_init = {
	.cpu_has_kvm_support = has_svm,
	.disabled_by_bios = is_disabled,
	.hardware_setup = svm_hardware_setup,
	.hardware_unsetup = svm_hardware_unsetup,
	.check_processor_compatibility = svm_check_processor_compat,
	.hardware_enable = svm_hardware_enable,
	.hardware_disable = svm_hardware_disable,
	.cpu_has_accelerated_tpr = svm_cpu_has_accelerated_tpr,
	.cpu_has_high_real_mode_segbase = svm_has_high_real_mode_segbase,

	.vcpu_create = svm_create_vcpu,
	.vcpu_free = svm_free_vcpu,
	.vcpu_reset = svm_vcpu_reset,

	.vm_init = avic_vm_init,
	.vm_destroy = avic_vm_destroy,

	.prepare_guest_switch = svm_prepare_guest_switch,
	.vcpu_load = svm_vcpu_load,
	.vcpu_put = svm_vcpu_put,
	.vcpu_blocking = svm_vcpu_blocking,
	.vcpu_unblocking = svm_vcpu_unblocking,

	.update_bp_intercept = update_bp_intercept,
	.get_msr = svm_get_msr,
	.set_msr = svm_set_msr,
	.get_segment_base = svm_get_segment_base,
	.get_segment = svm_get_segment,
	.set_segment = svm_set_segment,
	.get_cpl = svm_get_cpl,
	.get_cs_db_l_bits = kvm_get_cs_db_l_bits,
	.decache_cr0_guest_bits = svm_decache_cr0_guest_bits,
	.decache_cr3 = svm_decache_cr3,
	.decache_cr4_guest_bits = svm_decache_cr4_guest_bits,
	.set_cr0 = svm_set_cr0,
	.set_cr3 = svm_set_cr3,
	.set_cr4 = svm_set_cr4,
	.set_efer = svm_set_efer,
	.get_idt = svm_get_idt,
	.set_idt = svm_set_idt,
	.get_gdt = svm_get_gdt,
	.set_gdt = svm_set_gdt,
	.get_dr6 = svm_get_dr6,
	.set_dr6 = svm_set_dr6,
	.set_dr7 = svm_set_dr7,
	.sync_dirty_debug_regs = svm_sync_dirty_debug_regs,
	.cache_reg = svm_cache_reg,
	.get_rflags = svm_get_rflags,
	.set_rflags = svm_set_rflags,

	.tlb_flush = svm_flush_tlb,

	.run = svm_vcpu_run,
	.handle_exit = handle_exit,
	.skip_emulated_instruction = skip_emulated_instruction,
	.set_interrupt_shadow = svm_set_interrupt_shadow,
	.get_interrupt_shadow = svm_get_interrupt_shadow,
	.patch_hypercall = svm_patch_hypercall,
	.set_irq = svm_set_irq,
	.set_nmi = svm_inject_nmi,
	.queue_exception = svm_queue_exception,
	.cancel_injection = svm_cancel_injection,
	.interrupt_allowed = svm_interrupt_allowed,
	.nmi_allowed = svm_nmi_allowed,
	.get_nmi_mask = svm_get_nmi_mask,
	.set_nmi_mask = svm_set_nmi_mask,
	.enable_nmi_window = enable_nmi_window,
	.enable_irq_window = enable_irq_window,
	.update_cr8_intercept = update_cr8_intercept,
	.set_virtual_x2apic_mode = svm_set_virtual_x2apic_mode,
	.get_enable_apicv = svm_get_enable_apicv,
	.refresh_apicv_exec_ctrl = svm_refresh_apicv_exec_ctrl,
	.load_eoi_exitmap = svm_load_eoi_exitmap,
	.hwapic_irr_update = svm_hwapic_irr_update,
	.hwapic_isr_update = svm_hwapic_isr_update,
	.apicv_post_state_restore = avic_post_state_restore,

	.set_tss_addr = svm_set_tss_addr,
	.get_tdp_level = get_npt_level,
	.get_mt_mask = svm_get_mt_mask,

	.get_exit_info = svm_get_exit_info,

	.get_lpage_level = svm_get_lpage_level,

	.cpuid_update = svm_cpuid_update,

	.rdtscp_supported = svm_rdtscp_supported,
	.invpcid_supported = svm_invpcid_supported,
	.mpx_supported = svm_mpx_supported,
	.xsaves_supported = svm_xsaves_supported,

	.set_supported_cpuid = svm_set_supported_cpuid,

	.has_wbinvd_exit = svm_has_wbinvd_exit,

	.write_tsc_offset = svm_write_tsc_offset,

	.set_tdp_cr3 = set_tdp_cr3,

	.check_intercept = svm_check_intercept,
	.handle_external_intr = svm_handle_external_intr,

	.sched_in = svm_sched_in,

	.pmu_ops = &amd_pmu_ops,
	.deliver_posted_interrupt = svm_deliver_avic_intr,
	.update_pi_irte = svm_update_pi_irte,
	.setup_mce = svm_setup_mce,
};

static int __init svm_init(void)
{
	return kvm_init(&svm_x86_ops, sizeof(struct vcpu_svm),
			__alignof__(struct vcpu_svm), THIS_MODULE);
}

static void __exit svm_exit(void)
{
	kvm_exit();
}

module_init(svm_init)
module_exit(svm_exit)<|MERGE_RESOLUTION|>--- conflicted
+++ resolved
@@ -280,15 +280,9 @@
 static int vls = true;
 module_param(vls, int, 0444);
 
-<<<<<<< HEAD
-/* AVIC VM ID bit masks and lock */
-static DECLARE_BITMAP(avic_vm_id_bitmap, AVIC_VM_ID_NR);
-static DEFINE_SPINLOCK(avic_vm_id_lock);
-=======
 /* enable/disable Virtual GIF */
 static int vgif = true;
 module_param(vgif, int, 0444);
->>>>>>> bb176f67
 
 static void svm_set_cr0(struct kvm_vcpu *vcpu, unsigned long cr0);
 static void svm_flush_tlb(struct kvm_vcpu *vcpu);
@@ -661,11 +655,7 @@
 	struct vcpu_svm *svm = to_svm(vcpu);
 	unsigned nr = vcpu->arch.exception.nr;
 	bool has_error_code = vcpu->arch.exception.has_error_code;
-<<<<<<< HEAD
-	bool reinject = vcpu->arch.exception.reinject;
-=======
 	bool reinject = vcpu->arch.exception.injected;
->>>>>>> bb176f67
 	u32 error_code = vcpu->arch.exception.error_code;
 
 	/*
@@ -997,10 +987,7 @@
 static void disable_nmi_singlestep(struct vcpu_svm *svm)
 {
 	svm->nmi_singlestep = false;
-<<<<<<< HEAD
-=======
-
->>>>>>> bb176f67
+
 	if (!(svm->vcpu.guest_debug & KVM_GUESTDBG_SINGLESTEP)) {
 		/* Clear our flags if they were not set by the guest */
 		if (!(svm->nmi_singlestep_guest_rflags & X86_EFLAGS_TF))
@@ -1138,8 +1125,6 @@
 		}
 	}
 
-<<<<<<< HEAD
-=======
 	if (vgif) {
 		if (!boot_cpu_has(X86_FEATURE_VGIF))
 			vgif = false;
@@ -1147,7 +1132,6 @@
 			pr_info("Virtual GIF supported\n");
 	}
 
->>>>>>> bb176f67
 	return 0;
 
 err:
@@ -1344,15 +1328,12 @@
 		svm->vmcb->control.virt_ext |= VIRTUAL_VMLOAD_VMSAVE_ENABLE_MASK;
 	}
 
-<<<<<<< HEAD
-=======
 	if (vgif) {
 		clr_intercept(svm, INTERCEPT_STGI);
 		clr_intercept(svm, INTERCEPT_CLGI);
 		svm->vmcb->control.int_ctl |= V_GIF_ENABLE_MASK;
 	}
 
->>>>>>> bb176f67
 	mark_all_dirty(svm->vmcb);
 
 	enable_gif(svm);
@@ -4751,16 +4732,11 @@
 	    == HF_NMI_MASK)
 		return; /* IRET will cause a vm exit */
 
-<<<<<<< HEAD
-	if ((svm->vcpu.arch.hflags & HF_GIF_MASK) == 0)
-		return; /* STGI will cause a vm exit */
-=======
 	if (!gif_set(svm)) {
 		if (vgif_enabled(svm))
 			set_intercept(svm, INTERCEPT_STGI);
 		return; /* STGI will cause a vm exit */
 	}
->>>>>>> bb176f67
 
 	if (svm->nested.exit_required)
 		return; /* we're not going to run the guest yet */
