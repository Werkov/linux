--- conflicted
+++ resolved
@@ -876,15 +876,12 @@
 	case ZPCI_FN_STATE_STANDBY:
 		if (zdev->has_hp_slot)
 			zpci_exit_slot(zdev);
-<<<<<<< HEAD
-=======
 		spin_lock(&zpci_list_lock);
 		list_del(&zdev->entry);
 		spin_unlock(&zpci_list_lock);
 		zpci_dbg(3, "rsv fid:%x\n", zdev->fid);
 		fallthrough;
 	case ZPCI_FN_STATE_RESERVED:
->>>>>>> 6195eb15
 		if (zdev->has_resources)
 			zpci_cleanup_bus_resources(zdev);
 		zpci_bus_device_unregister(zdev);
