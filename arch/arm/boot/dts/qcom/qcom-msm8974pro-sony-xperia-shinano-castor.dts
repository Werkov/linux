--- conflicted
+++ resolved
@@ -1,14 +1,5 @@
 // SPDX-License-Identifier: GPL-2.0
-<<<<<<< HEAD
-#include "qcom-msm8974pro.dtsi"
-#include "pm8841.dtsi"
-#include "pm8941.dtsi"
-#include <dt-bindings/input/input.h>
-#include <dt-bindings/leds/common.h>
-#include <dt-bindings/pinctrl/qcom,pmic-gpio.h>
-=======
 #include "qcom-msm8974pro-sony-xperia-shinano-common.dtsi"
->>>>>>> 0c383648
 
 / {
 	model = "Sony Xperia Z2 Tablet";
@@ -28,61 +19,6 @@
 		startup-delay-us = <70000>;
 
 		pinctrl-0 = <&lcd_backlight_en_pin_a>;
-<<<<<<< HEAD
-	};
-
-	vreg_vsp: lcd-dcdc-regulator {
-		compatible = "regulator-fixed";
-		regulator-name = "vreg_vsp";
-		regulator-min-microvolt = <5600000>;
-		regulator-max-microvolt = <5600000>;
-
-		gpio = <&pm8941_gpios 20 GPIO_ACTIVE_HIGH>;
-		enable-active-high;
-
-		pinctrl-names = "default";
-		pinctrl-0 = <&lcd_dcdc_en_pin_a>;
-	};
-
-	vreg_boost: vreg-boost {
-		compatible = "regulator-fixed";
-
-		regulator-name = "vreg-boost";
-		regulator-min-microvolt = <3150000>;
-		regulator-max-microvolt = <3150000>;
-
-		regulator-always-on;
-		regulator-boot-on;
-
-		gpio = <&pm8941_gpios 21 GPIO_ACTIVE_HIGH>;
-		enable-active-high;
-
-		pinctrl-names = "default";
-		pinctrl-0 = <&boost_bypass_n_pin>;
-	};
-
-	vreg_vph_pwr: vreg-vph-pwr {
-		compatible = "regulator-fixed";
-		regulator-name = "vph-pwr";
-
-		regulator-min-microvolt = <3600000>;
-		regulator-max-microvolt = <3600000>;
-
-		regulator-always-on;
-	};
-
-	vreg_wlan: wlan-regulator {
-		compatible = "regulator-fixed";
-
-		regulator-name = "wl-reg";
-		regulator-min-microvolt = <3300000>;
-		regulator-max-microvolt = <3300000>;
-
-		gpio = <&pm8941_gpios 18 GPIO_ACTIVE_HIGH>;
-		enable-active-high;
-
-=======
->>>>>>> 0c383648
 		pinctrl-names = "default";
 	};
 };
@@ -90,41 +26,6 @@
 &blsp2_i2c5 {
 	clock-frequency = <355000>;
 
-<<<<<<< HEAD
-	synaptics@2c {
-		compatible = "syna,rmi4-i2c";
-		reg = <0x2c>;
-
-		interrupt-parent = <&tlmm>;
-		interrupts = <86 IRQ_TYPE_EDGE_FALLING>;
-
-		#address-cells = <1>;
-		#size-cells = <0>;
-
-		vdd-supply = <&pm8941_l22>;
-		vio-supply = <&pm8941_lvs3>;
-
-		pinctrl-names = "default";
-		pinctrl-0 = <&ts_int_pin>;
-
-		syna,startup-delay-ms = <100>;
-
-		rmi4-f01@1 {
-			reg = <0x1>;
-			syna,nosleep-mode = <1>;
-		};
-
-		rmi4-f11@11 {
-			reg = <0x11>;
-			syna,sensor-type = <1>;
-			touchscreen-inverted-x;
-		};
-	};
-};
-
-&blsp2_i2c5 {
-=======
->>>>>>> 0c383648
 	status = "okay";
 
 	lp8566_wled: backlight@2c {
@@ -216,78 +117,6 @@
 		output-low;
 		power-source = <PM8941_GPIO_S3>;
 	};
-<<<<<<< HEAD
-
-	wlan_sleep_clk_pin: wl-sleep-clk-state {
-		pins = "gpio17";
-		function = "func2";
-
-		output-high;
-		power-source = <PM8941_GPIO_S3>;
-	};
-
-	wlan_regulator_pin: wl-reg-active-state {
-		pins = "gpio18";
-		function = "normal";
-
-		bias-disable;
-		power-source = <PM8941_GPIO_S3>;
-	};
-
-	lcd_dcdc_en_pin_a: lcd-dcdc-en-active-state {
-		pins = "gpio20";
-		function = "normal";
-
-		bias-disable;
-		power-source = <PM8941_GPIO_S3>;
-		input-disable;
-		output-low;
-	};
-
-};
-
-&pm8941_lpg {
-	status = "okay";
-
-	qcom,power-source = <1>;
-
-	multi-led {
-		color = <LED_COLOR_ID_RGB>;
-		function = LED_FUNCTION_STATUS;
-
-		#address-cells = <1>;
-		#size-cells = <0>;
-
-		led@5 {
-			reg = <5>;
-			color = <LED_COLOR_ID_BLUE>;
-		};
-
-		led@6 {
-			reg = <6>;
-			color = <LED_COLOR_ID_GREEN>;
-		};
-
-		led@7 {
-			reg = <7>;
-			color = <LED_COLOR_ID_RED>;
-		};
-	};
-};
-
-&remoteproc_adsp {
-	cx-supply = <&pm8841_s2>;
-	status = "okay";
-};
-
-&remoteproc_mss {
-	cx-supply = <&pm8841_s2>;
-	mss-supply = <&pm8841_s3>;
-	mx-supply = <&pm8841_s1>;
-	pll-supply = <&pm8941_l12>;
-	status = "okay";
-=======
->>>>>>> 0c383648
 };
 
 &rpm_requests {
@@ -314,12 +143,6 @@
 	qcom,fast-charge-low-threshold-voltage = <3400000>;
 	qcom,auto-recharge-threshold-voltage = <4200000>;
 	qcom,minimum-input-voltage = <4300000>;
-<<<<<<< HEAD
-
-	status = "okay";
-};
-=======
->>>>>>> 0c383648
 
 	status = "okay";
 };
