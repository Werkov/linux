--- conflicted
+++ resolved
@@ -340,19 +340,11 @@
  * sg page iterator
  *
  * Iterates over sg entries page-by-page.  On each successful iteration, you
-<<<<<<< HEAD
- * can call sg_page_iter_page(@piter) to get the current page and its dma
- * address. @piter->sg will point to the sg holding this page and
- * @piter->sg_pgoffset to the page's page offset within the sg. The iteration
- * will stop either when a maximum number of sg entries was reached or a
- * terminating sg (sg_last(sg) == true) was reached.
-=======
  * can call sg_page_iter_page(@piter) to get the current page.
  * @piter->sg will point to the sg holding this page and @piter->sg_pgoffset to
  * the page's page offset within the sg. The iteration will stop either when a
  * maximum number of sg entries was reached or a terminating sg
  * (sg_last(sg) == true) was reached.
->>>>>>> 0ecfebd2
  */
 struct sg_page_iter {
 	struct scatterlist	*sg;		/* sg holding the page */
