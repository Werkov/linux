--- conflicted
+++ resolved
@@ -194,12 +194,6 @@
 	const char		*name;
 } ____cacheline_internodealigned_in_smp;
 
-<<<<<<< HEAD
-=======
-extern void early_irq_init(void);
-extern void arch_early_irq_init(void);
-extern void arch_init_chip_data(struct irq_desc *desc, int cpu);
->>>>>>> c3d80000
 extern void arch_init_copy_chip_data(struct irq_desc *old_desc,
 					struct irq_desc *desc, int cpu);
 extern void arch_free_chip_data(struct irq_desc *old_desc, struct irq_desc *desc);
@@ -221,37 +215,6 @@
 static inline struct irq_desc *
 irq_remap_to_desc(unsigned int irq, struct irq_desc *desc)
 {
-<<<<<<< HEAD
-=======
-	return (irq < NR_IRQS) ? irq_desc + irq : NULL;
-}
-static inline struct irq_desc *irq_to_desc_alloc_cpu(unsigned int irq, int cpu)
-{
-	return irq_to_desc(irq);
-}
-
-#else
-
-extern struct irq_desc *irq_to_desc(unsigned int irq);
-extern struct irq_desc *irq_to_desc_alloc_cpu(unsigned int irq, int cpu);
-extern struct irq_desc *move_irq_desc(struct irq_desc *old_desc, int cpu);
-
-# define for_each_irq_desc(irq, desc)		\
-	for (irq = 0, desc = irq_to_desc(irq); irq < nr_irqs; irq++, desc = irq_to_desc(irq))
-# define for_each_irq_desc_reverse(irq, desc)                          \
-	for (irq = nr_irqs - 1, desc = irq_to_desc(irq); irq >= 0; irq--, desc = irq_to_desc(irq))
-
-#define kstat_irqs_this_cpu(DESC) \
-	((DESC)->kstat_irqs[smp_processor_id()])
-#define kstat_incr_irqs_this_cpu(irqno, DESC) \
-	((DESC)->kstat_irqs[smp_processor_id()]++)
-
-#endif
-
-static inline struct irq_desc *
-irq_remap_to_desc(unsigned int irq, struct irq_desc *desc)
-{
->>>>>>> c3d80000
 #ifdef CONFIG_NUMA_MIGRATE_IRQ_DESC
 	return irq_to_desc(irq);
 #else
