--- conflicted
+++ resolved
@@ -1500,11 +1500,7 @@
 {
 	ext4_inode_cachep = kmem_cache_create_usercopy("ext4_inode_cache",
 				sizeof(struct ext4_inode_info), 0,
-<<<<<<< HEAD
 				SLAB_RECLAIM_ACCOUNT | SLAB_ACCOUNT,
-=======
-				SLAB_RECLAIM_ACCOUNT|SLAB_ACCOUNT,
->>>>>>> 0ecae541
 				offsetof(struct ext4_inode_info, i_data),
 				sizeof_field(struct ext4_inode_info, i_data),
 				init_once);
