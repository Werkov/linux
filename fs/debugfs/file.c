--- conflicted
+++ resolved
@@ -1090,18 +1090,6 @@
  * This function creates a file in debugfs with the given name that reports
  * the names and values of a set of 32-bit registers. If the @mode variable
  * is so set it can be read from. Writing is not supported.
-<<<<<<< HEAD
- *
- * This function will return a pointer to a dentry if it succeeds.  This
- * pointer must be passed to the debugfs_remove() function when the file is
- * to be removed (no automatic cleanup happens if your module is unloaded,
- * you are responsible here.)  If an error occurs, ERR_PTR(-ERROR) will be
- * returned.
- *
- * If debugfs is not enabled in the kernel, the value ERR_PTR(-ENODEV) will
- * be returned.
-=======
->>>>>>> 77a36a3a
  */
 void debugfs_create_regset32(const char *name, umode_t mode,
 			     struct dentry *parent,
