// SPDX-License-Identifier: GPL-2.0-or-later
/* dir.c: AFS filesystem directory handling
 *
 * Copyright (C) 2002, 2018 Red Hat, Inc. All Rights Reserved.
 * Written by David Howells (dhowells@redhat.com)
 */

#include <linux/kernel.h>
#include <linux/fs.h>
#include <linux/namei.h>
#include <linux/pagemap.h>
#include <linux/swap.h>
#include <linux/ctype.h>
#include <linux/sched.h>
#include <linux/task_io_accounting_ops.h>
#include "internal.h"
#include "afs_fs.h"
#include "xdr_fs.h"

static struct dentry *afs_lookup(struct inode *dir, struct dentry *dentry,
				 unsigned int flags);
static int afs_dir_open(struct inode *inode, struct file *file);
static int afs_readdir(struct file *file, struct dir_context *ctx);
static int afs_d_revalidate(struct dentry *dentry, unsigned int flags);
static int afs_d_delete(const struct dentry *dentry);
static void afs_d_iput(struct dentry *dentry, struct inode *inode);
static int afs_lookup_one_filldir(struct dir_context *ctx, const char *name, int nlen,
				  loff_t fpos, u64 ino, unsigned dtype);
static int afs_lookup_filldir(struct dir_context *ctx, const char *name, int nlen,
			      loff_t fpos, u64 ino, unsigned dtype);
static int afs_create(struct inode *dir, struct dentry *dentry, umode_t mode,
		      bool excl);
static int afs_mkdir(struct inode *dir, struct dentry *dentry, umode_t mode);
static int afs_rmdir(struct inode *dir, struct dentry *dentry);
static int afs_unlink(struct inode *dir, struct dentry *dentry);
static int afs_link(struct dentry *from, struct inode *dir,
		    struct dentry *dentry);
static int afs_symlink(struct inode *dir, struct dentry *dentry,
		       const char *content);
static int afs_rename(struct inode *old_dir, struct dentry *old_dentry,
		      struct inode *new_dir, struct dentry *new_dentry,
		      unsigned int flags);
static int afs_dir_releasepage(struct page *page, gfp_t gfp_flags);
static void afs_dir_invalidatepage(struct page *page, unsigned int offset,
				   unsigned int length);

static int afs_dir_set_page_dirty(struct page *page)
{
	BUG(); /* This should never happen. */
}

const struct file_operations afs_dir_file_operations = {
	.open		= afs_dir_open,
	.release	= afs_release,
	.iterate_shared	= afs_readdir,
	.lock		= afs_lock,
	.llseek		= generic_file_llseek,
};

const struct inode_operations afs_dir_inode_operations = {
	.create		= afs_create,
	.lookup		= afs_lookup,
	.link		= afs_link,
	.unlink		= afs_unlink,
	.symlink	= afs_symlink,
	.mkdir		= afs_mkdir,
	.rmdir		= afs_rmdir,
	.rename		= afs_rename,
	.permission	= afs_permission,
	.getattr	= afs_getattr,
	.setattr	= afs_setattr,
	.listxattr	= afs_listxattr,
};

const struct address_space_operations afs_dir_aops = {
	.set_page_dirty	= afs_dir_set_page_dirty,
	.releasepage	= afs_dir_releasepage,
	.invalidatepage	= afs_dir_invalidatepage,
};

const struct dentry_operations afs_fs_dentry_operations = {
	.d_revalidate	= afs_d_revalidate,
	.d_delete	= afs_d_delete,
	.d_release	= afs_d_release,
	.d_automount	= afs_d_automount,
	.d_iput		= afs_d_iput,
};

struct afs_lookup_one_cookie {
	struct dir_context	ctx;
	struct qstr		name;
	bool			found;
	struct afs_fid		fid;
};

struct afs_lookup_cookie {
	struct dir_context	ctx;
	struct qstr		name;
	bool			found;
	bool			one_only;
	unsigned short		nr_fids;
	struct afs_fid		fids[50];
};

/*
 * check that a directory page is valid
 */
static bool afs_dir_check_page(struct afs_vnode *dvnode, struct page *page,
			       loff_t i_size)
{
	struct afs_xdr_dir_page *dbuf;
	loff_t latter, off;
	int tmp, qty;

	/* Determine how many magic numbers there should be in this page, but
	 * we must take care because the directory may change size under us.
	 */
	off = page_offset(page);
	if (i_size <= off)
		goto checked;

	latter = i_size - off;
	if (latter >= PAGE_SIZE)
		qty = PAGE_SIZE;
	else
		qty = latter;
	qty /= sizeof(union afs_xdr_dir_block);

	/* check them */
	dbuf = kmap(page);
	for (tmp = 0; tmp < qty; tmp++) {
		if (dbuf->blocks[tmp].hdr.magic != AFS_DIR_MAGIC) {
			printk("kAFS: %s(%lx): bad magic %d/%d is %04hx\n",
			       __func__, dvnode->vfs_inode.i_ino, tmp, qty,
			       ntohs(dbuf->blocks[tmp].hdr.magic));
			trace_afs_dir_check_failed(dvnode, off, i_size);
			kunmap(page);
			trace_afs_file_error(dvnode, -EIO, afs_file_error_dir_bad_magic);
			goto error;
		}

		/* Make sure each block is NUL terminated so we can reasonably
		 * use string functions on it.  The filenames in the page
		 * *should* be NUL-terminated anyway.
		 */
		((u8 *)&dbuf->blocks[tmp])[AFS_DIR_BLOCK_SIZE - 1] = 0;
	}

	kunmap(page);

checked:
	afs_stat_v(dvnode, n_read_dir);
	return true;

error:
	return false;
}

/*
 * Check the contents of a directory that we've just read.
 */
static bool afs_dir_check_pages(struct afs_vnode *dvnode, struct afs_read *req)
{
	struct afs_xdr_dir_page *dbuf;
	unsigned int i, j, qty = PAGE_SIZE / sizeof(union afs_xdr_dir_block);

	for (i = 0; i < req->nr_pages; i++)
		if (!afs_dir_check_page(dvnode, req->pages[i], req->actual_len))
			goto bad;
	return true;

bad:
	pr_warn("DIR %llx:%llx f=%llx l=%llx al=%llx r=%llx\n",
		dvnode->fid.vid, dvnode->fid.vnode,
		req->file_size, req->len, req->actual_len, req->remain);
	pr_warn("DIR %llx %x %x %x\n",
		req->pos, req->index, req->nr_pages, req->offset);

	for (i = 0; i < req->nr_pages; i++) {
		dbuf = kmap(req->pages[i]);
		for (j = 0; j < qty; j++) {
			union afs_xdr_dir_block *block = &dbuf->blocks[j];

			pr_warn("[%02x] %32phN\n", i * qty + j, block);
		}
		kunmap(req->pages[i]);
	}
	return false;
}

/*
 * open an AFS directory file
 */
static int afs_dir_open(struct inode *inode, struct file *file)
{
	_enter("{%lu}", inode->i_ino);

	BUILD_BUG_ON(sizeof(union afs_xdr_dir_block) != 2048);
	BUILD_BUG_ON(sizeof(union afs_xdr_dirent) != 32);

	if (test_bit(AFS_VNODE_DELETED, &AFS_FS_I(inode)->flags))
		return -ENOENT;

	return afs_open(inode, file);
}

/*
 * Read the directory into the pagecache in one go, scrubbing the previous
 * contents.  The list of pages is returned, pinning them so that they don't
 * get reclaimed during the iteration.
 */
static struct afs_read *afs_read_dir(struct afs_vnode *dvnode, struct key *key)
	__acquires(&dvnode->validate_lock)
{
	struct afs_read *req;
	loff_t i_size;
	int nr_pages, nr_inline, i, n;
	int ret = -ENOMEM;

retry:
	i_size = i_size_read(&dvnode->vfs_inode);
	if (i_size < 2048)
		return ERR_PTR(afs_bad(dvnode, afs_file_error_dir_small));
	if (i_size > 2048 * 1024) {
		trace_afs_file_error(dvnode, -EFBIG, afs_file_error_dir_big);
		return ERR_PTR(-EFBIG);
	}

	_enter("%llu", i_size);

	/* Get a request record to hold the page list.  We want to hold it
	 * inline if we can, but we don't want to make an order 1 allocation.
	 */
	nr_pages = (i_size + PAGE_SIZE - 1) / PAGE_SIZE;
	nr_inline = nr_pages;
	if (nr_inline > (PAGE_SIZE - sizeof(*req)) / sizeof(struct page *))
		nr_inline = 0;

	req = kzalloc(struct_size(req, array, nr_inline), GFP_KERNEL);
	if (!req)
		return ERR_PTR(-ENOMEM);

	refcount_set(&req->usage, 1);
	req->nr_pages = nr_pages;
	req->actual_len = i_size; /* May change */
	req->len = nr_pages * PAGE_SIZE; /* We can ask for more than there is */
	req->data_version = dvnode->status.data_version; /* May change */
	if (nr_inline > 0) {
		req->pages = req->array;
	} else {
		req->pages = kcalloc(nr_pages, sizeof(struct page *),
				     GFP_KERNEL);
		if (!req->pages)
			goto error;
	}

	/* Get a list of all the pages that hold or will hold the directory
	 * content.  We need to fill in any gaps that we might find where the
	 * memory reclaimer has been at work.  If there are any gaps, we will
	 * need to reread the entire directory contents.
	 */
	i = 0;
	do {
		n = find_get_pages_contig(dvnode->vfs_inode.i_mapping, i,
					  req->nr_pages - i,
					  req->pages + i);
		_debug("find %u at %u/%u", n, i, req->nr_pages);
		if (n == 0) {
			gfp_t gfp = dvnode->vfs_inode.i_mapping->gfp_mask;

			if (test_and_clear_bit(AFS_VNODE_DIR_VALID, &dvnode->flags))
				afs_stat_v(dvnode, n_inval);

			ret = -ENOMEM;
			req->pages[i] = __page_cache_alloc(gfp);
			if (!req->pages[i])
				goto error;
			ret = add_to_page_cache_lru(req->pages[i],
						    dvnode->vfs_inode.i_mapping,
						    i, gfp);
			if (ret < 0)
				goto error;

			set_page_private(req->pages[i], 1);
			SetPagePrivate(req->pages[i]);
			unlock_page(req->pages[i]);
			i++;
		} else {
			i += n;
		}
	} while (i < req->nr_pages);

	/* If we're going to reload, we need to lock all the pages to prevent
	 * races.
	 */
	ret = -ERESTARTSYS;
	if (down_read_killable(&dvnode->validate_lock) < 0)
		goto error;

	if (test_bit(AFS_VNODE_DIR_VALID, &dvnode->flags))
		goto success;

	up_read(&dvnode->validate_lock);
	if (down_write_killable(&dvnode->validate_lock) < 0)
		goto error;

	if (!test_bit(AFS_VNODE_DIR_VALID, &dvnode->flags)) {
		trace_afs_reload_dir(dvnode);
		ret = afs_fetch_data(dvnode, key, req);
		if (ret < 0)
			goto error_unlock;

		task_io_account_read(PAGE_SIZE * req->nr_pages);

		if (req->len < req->file_size)
			goto content_has_grown;

		/* Validate the data we just read. */
		ret = -EIO;
		if (!afs_dir_check_pages(dvnode, req))
			goto error_unlock;

		// TODO: Trim excess pages

		set_bit(AFS_VNODE_DIR_VALID, &dvnode->flags);
	}

	downgrade_write(&dvnode->validate_lock);
success:
	return req;

error_unlock:
	up_write(&dvnode->validate_lock);
error:
	afs_put_read(req);
	_leave(" = %d", ret);
	return ERR_PTR(ret);

content_has_grown:
	up_write(&dvnode->validate_lock);
	afs_put_read(req);
	goto retry;
}

/*
 * deal with one block in an AFS directory
 */
static int afs_dir_iterate_block(struct afs_vnode *dvnode,
				 struct dir_context *ctx,
				 union afs_xdr_dir_block *block,
				 unsigned blkoff)
{
	union afs_xdr_dirent *dire;
	unsigned offset, next, curr;
	size_t nlen;
	int tmp;

	_enter("%u,%x,%p,,",(unsigned)ctx->pos,blkoff,block);

	curr = (ctx->pos - blkoff) / sizeof(union afs_xdr_dirent);

	/* walk through the block, an entry at a time */
	for (offset = (blkoff == 0 ? AFS_DIR_RESV_BLOCKS0 : AFS_DIR_RESV_BLOCKS);
	     offset < AFS_DIR_SLOTS_PER_BLOCK;
	     offset = next
	     ) {
		next = offset + 1;

		/* skip entries marked unused in the bitmap */
		if (!(block->hdr.bitmap[offset / 8] &
		      (1 << (offset % 8)))) {
			_debug("ENT[%zu.%u]: unused",
			       blkoff / sizeof(union afs_xdr_dir_block), offset);
			if (offset >= curr)
				ctx->pos = blkoff +
					next * sizeof(union afs_xdr_dirent);
			continue;
		}

		/* got a valid entry */
		dire = &block->dirents[offset];
		nlen = strnlen(dire->u.name,
			       sizeof(*block) -
			       offset * sizeof(union afs_xdr_dirent));

		_debug("ENT[%zu.%u]: %s %zu \"%s\"",
		       blkoff / sizeof(union afs_xdr_dir_block), offset,
		       (offset < curr ? "skip" : "fill"),
		       nlen, dire->u.name);

		/* work out where the next possible entry is */
		for (tmp = nlen; tmp > 15; tmp -= sizeof(union afs_xdr_dirent)) {
			if (next >= AFS_DIR_SLOTS_PER_BLOCK) {
				_debug("ENT[%zu.%u]:"
				       " %u travelled beyond end dir block"
				       " (len %u/%zu)",
				       blkoff / sizeof(union afs_xdr_dir_block),
				       offset, next, tmp, nlen);
				return afs_bad(dvnode, afs_file_error_dir_over_end);
			}
			if (!(block->hdr.bitmap[next / 8] &
			      (1 << (next % 8)))) {
				_debug("ENT[%zu.%u]:"
				       " %u unmarked extension (len %u/%zu)",
				       blkoff / sizeof(union afs_xdr_dir_block),
				       offset, next, tmp, nlen);
				return afs_bad(dvnode, afs_file_error_dir_unmarked_ext);
			}

			_debug("ENT[%zu.%u]: ext %u/%zu",
			       blkoff / sizeof(union afs_xdr_dir_block),
			       next, tmp, nlen);
			next++;
		}

		/* skip if starts before the current position */
		if (offset < curr)
			continue;

		/* found the next entry */
		if (!dir_emit(ctx, dire->u.name, nlen,
			      ntohl(dire->u.vnode),
			      (ctx->actor == afs_lookup_filldir ||
			       ctx->actor == afs_lookup_one_filldir)?
			      ntohl(dire->u.unique) : DT_UNKNOWN)) {
			_leave(" = 0 [full]");
			return 0;
		}

		ctx->pos = blkoff + next * sizeof(union afs_xdr_dirent);
	}

	_leave(" = 1 [more]");
	return 1;
}

/*
 * iterate through the data blob that lists the contents of an AFS directory
 */
static int afs_dir_iterate(struct inode *dir, struct dir_context *ctx,
			   struct key *key, afs_dataversion_t *_dir_version)
{
	struct afs_vnode *dvnode = AFS_FS_I(dir);
	struct afs_xdr_dir_page *dbuf;
	union afs_xdr_dir_block *dblock;
	struct afs_read *req;
	struct page *page;
	unsigned blkoff, limit;
	int ret;

	_enter("{%lu},%u,,", dir->i_ino, (unsigned)ctx->pos);

	if (test_bit(AFS_VNODE_DELETED, &AFS_FS_I(dir)->flags)) {
		_leave(" = -ESTALE");
		return -ESTALE;
	}

	req = afs_read_dir(dvnode, key);
	if (IS_ERR(req))
		return PTR_ERR(req);
	*_dir_version = req->data_version;

	/* round the file position up to the next entry boundary */
	ctx->pos += sizeof(union afs_xdr_dirent) - 1;
	ctx->pos &= ~(sizeof(union afs_xdr_dirent) - 1);

	/* walk through the blocks in sequence */
	ret = 0;
	while (ctx->pos < req->actual_len) {
		blkoff = ctx->pos & ~(sizeof(union afs_xdr_dir_block) - 1);

		/* Fetch the appropriate page from the directory and re-add it
		 * to the LRU.
		 */
		page = req->pages[blkoff / PAGE_SIZE];
		if (!page) {
			ret = afs_bad(dvnode, afs_file_error_dir_missing_page);
			break;
		}
		mark_page_accessed(page);

		limit = blkoff & ~(PAGE_SIZE - 1);

		dbuf = kmap(page);

		/* deal with the individual blocks stashed on this page */
		do {
			dblock = &dbuf->blocks[(blkoff % PAGE_SIZE) /
					       sizeof(union afs_xdr_dir_block)];
			ret = afs_dir_iterate_block(dvnode, ctx, dblock, blkoff);
			if (ret != 1) {
				kunmap(page);
				goto out;
			}

			blkoff += sizeof(union afs_xdr_dir_block);

		} while (ctx->pos < dir->i_size && blkoff < limit);

		kunmap(page);
		ret = 0;
	}

out:
	up_read(&dvnode->validate_lock);
	afs_put_read(req);
	_leave(" = %d", ret);
	return ret;
}

/*
 * read an AFS directory
 */
static int afs_readdir(struct file *file, struct dir_context *ctx)
{
	afs_dataversion_t dir_version;

	return afs_dir_iterate(file_inode(file), ctx, afs_file_key(file),
			       &dir_version);
}

/*
 * Search the directory for a single name
 * - if afs_dir_iterate_block() spots this function, it'll pass the FID
 *   uniquifier through dtype
 */
static int afs_lookup_one_filldir(struct dir_context *ctx, const char *name,
				  int nlen, loff_t fpos, u64 ino, unsigned dtype)
{
	struct afs_lookup_one_cookie *cookie =
		container_of(ctx, struct afs_lookup_one_cookie, ctx);

	_enter("{%s,%u},%s,%u,,%llu,%u",
	       cookie->name.name, cookie->name.len, name, nlen,
	       (unsigned long long) ino, dtype);

	/* insanity checks first */
	BUILD_BUG_ON(sizeof(union afs_xdr_dir_block) != 2048);
	BUILD_BUG_ON(sizeof(union afs_xdr_dirent) != 32);

	if (cookie->name.len != nlen ||
	    memcmp(cookie->name.name, name, nlen) != 0) {
		_leave(" = 0 [no]");
		return 0;
	}

	cookie->fid.vnode = ino;
	cookie->fid.unique = dtype;
	cookie->found = 1;

	_leave(" = -1 [found]");
	return -1;
}

/*
 * Do a lookup of a single name in a directory
 * - just returns the FID the dentry name maps to if found
 */
static int afs_do_lookup_one(struct inode *dir, struct dentry *dentry,
			     struct afs_fid *fid, struct key *key,
			     afs_dataversion_t *_dir_version)
{
	struct afs_super_info *as = dir->i_sb->s_fs_info;
	struct afs_lookup_one_cookie cookie = {
		.ctx.actor = afs_lookup_one_filldir,
		.name = dentry->d_name,
		.fid.vid = as->volume->vid
	};
	int ret;

	_enter("{%lu},%p{%pd},", dir->i_ino, dentry, dentry);

	/* search the directory */
	ret = afs_dir_iterate(dir, &cookie.ctx, key, _dir_version);
	if (ret < 0) {
		_leave(" = %d [iter]", ret);
		return ret;
	}

	ret = -ENOENT;
	if (!cookie.found) {
		_leave(" = -ENOENT [not found]");
		return -ENOENT;
	}

	*fid = cookie.fid;
	_leave(" = 0 { vn=%llu u=%u }", fid->vnode, fid->unique);
	return 0;
}

/*
 * search the directory for a name
 * - if afs_dir_iterate_block() spots this function, it'll pass the FID
 *   uniquifier through dtype
 */
static int afs_lookup_filldir(struct dir_context *ctx, const char *name,
			      int nlen, loff_t fpos, u64 ino, unsigned dtype)
{
	struct afs_lookup_cookie *cookie =
		container_of(ctx, struct afs_lookup_cookie, ctx);
	int ret;

	_enter("{%s,%u},%s,%u,,%llu,%u",
	       cookie->name.name, cookie->name.len, name, nlen,
	       (unsigned long long) ino, dtype);

	/* insanity checks first */
	BUILD_BUG_ON(sizeof(union afs_xdr_dir_block) != 2048);
	BUILD_BUG_ON(sizeof(union afs_xdr_dirent) != 32);

	if (cookie->found) {
		if (cookie->nr_fids < 50) {
			cookie->fids[cookie->nr_fids].vnode	= ino;
			cookie->fids[cookie->nr_fids].unique	= dtype;
			cookie->nr_fids++;
		}
	} else if (cookie->name.len == nlen &&
		   memcmp(cookie->name.name, name, nlen) == 0) {
		cookie->fids[1].vnode	= ino;
		cookie->fids[1].unique	= dtype;
		cookie->found = 1;
		if (cookie->one_only)
			return -1;
	}

	ret = cookie->nr_fids >= 50 ? -1 : 0;
	_leave(" = %d", ret);
	return ret;
}

/*
 * Deal with the result of a successful lookup operation.  Turn all the files
 * into inodes and save the first one - which is the one we actually want.
 */
static void afs_do_lookup_success(struct afs_operation *op)
{
	struct afs_vnode_param *vp;
	struct afs_vnode *vnode;
	struct inode *inode;
	u32 abort_code;
	int i;

	_enter("");

	for (i = 0; i < op->nr_files; i++) {
		switch (i) {
		case 0:
			vp = &op->file[0];
			abort_code = vp->scb.status.abort_code;
			if (abort_code != 0) {
<<<<<<< HEAD
				op->abort_code = abort_code;
=======
				op->ac.abort_code = abort_code;
>>>>>>> 84569f32
				op->error = afs_abort_to_error(abort_code);
			}
			break;

		case 1:
			vp = &op->file[1];
			break;

		default:
			vp = &op->more_files[i - 2];
			break;
		}

		if (!vp->scb.have_status && !vp->scb.have_error)
			continue;

		_debug("do [%u]", i);
		if (vp->vnode) {
			if (!test_bit(AFS_VNODE_UNSET, &vp->vnode->flags))
				afs_vnode_commit_status(op, vp);
		} else if (vp->scb.status.abort_code == 0) {
			inode = afs_iget(op, vp);
			if (!IS_ERR(inode)) {
				vnode = AFS_FS_I(inode);
				afs_cache_permit(vnode, op->key,
						 0 /* Assume vnode->cb_break is 0 */ +
						 op->cb_v_break,
						 &vp->scb);
				vp->vnode = vnode;
				vp->put_vnode = true;
			}
		} else {
			_debug("- abort %d %llx:%llx.%x",
			       vp->scb.status.abort_code,
			       vp->fid.vid, vp->fid.vnode, vp->fid.unique);
		}
	}

	_leave("");
}

static const struct afs_operation_ops afs_inline_bulk_status_operation = {
	.issue_afs_rpc	= afs_fs_inline_bulk_status,
	.issue_yfs_rpc	= yfs_fs_inline_bulk_status,
	.success	= afs_do_lookup_success,
};

<<<<<<< HEAD
static const struct afs_operation_ops afs_fetch_status_operation = {
	.issue_afs_rpc	= afs_fs_fetch_status,
	.issue_yfs_rpc	= yfs_fs_fetch_status,
	.success	= afs_do_lookup_success,
=======
static const struct afs_operation_ops afs_lookup_fetch_status_operation = {
	.issue_afs_rpc	= afs_fs_fetch_status,
	.issue_yfs_rpc	= yfs_fs_fetch_status,
	.success	= afs_do_lookup_success,
	.aborted	= afs_check_for_remote_deletion,
>>>>>>> 84569f32
};

/*
 * See if we know that the server we expect to use doesn't support
 * FS.InlineBulkStatus.
 */
static bool afs_server_supports_ibulk(struct afs_vnode *dvnode)
{
	struct afs_server_list *slist;
	struct afs_volume *volume = dvnode->volume;
	struct afs_server *server;
	bool ret = true;
	int i;

	if (!test_bit(AFS_VOLUME_MAYBE_NO_IBULK, &volume->flags))
		return true;

	rcu_read_lock();
	slist = rcu_dereference(volume->servers);

	for (i = 0; i < slist->nr_servers; i++) {
		server = slist->servers[i].server;
		if (server == dvnode->cb_server) {
			if (test_bit(AFS_SERVER_FL_NO_IBULK, &server->flags))
				ret = false;
			break;
		}
	}

	rcu_read_unlock();
	return ret;
}

/*
 * Do a lookup in a directory.  We make use of bulk lookup to query a slew of
 * files in one go and create inodes for them.  The inode of the file we were
 * asked for is returned.
 */
static struct inode *afs_do_lookup(struct inode *dir, struct dentry *dentry,
				   struct key *key)
{
	struct afs_lookup_cookie *cookie;
	struct afs_vnode_param *vp;
	struct afs_operation *op;
	struct afs_vnode *dvnode = AFS_FS_I(dir), *vnode;
	struct inode *inode = NULL, *ti;
	afs_dataversion_t data_version = READ_ONCE(dvnode->status.data_version);
	long ret;
	int i;

	_enter("{%lu},%p{%pd},", dir->i_ino, dentry, dentry);

	cookie = kzalloc(sizeof(struct afs_lookup_cookie), GFP_KERNEL);
	if (!cookie)
		return ERR_PTR(-ENOMEM);

	for (i = 0; i < ARRAY_SIZE(cookie->fids); i++)
		cookie->fids[i].vid = dvnode->fid.vid;
	cookie->ctx.actor = afs_lookup_filldir;
	cookie->name = dentry->d_name;
	cookie->nr_fids = 2; /* slot 0 is saved for the fid we actually want
			      * and slot 1 for the directory */

	if (!afs_server_supports_ibulk(dvnode))
		cookie->one_only = true;

	/* search the directory */
	ret = afs_dir_iterate(dir, &cookie->ctx, key, &data_version);
	if (ret < 0)
		goto out;

	dentry->d_fsdata = (void *)(unsigned long)data_version;

	ret = -ENOENT;
	if (!cookie->found)
		goto out;

	/* Check to see if we already have an inode for the primary fid. */
	inode = ilookup5(dir->i_sb, cookie->fids[1].vnode,
			 afs_ilookup5_test_by_fid, &cookie->fids[1]);
	if (inode)
		goto out; /* We do */

	/* Okay, we didn't find it.  We need to query the server - and whilst
	 * we're doing that, we're going to attempt to look up a bunch of other
	 * vnodes also.
	 */
	op = afs_alloc_operation(NULL, dvnode->volume);
	if (IS_ERR(op)) {
		ret = PTR_ERR(op);
		goto out;
	}

	afs_op_set_vnode(op, 0, dvnode);
	afs_op_set_fid(op, 1, &cookie->fids[1]);

	op->nr_files = cookie->nr_fids;
	_debug("nr_files %u", op->nr_files);

	/* Need space for examining all the selected files */
	op->error = -ENOMEM;
	if (op->nr_files > 2) {
		op->more_files = kvcalloc(op->nr_files - 2,
					  sizeof(struct afs_vnode_param),
					  GFP_KERNEL);
		if (!op->more_files)
			goto out_op;

		for (i = 2; i < op->nr_files; i++) {
			vp = &op->more_files[i - 2];
			vp->fid = cookie->fids[i];

			/* Find any inodes that already exist and get their
			 * callback counters.
			 */
			ti = ilookup5_nowait(dir->i_sb, vp->fid.vnode,
					     afs_ilookup5_test_by_fid, &vp->fid);
			if (!IS_ERR_OR_NULL(ti)) {
				vnode = AFS_FS_I(ti);
				vp->dv_before = vnode->status.data_version;
				vp->cb_break_before = afs_calc_vnode_cb_break(vnode);
				vp->vnode = vnode;
				vp->put_vnode = true;
			}
		}
	}

	/* Try FS.InlineBulkStatus first.  Abort codes for the individual
	 * lookups contained therein are stored in the reply without aborting
	 * the whole operation.
	 */
	op->error = -ENOTSUPP;
	if (!cookie->one_only) {
		op->ops = &afs_inline_bulk_status_operation;
		afs_begin_vnode_operation(op);
		afs_wait_for_operation(op);
	}

	if (op->error == -ENOTSUPP) {
		/* We could try FS.BulkStatus next, but this aborts the entire
		 * op if any of the lookups fails - so, for the moment, revert
		 * to FS.FetchStatus for op->file[1].
		 */
		op->fetch_status.which = 1;
<<<<<<< HEAD
		op->ops = &afs_fetch_status_operation;
=======
		op->ops = &afs_lookup_fetch_status_operation;
>>>>>>> 84569f32
		afs_begin_vnode_operation(op);
		afs_wait_for_operation(op);
	}
	inode = ERR_PTR(op->error);

out_op:
	if (op->error == 0) {
		inode = &op->file[1].vnode->vfs_inode;
		op->file[1].vnode = NULL;
	}

	if (op->file[0].scb.have_status)
		dentry->d_fsdata = (void *)(unsigned long)op->file[0].scb.status.data_version;
	else
		dentry->d_fsdata = (void *)(unsigned long)op->file[0].dv_before;
	ret = afs_put_operation(op);
out:
	kfree(cookie);
	_leave("");
	return inode ?: ERR_PTR(ret);
}

/*
 * Look up an entry in a directory with @sys substitution.
 */
static struct dentry *afs_lookup_atsys(struct inode *dir, struct dentry *dentry,
				       struct key *key)
{
	struct afs_sysnames *subs;
	struct afs_net *net = afs_i2net(dir);
	struct dentry *ret;
	char *buf, *p, *name;
	int len, i;

	_enter("");

	ret = ERR_PTR(-ENOMEM);
	p = buf = kmalloc(AFSNAMEMAX, GFP_KERNEL);
	if (!buf)
		goto out_p;
	if (dentry->d_name.len > 4) {
		memcpy(p, dentry->d_name.name, dentry->d_name.len - 4);
		p += dentry->d_name.len - 4;
	}

	/* There is an ordered list of substitutes that we have to try. */
	read_lock(&net->sysnames_lock);
	subs = net->sysnames;
	refcount_inc(&subs->usage);
	read_unlock(&net->sysnames_lock);

	for (i = 0; i < subs->nr; i++) {
		name = subs->subs[i];
		len = dentry->d_name.len - 4 + strlen(name);
		if (len >= AFSNAMEMAX) {
			ret = ERR_PTR(-ENAMETOOLONG);
			goto out_s;
		}

		strcpy(p, name);
		ret = lookup_one_len(buf, dentry->d_parent, len);
		if (IS_ERR(ret) || d_is_positive(ret))
			goto out_s;
		dput(ret);
	}

	/* We don't want to d_add() the @sys dentry here as we don't want to
	 * the cached dentry to hide changes to the sysnames list.
	 */
	ret = NULL;
out_s:
	afs_put_sysnames(subs);
	kfree(buf);
out_p:
	key_put(key);
	return ret;
}

/*
 * look up an entry in a directory
 */
static struct dentry *afs_lookup(struct inode *dir, struct dentry *dentry,
				 unsigned int flags)
{
	struct afs_vnode *dvnode = AFS_FS_I(dir);
	struct afs_fid fid = {};
	struct inode *inode;
	struct dentry *d;
	struct key *key;
	int ret;

	_enter("{%llx:%llu},%p{%pd},",
	       dvnode->fid.vid, dvnode->fid.vnode, dentry, dentry);

	ASSERTCMP(d_inode(dentry), ==, NULL);

	if (dentry->d_name.len >= AFSNAMEMAX) {
		_leave(" = -ENAMETOOLONG");
		return ERR_PTR(-ENAMETOOLONG);
	}

	if (test_bit(AFS_VNODE_DELETED, &dvnode->flags)) {
		_leave(" = -ESTALE");
		return ERR_PTR(-ESTALE);
	}

	key = afs_request_key(dvnode->volume->cell);
	if (IS_ERR(key)) {
		_leave(" = %ld [key]", PTR_ERR(key));
		return ERR_CAST(key);
	}

	ret = afs_validate(dvnode, key);
	if (ret < 0) {
		key_put(key);
		_leave(" = %d [val]", ret);
		return ERR_PTR(ret);
	}

	if (dentry->d_name.len >= 4 &&
	    dentry->d_name.name[dentry->d_name.len - 4] == '@' &&
	    dentry->d_name.name[dentry->d_name.len - 3] == 's' &&
	    dentry->d_name.name[dentry->d_name.len - 2] == 'y' &&
	    dentry->d_name.name[dentry->d_name.len - 1] == 's')
		return afs_lookup_atsys(dir, dentry, key);

	afs_stat_v(dvnode, n_lookup);
	inode = afs_do_lookup(dir, dentry, key);
	key_put(key);
	if (inode == ERR_PTR(-ENOENT))
		inode = afs_try_auto_mntpt(dentry, dir);

	if (!IS_ERR_OR_NULL(inode))
		fid = AFS_FS_I(inode)->fid;

	_debug("splice %p", dentry->d_inode);
	d = d_splice_alias(inode, dentry);
	if (!IS_ERR_OR_NULL(d)) {
		d->d_fsdata = dentry->d_fsdata;
		trace_afs_lookup(dvnode, &d->d_name, &fid);
	} else {
		trace_afs_lookup(dvnode, &dentry->d_name, &fid);
	}
	_leave("");
	return d;
}

/*
 * Check the validity of a dentry under RCU conditions.
 */
static int afs_d_revalidate_rcu(struct dentry *dentry)
{
	struct afs_vnode *dvnode, *vnode;
	struct dentry *parent;
	struct inode *dir, *inode;
	long dir_version, de_version;

	_enter("%p", dentry);

	/* Check the parent directory is still valid first. */
	parent = READ_ONCE(dentry->d_parent);
	dir = d_inode_rcu(parent);
	if (!dir)
		return -ECHILD;
	dvnode = AFS_FS_I(dir);
	if (test_bit(AFS_VNODE_DELETED, &dvnode->flags))
		return -ECHILD;

	if (!afs_check_validity(dvnode))
		return -ECHILD;

	/* We only need to invalidate a dentry if the server's copy changed
	 * behind our back.  If we made the change, it's no problem.  Note that
	 * on a 32-bit system, we only have 32 bits in the dentry to store the
	 * version.
	 */
	dir_version = (long)READ_ONCE(dvnode->status.data_version);
	de_version = (long)READ_ONCE(dentry->d_fsdata);
	if (de_version != dir_version) {
		dir_version = (long)READ_ONCE(dvnode->invalid_before);
		if (de_version - dir_version < 0)
			return -ECHILD;
	}

	/* Check to see if the vnode referred to by the dentry still
	 * has a callback.
	 */
	if (d_really_is_positive(dentry)) {
		inode = d_inode_rcu(dentry);
		if (inode) {
			vnode = AFS_FS_I(inode);
			if (!afs_check_validity(vnode))
				return -ECHILD;
		}
	}

	return 1; /* Still valid */
}

/*
 * check that a dentry lookup hit has found a valid entry
 * - NOTE! the hit can be a negative hit too, so we can't assume we have an
 *   inode
 */
static int afs_d_revalidate(struct dentry *dentry, unsigned int flags)
{
	struct afs_vnode *vnode, *dir;
	struct afs_fid uninitialized_var(fid);
	struct dentry *parent;
	struct inode *inode;
	struct key *key;
	afs_dataversion_t dir_version, invalid_before;
	long de_version;
	int ret;

	if (flags & LOOKUP_RCU)
		return afs_d_revalidate_rcu(dentry);

	if (d_really_is_positive(dentry)) {
		vnode = AFS_FS_I(d_inode(dentry));
		_enter("{v={%llx:%llu} n=%pd fl=%lx},",
		       vnode->fid.vid, vnode->fid.vnode, dentry,
		       vnode->flags);
	} else {
		_enter("{neg n=%pd}", dentry);
	}

	key = afs_request_key(AFS_FS_S(dentry->d_sb)->volume->cell);
	if (IS_ERR(key))
		key = NULL;

	if (d_really_is_positive(dentry)) {
		inode = d_inode(dentry);
		if (inode) {
			vnode = AFS_FS_I(inode);
			afs_validate(vnode, key);
			if (test_bit(AFS_VNODE_DELETED, &vnode->flags))
				goto out_bad;
		}
	}

	/* lock down the parent dentry so we can peer at it */
	parent = dget_parent(dentry);
	dir = AFS_FS_I(d_inode(parent));

	/* validate the parent directory */
	afs_validate(dir, key);

	if (test_bit(AFS_VNODE_DELETED, &dir->flags)) {
		_debug("%pd: parent dir deleted", dentry);
		goto out_bad_parent;
	}

	/* We only need to invalidate a dentry if the server's copy changed
	 * behind our back.  If we made the change, it's no problem.  Note that
	 * on a 32-bit system, we only have 32 bits in the dentry to store the
	 * version.
	 */
	dir_version = dir->status.data_version;
	de_version = (long)dentry->d_fsdata;
	if (de_version == (long)dir_version)
		goto out_valid_noupdate;

	invalid_before = dir->invalid_before;
	if (de_version - (long)invalid_before >= 0)
		goto out_valid;

	_debug("dir modified");
	afs_stat_v(dir, n_reval);

	/* search the directory for this vnode */
	ret = afs_do_lookup_one(&dir->vfs_inode, dentry, &fid, key, &dir_version);
	switch (ret) {
	case 0:
		/* the filename maps to something */
		if (d_really_is_negative(dentry))
			goto out_bad_parent;
		inode = d_inode(dentry);
		if (is_bad_inode(inode)) {
			printk("kAFS: afs_d_revalidate: %pd2 has bad inode\n",
			       dentry);
			goto out_bad_parent;
		}

		vnode = AFS_FS_I(inode);

		/* if the vnode ID has changed, then the dirent points to a
		 * different file */
		if (fid.vnode != vnode->fid.vnode) {
			_debug("%pd: dirent changed [%llu != %llu]",
			       dentry, fid.vnode,
			       vnode->fid.vnode);
			goto not_found;
		}

		/* if the vnode ID uniqifier has changed, then the file has
		 * been deleted and replaced, and the original vnode ID has
		 * been reused */
		if (fid.unique != vnode->fid.unique) {
			_debug("%pd: file deleted (uq %u -> %u I:%u)",
			       dentry, fid.unique,
			       vnode->fid.unique,
			       vnode->vfs_inode.i_generation);
			write_seqlock(&vnode->cb_lock);
			set_bit(AFS_VNODE_DELETED, &vnode->flags);
			write_sequnlock(&vnode->cb_lock);
			goto not_found;
		}
		goto out_valid;

	case -ENOENT:
		/* the filename is unknown */
		_debug("%pd: dirent not found", dentry);
		if (d_really_is_positive(dentry))
			goto not_found;
		goto out_valid;

	default:
		_debug("failed to iterate dir %pd: %d",
		       parent, ret);
		goto out_bad_parent;
	}

out_valid:
	dentry->d_fsdata = (void *)(unsigned long)dir_version;
out_valid_noupdate:
	dput(parent);
	key_put(key);
	_leave(" = 1 [valid]");
	return 1;

	/* the dirent, if it exists, now points to a different vnode */
not_found:
	spin_lock(&dentry->d_lock);
	dentry->d_flags |= DCACHE_NFSFS_RENAMED;
	spin_unlock(&dentry->d_lock);

out_bad_parent:
	_debug("dropping dentry %pd2", dentry);
	dput(parent);
out_bad:
	key_put(key);

	_leave(" = 0 [bad]");
	return 0;
}

/*
 * allow the VFS to enquire as to whether a dentry should be unhashed (mustn't
 * sleep)
 * - called from dput() when d_count is going to 0.
 * - return 1 to request dentry be unhashed, 0 otherwise
 */
static int afs_d_delete(const struct dentry *dentry)
{
	_enter("%pd", dentry);

	if (dentry->d_flags & DCACHE_NFSFS_RENAMED)
		goto zap;

	if (d_really_is_positive(dentry) &&
	    (test_bit(AFS_VNODE_DELETED,   &AFS_FS_I(d_inode(dentry))->flags) ||
	     test_bit(AFS_VNODE_PSEUDODIR, &AFS_FS_I(d_inode(dentry))->flags)))
		goto zap;

	_leave(" = 0 [keep]");
	return 0;

zap:
	_leave(" = 1 [zap]");
	return 1;
}

/*
 * Clean up sillyrename files on dentry removal.
 */
static void afs_d_iput(struct dentry *dentry, struct inode *inode)
{
	if (dentry->d_flags & DCACHE_NFSFS_RENAMED)
		afs_silly_iput(dentry, inode);
	iput(inode);
}

/*
 * handle dentry release
 */
void afs_d_release(struct dentry *dentry)
{
	_enter("%pd", dentry);
}

void afs_check_for_remote_deletion(struct afs_operation *op)
{
	struct afs_vnode *vnode = op->file[0].vnode;

	switch (op->ac.abort_code) {
	case VNOVNODE:
		set_bit(AFS_VNODE_DELETED, &vnode->flags);
		afs_break_callback(vnode, afs_cb_break_for_deleted);
	}
}

/*
 * Create a new inode for create/mkdir/symlink
 */
static void afs_vnode_new_inode(struct afs_operation *op)
{
	struct afs_vnode_param *vp = &op->file[1];
	struct afs_vnode *vnode;
	struct inode *inode;

	_enter("");

	ASSERTCMP(op->error, ==, 0);

	inode = afs_iget(op, vp);
	if (IS_ERR(inode)) {
		/* ENOMEM or EINTR at a really inconvenient time - just abandon
		 * the new directory on the server.
		 */
		op->error = PTR_ERR(inode);
		return;
	}

	vnode = AFS_FS_I(inode);
	set_bit(AFS_VNODE_NEW_CONTENT, &vnode->flags);
	if (!op->error)
		afs_cache_permit(vnode, op->key, vnode->cb_break, &vp->scb);
	d_instantiate(op->dentry, inode);
}

static void afs_create_success(struct afs_operation *op)
{
	_enter("op=%08x", op->debug_id);
<<<<<<< HEAD
	afs_check_for_remote_deletion(op, op->file[0].vnode);
=======
	op->ctime = op->file[0].scb.status.mtime_client;
>>>>>>> 84569f32
	afs_vnode_commit_status(op, &op->file[0]);
	afs_update_dentry_version(op, &op->file[0], op->dentry);
	afs_vnode_new_inode(op);
}

static void afs_create_edit_dir(struct afs_operation *op)
{
	struct afs_vnode_param *dvp = &op->file[0];
	struct afs_vnode_param *vp = &op->file[1];
	struct afs_vnode *dvnode = dvp->vnode;

	_enter("op=%08x", op->debug_id);

	down_write(&dvnode->validate_lock);
	if (test_bit(AFS_VNODE_DIR_VALID, &dvnode->flags) &&
	    dvnode->status.data_version == dvp->dv_before + dvp->dv_delta)
		afs_edit_dir_add(dvnode, &op->dentry->d_name, &vp->fid,
				 op->create.reason);
	up_write(&dvnode->validate_lock);
}

static void afs_create_put(struct afs_operation *op)
{
	_enter("op=%08x", op->debug_id);

	if (op->error)
		d_drop(op->dentry);
}

static const struct afs_operation_ops afs_mkdir_operation = {
	.issue_afs_rpc	= afs_fs_make_dir,
	.issue_yfs_rpc	= yfs_fs_make_dir,
	.success	= afs_create_success,
<<<<<<< HEAD
=======
	.aborted	= afs_check_for_remote_deletion,
>>>>>>> 84569f32
	.edit_dir	= afs_create_edit_dir,
	.put		= afs_create_put,
};

/*
 * create a directory on an AFS filesystem
 */
static int afs_mkdir(struct inode *dir, struct dentry *dentry, umode_t mode)
{
	struct afs_operation *op;
	struct afs_vnode *dvnode = AFS_FS_I(dir);

	_enter("{%llx:%llu},{%pd},%ho",
	       dvnode->fid.vid, dvnode->fid.vnode, dentry, mode);

	op = afs_alloc_operation(NULL, dvnode->volume);
	if (IS_ERR(op)) {
		d_drop(dentry);
		return PTR_ERR(op);
	}

	afs_op_set_vnode(op, 0, dvnode);
	op->file[0].dv_delta = 1;
<<<<<<< HEAD
=======
	op->file[0].update_ctime = true;
>>>>>>> 84569f32
	op->dentry	= dentry;
	op->create.mode	= S_IFDIR | mode;
	op->create.reason = afs_edit_dir_for_mkdir;
	op->ops		= &afs_mkdir_operation;
	return afs_do_sync_operation(op);
}

/*
 * Remove a subdir from a directory.
 */
static void afs_dir_remove_subdir(struct dentry *dentry)
{
	if (d_really_is_positive(dentry)) {
		struct afs_vnode *vnode = AFS_FS_I(d_inode(dentry));

		clear_nlink(&vnode->vfs_inode);
		set_bit(AFS_VNODE_DELETED, &vnode->flags);
		clear_bit(AFS_VNODE_CB_PROMISED, &vnode->flags);
		clear_bit(AFS_VNODE_DIR_VALID, &vnode->flags);
	}
}

static void afs_rmdir_success(struct afs_operation *op)
{
	_enter("op=%08x", op->debug_id);
<<<<<<< HEAD
	afs_check_for_remote_deletion(op, op->file[0].vnode);
=======
	op->ctime = op->file[0].scb.status.mtime_client;
>>>>>>> 84569f32
	afs_vnode_commit_status(op, &op->file[0]);
	afs_update_dentry_version(op, &op->file[0], op->dentry);
}

static void afs_rmdir_edit_dir(struct afs_operation *op)
{
	struct afs_vnode_param *dvp = &op->file[0];
	struct afs_vnode *dvnode = dvp->vnode;

	_enter("op=%08x", op->debug_id);
	afs_dir_remove_subdir(op->dentry);

	down_write(&dvnode->validate_lock);
	if (test_bit(AFS_VNODE_DIR_VALID, &dvnode->flags) &&
	    dvnode->status.data_version == dvp->dv_before + dvp->dv_delta)
		afs_edit_dir_remove(dvnode, &op->dentry->d_name,
				    afs_edit_dir_for_rmdir);
	up_write(&dvnode->validate_lock);
}

static void afs_rmdir_put(struct afs_operation *op)
{
	_enter("op=%08x", op->debug_id);
	if (op->file[1].vnode)
		up_write(&op->file[1].vnode->rmdir_lock);
}

static const struct afs_operation_ops afs_rmdir_operation = {
	.issue_afs_rpc	= afs_fs_remove_dir,
	.issue_yfs_rpc	= yfs_fs_remove_dir,
	.success	= afs_rmdir_success,
<<<<<<< HEAD
=======
	.aborted	= afs_check_for_remote_deletion,
>>>>>>> 84569f32
	.edit_dir	= afs_rmdir_edit_dir,
	.put		= afs_rmdir_put,
};

/*
 * remove a directory from an AFS filesystem
 */
static int afs_rmdir(struct inode *dir, struct dentry *dentry)
{
	struct afs_operation *op;
	struct afs_vnode *dvnode = AFS_FS_I(dir), *vnode = NULL;
	int ret;

	_enter("{%llx:%llu},{%pd}",
	       dvnode->fid.vid, dvnode->fid.vnode, dentry);

	op = afs_alloc_operation(NULL, dvnode->volume);
	if (IS_ERR(op))
		return PTR_ERR(op);

	afs_op_set_vnode(op, 0, dvnode);
	op->file[0].dv_delta = 1;
<<<<<<< HEAD
=======
	op->file[0].update_ctime = true;
>>>>>>> 84569f32

	op->dentry	= dentry;
	op->ops		= &afs_rmdir_operation;

	/* Try to make sure we have a callback promise on the victim. */
	if (d_really_is_positive(dentry)) {
		vnode = AFS_FS_I(d_inode(dentry));
		ret = afs_validate(vnode, op->key);
		if (ret < 0)
			goto error;
	}

	if (vnode) {
		ret = down_write_killable(&vnode->rmdir_lock);
		if (ret < 0)
			goto error;
		op->file[1].vnode = vnode;
	}

	return afs_do_sync_operation(op);

error:
	return afs_put_operation(op);
}

/*
 * Remove a link to a file or symlink from a directory.
 *
 * If the file was not deleted due to excess hard links, the fileserver will
 * break the callback promise on the file - if it had one - before it returns
 * to us, and if it was deleted, it won't
 *
 * However, if we didn't have a callback promise outstanding, or it was
 * outstanding on a different server, then it won't break it either...
 */
static void afs_dir_remove_link(struct afs_operation *op)
{
	struct afs_vnode *dvnode = op->file[0].vnode;
	struct afs_vnode *vnode = op->file[1].vnode;
	struct dentry *dentry = op->dentry;
	int ret;

	if (op->error != 0 ||
	    (op->file[1].scb.have_status && op->file[1].scb.have_error))
		return;
	if (d_really_is_positive(dentry))
		return;

	if (test_bit(AFS_VNODE_DELETED, &vnode->flags)) {
		/* Already done */
	} else if (test_bit(AFS_VNODE_DIR_VALID, &dvnode->flags)) {
		write_seqlock(&vnode->cb_lock);
		drop_nlink(&vnode->vfs_inode);
		if (vnode->vfs_inode.i_nlink == 0) {
			set_bit(AFS_VNODE_DELETED, &vnode->flags);
			__afs_break_callback(vnode, afs_cb_break_for_unlink);
		}
		write_sequnlock(&vnode->cb_lock);
	} else {
		afs_break_callback(vnode, afs_cb_break_for_unlink);

		if (test_bit(AFS_VNODE_DELETED, &vnode->flags))
			_debug("AFS_VNODE_DELETED");

		ret = afs_validate(vnode, op->key);
		if (ret != -ESTALE)
			op->error = ret;
	}

	_debug("nlink %d [val %d]", vnode->vfs_inode.i_nlink, op->error);
}

static void afs_unlink_success(struct afs_operation *op)
{
	_enter("op=%08x", op->debug_id);
<<<<<<< HEAD
	afs_check_for_remote_deletion(op, op->file[0].vnode);
=======
	op->ctime = op->file[0].scb.status.mtime_client;
	afs_check_dir_conflict(op, &op->file[0]);
>>>>>>> 84569f32
	afs_vnode_commit_status(op, &op->file[0]);
	afs_vnode_commit_status(op, &op->file[1]);
	afs_update_dentry_version(op, &op->file[0], op->dentry);
	afs_dir_remove_link(op);
}

static void afs_unlink_edit_dir(struct afs_operation *op)
{
	struct afs_vnode_param *dvp = &op->file[0];
	struct afs_vnode *dvnode = dvp->vnode;

	_enter("op=%08x", op->debug_id);
	down_write(&dvnode->validate_lock);
	if (test_bit(AFS_VNODE_DIR_VALID, &dvnode->flags) &&
	    dvnode->status.data_version == dvp->dv_before + dvp->dv_delta)
		afs_edit_dir_remove(dvnode, &op->dentry->d_name,
				    afs_edit_dir_for_unlink);
	up_write(&dvnode->validate_lock);
<<<<<<< HEAD
}

static void afs_unlink_put(struct afs_operation *op)
{
	_enter("op=%08x", op->debug_id);
	if (op->unlink.need_rehash && op->error < 0 && op->error != -ENOENT)
		d_rehash(op->dentry);
}

=======
}

static void afs_unlink_put(struct afs_operation *op)
{
	_enter("op=%08x", op->debug_id);
	if (op->unlink.need_rehash && op->error < 0 && op->error != -ENOENT)
		d_rehash(op->dentry);
}

>>>>>>> 84569f32
static const struct afs_operation_ops afs_unlink_operation = {
	.issue_afs_rpc	= afs_fs_remove_file,
	.issue_yfs_rpc	= yfs_fs_remove_file,
	.success	= afs_unlink_success,
<<<<<<< HEAD
=======
	.aborted	= afs_check_for_remote_deletion,
>>>>>>> 84569f32
	.edit_dir	= afs_unlink_edit_dir,
	.put		= afs_unlink_put,
};

/*
 * Remove a file or symlink from an AFS filesystem.
 */
static int afs_unlink(struct inode *dir, struct dentry *dentry)
{
	struct afs_operation *op;
	struct afs_vnode *dvnode = AFS_FS_I(dir);
	struct afs_vnode *vnode = AFS_FS_I(d_inode(dentry));
	int ret;

	_enter("{%llx:%llu},{%pd}",
	       dvnode->fid.vid, dvnode->fid.vnode, dentry);

	if (dentry->d_name.len >= AFSNAMEMAX)
		return -ENAMETOOLONG;

	op = afs_alloc_operation(NULL, dvnode->volume);
	if (IS_ERR(op))
		return PTR_ERR(op);

	afs_op_set_vnode(op, 0, dvnode);
	op->file[0].dv_delta = 1;
<<<<<<< HEAD
=======
	op->file[0].update_ctime = true;
>>>>>>> 84569f32

	/* Try to make sure we have a callback promise on the victim. */
	ret = afs_validate(vnode, op->key);
	if (ret < 0) {
		op->error = ret;
		goto error;
	}

	spin_lock(&dentry->d_lock);
	if (d_count(dentry) > 1) {
		spin_unlock(&dentry->d_lock);
		/* Start asynchronous writeout of the inode */
		write_inode_now(d_inode(dentry), 0);
		op->error = afs_sillyrename(dvnode, vnode, dentry, op->key);
		goto error;
	}
	if (!d_unhashed(dentry)) {
		/* Prevent a race with RCU lookup. */
		__d_drop(dentry);
		op->unlink.need_rehash = true;
	}
	spin_unlock(&dentry->d_lock);

	op->file[1].vnode = vnode;
<<<<<<< HEAD
	op->dentry	= dentry;
	op->ops		= &afs_unlink_operation;
	return afs_do_sync_operation(op);
=======
	op->file[1].update_ctime = true;
	op->file[1].op_unlinked = true;
	op->dentry	= dentry;
	op->ops		= &afs_unlink_operation;
	afs_begin_vnode_operation(op);
	afs_wait_for_operation(op);

	/* If there was a conflict with a third party, check the status of the
	 * unlinked vnode.
	 */
	if (op->error == 0 && (op->flags & AFS_OPERATION_DIR_CONFLICT)) {
		op->file[1].update_ctime = false;
		op->fetch_status.which = 1;
		op->ops = &afs_fetch_status_operation;
		afs_begin_vnode_operation(op);
		afs_wait_for_operation(op);
	}

	return afs_put_operation(op);
>>>>>>> 84569f32

error:
	return afs_put_operation(op);
}

static const struct afs_operation_ops afs_create_operation = {
	.issue_afs_rpc	= afs_fs_create_file,
	.issue_yfs_rpc	= yfs_fs_create_file,
	.success	= afs_create_success,
<<<<<<< HEAD
=======
	.aborted	= afs_check_for_remote_deletion,
>>>>>>> 84569f32
	.edit_dir	= afs_create_edit_dir,
	.put		= afs_create_put,
};

/*
 * create a regular file on an AFS filesystem
 */
static int afs_create(struct inode *dir, struct dentry *dentry, umode_t mode,
		      bool excl)
{
	struct afs_operation *op;
	struct afs_vnode *dvnode = AFS_FS_I(dir);
	int ret = -ENAMETOOLONG;

	_enter("{%llx:%llu},{%pd},%ho",
	       dvnode->fid.vid, dvnode->fid.vnode, dentry, mode);

	if (dentry->d_name.len >= AFSNAMEMAX)
		goto error;

	op = afs_alloc_operation(NULL, dvnode->volume);
	if (IS_ERR(op)) {
		ret = PTR_ERR(op);
		goto error;
	}

	afs_op_set_vnode(op, 0, dvnode);
	op->file[0].dv_delta = 1;
<<<<<<< HEAD
=======
	op->file[0].update_ctime = true;
>>>>>>> 84569f32

	op->dentry	= dentry;
	op->create.mode	= S_IFREG | mode;
	op->create.reason = afs_edit_dir_for_create;
	op->ops		= &afs_create_operation;
	return afs_do_sync_operation(op);

error:
	d_drop(dentry);
	_leave(" = %d", ret);
	return ret;
}

static void afs_link_success(struct afs_operation *op)
{
	struct afs_vnode_param *dvp = &op->file[0];
	struct afs_vnode_param *vp = &op->file[1];

	_enter("op=%08x", op->debug_id);
<<<<<<< HEAD
=======
	op->ctime = dvp->scb.status.mtime_client;
>>>>>>> 84569f32
	afs_vnode_commit_status(op, dvp);
	afs_vnode_commit_status(op, vp);
	afs_update_dentry_version(op, dvp, op->dentry);
	if (op->dentry_2->d_parent == op->dentry->d_parent)
		afs_update_dentry_version(op, dvp, op->dentry_2);
	ihold(&vp->vnode->vfs_inode);
	d_instantiate(op->dentry, &vp->vnode->vfs_inode);
}

static void afs_link_put(struct afs_operation *op)
{
	_enter("op=%08x", op->debug_id);
	if (op->error)
		d_drop(op->dentry);
}

static const struct afs_operation_ops afs_link_operation = {
	.issue_afs_rpc	= afs_fs_link,
	.issue_yfs_rpc	= yfs_fs_link,
	.success	= afs_link_success,
<<<<<<< HEAD
=======
	.aborted	= afs_check_for_remote_deletion,
>>>>>>> 84569f32
	.edit_dir	= afs_create_edit_dir,
	.put		= afs_link_put,
};

/*
 * create a hard link between files in an AFS filesystem
 */
static int afs_link(struct dentry *from, struct inode *dir,
		    struct dentry *dentry)
{
	struct afs_operation *op;
	struct afs_vnode *dvnode = AFS_FS_I(dir);
	struct afs_vnode *vnode = AFS_FS_I(d_inode(from));
	int ret = -ENAMETOOLONG;

	_enter("{%llx:%llu},{%llx:%llu},{%pd}",
	       vnode->fid.vid, vnode->fid.vnode,
	       dvnode->fid.vid, dvnode->fid.vnode,
	       dentry);

	if (dentry->d_name.len >= AFSNAMEMAX)
		goto error;

	op = afs_alloc_operation(NULL, dvnode->volume);
	if (IS_ERR(op)) {
		ret = PTR_ERR(op);
		goto error;
	}

	afs_op_set_vnode(op, 0, dvnode);
	afs_op_set_vnode(op, 1, vnode);
	op->file[0].dv_delta = 1;
<<<<<<< HEAD
=======
	op->file[0].update_ctime = true;
	op->file[1].update_ctime = true;
>>>>>>> 84569f32

	op->dentry		= dentry;
	op->dentry_2		= from;
	op->ops			= &afs_link_operation;
	op->create.reason	= afs_edit_dir_for_link;
	return afs_do_sync_operation(op);

error:
	d_drop(dentry);
	_leave(" = %d", ret);
	return ret;
}

static const struct afs_operation_ops afs_symlink_operation = {
	.issue_afs_rpc	= afs_fs_symlink,
	.issue_yfs_rpc	= yfs_fs_symlink,
	.success	= afs_create_success,
<<<<<<< HEAD
=======
	.aborted	= afs_check_for_remote_deletion,
>>>>>>> 84569f32
	.edit_dir	= afs_create_edit_dir,
	.put		= afs_create_put,
};

/*
 * create a symlink in an AFS filesystem
 */
static int afs_symlink(struct inode *dir, struct dentry *dentry,
		       const char *content)
{
	struct afs_operation *op;
	struct afs_vnode *dvnode = AFS_FS_I(dir);
	int ret;

	_enter("{%llx:%llu},{%pd},%s",
	       dvnode->fid.vid, dvnode->fid.vnode, dentry,
	       content);

	ret = -ENAMETOOLONG;
	if (dentry->d_name.len >= AFSNAMEMAX)
		goto error;

	ret = -EINVAL;
	if (strlen(content) >= AFSPATHMAX)
		goto error;

	op = afs_alloc_operation(NULL, dvnode->volume);
	if (IS_ERR(op)) {
		ret = PTR_ERR(op);
		goto error;
	}

	afs_op_set_vnode(op, 0, dvnode);
	op->file[0].dv_delta = 1;

	op->dentry		= dentry;
	op->ops			= &afs_symlink_operation;
	op->create.reason	= afs_edit_dir_for_symlink;
	op->create.symlink	= content;
	return afs_do_sync_operation(op);

error:
	d_drop(dentry);
	_leave(" = %d", ret);
	return ret;
}

static void afs_rename_success(struct afs_operation *op)
{
	_enter("op=%08x", op->debug_id);

<<<<<<< HEAD
	afs_vnode_commit_status(op, &op->file[0]);
	if (op->file[1].vnode != op->file[0].vnode)
		afs_vnode_commit_status(op, &op->file[1]);
=======
	op->ctime = op->file[0].scb.status.mtime_client;
	afs_check_dir_conflict(op, &op->file[1]);
	afs_vnode_commit_status(op, &op->file[0]);
	if (op->file[1].vnode != op->file[0].vnode) {
		op->ctime = op->file[1].scb.status.mtime_client;
		afs_vnode_commit_status(op, &op->file[1]);
	}
>>>>>>> 84569f32
}

static void afs_rename_edit_dir(struct afs_operation *op)
{
	struct afs_vnode_param *orig_dvp = &op->file[0];
	struct afs_vnode_param *new_dvp = &op->file[1];
	struct afs_vnode *orig_dvnode = orig_dvp->vnode;
	struct afs_vnode *new_dvnode = new_dvp->vnode;
	struct afs_vnode *vnode = AFS_FS_I(d_inode(op->dentry));
	struct dentry *old_dentry = op->dentry;
	struct dentry *new_dentry = op->dentry_2;
	struct inode *new_inode;

	_enter("op=%08x", op->debug_id);

	if (op->rename.rehash) {
		d_rehash(op->rename.rehash);
		op->rename.rehash = NULL;
	}

	down_write(&orig_dvnode->validate_lock);
	if (test_bit(AFS_VNODE_DIR_VALID, &orig_dvnode->flags) &&
	    orig_dvnode->status.data_version == orig_dvp->dv_before + orig_dvp->dv_delta)
		afs_edit_dir_remove(orig_dvnode, &old_dentry->d_name,
				    afs_edit_dir_for_rename_0);

	if (new_dvnode != orig_dvnode) {
		up_write(&orig_dvnode->validate_lock);
		down_write(&new_dvnode->validate_lock);
	}

	if (test_bit(AFS_VNODE_DIR_VALID, &new_dvnode->flags) &&
	    new_dvnode->status.data_version == new_dvp->dv_before + new_dvp->dv_delta) {
		if (!op->rename.new_negative)
			afs_edit_dir_remove(new_dvnode, &new_dentry->d_name,
					    afs_edit_dir_for_rename_1);

		afs_edit_dir_add(new_dvnode, &new_dentry->d_name,
				 &vnode->fid, afs_edit_dir_for_rename_2);
	}

	new_inode = d_inode(new_dentry);
	if (new_inode) {
		spin_lock(&new_inode->i_lock);
		if (new_inode->i_nlink > 0)
			drop_nlink(new_inode);
		spin_unlock(&new_inode->i_lock);
	}

	/* Now we can update d_fsdata on the dentries to reflect their
	 * new parent's data_version.
	 *
	 * Note that if we ever implement RENAME_EXCHANGE, we'll have
	 * to update both dentries with opposing dir versions.
	 */
	afs_update_dentry_version(op, new_dvp, op->dentry);
	afs_update_dentry_version(op, new_dvp, op->dentry_2);

	d_move(old_dentry, new_dentry);

	up_write(&new_dvnode->validate_lock);
}

static void afs_rename_put(struct afs_operation *op)
{
	_enter("op=%08x", op->debug_id);
	if (op->rename.rehash)
		d_rehash(op->rename.rehash);
	dput(op->rename.tmp);
	if (op->error)
		d_rehash(op->dentry);
}

static const struct afs_operation_ops afs_rename_operation = {
	.issue_afs_rpc	= afs_fs_rename,
	.issue_yfs_rpc	= yfs_fs_rename,
	.success	= afs_rename_success,
	.edit_dir	= afs_rename_edit_dir,
	.put		= afs_rename_put,
};

/*
 * rename a file in an AFS filesystem and/or move it between directories
 */
static int afs_rename(struct inode *old_dir, struct dentry *old_dentry,
		      struct inode *new_dir, struct dentry *new_dentry,
		      unsigned int flags)
{
	struct afs_operation *op;
	struct afs_vnode *orig_dvnode, *new_dvnode, *vnode;
	int ret;

	if (flags)
		return -EINVAL;

	/* Don't allow silly-rename files be moved around. */
	if (old_dentry->d_flags & DCACHE_NFSFS_RENAMED)
		return -EINVAL;

	vnode = AFS_FS_I(d_inode(old_dentry));
	orig_dvnode = AFS_FS_I(old_dir);
	new_dvnode = AFS_FS_I(new_dir);

	_enter("{%llx:%llu},{%llx:%llu},{%llx:%llu},{%pd}",
	       orig_dvnode->fid.vid, orig_dvnode->fid.vnode,
	       vnode->fid.vid, vnode->fid.vnode,
	       new_dvnode->fid.vid, new_dvnode->fid.vnode,
	       new_dentry);

	op = afs_alloc_operation(NULL, orig_dvnode->volume);
	if (IS_ERR(op))
		return PTR_ERR(op);

	afs_op_set_vnode(op, 0, orig_dvnode);
	afs_op_set_vnode(op, 1, new_dvnode); /* May be same as orig_dvnode */
	op->file[0].dv_delta = 1;
	op->file[1].dv_delta = 1;
<<<<<<< HEAD
=======
	op->file[0].update_ctime = true;
	op->file[1].update_ctime = true;
>>>>>>> 84569f32

	op->dentry		= old_dentry;
	op->dentry_2		= new_dentry;
	op->rename.new_negative	= d_is_negative(new_dentry);
	op->ops			= &afs_rename_operation;

	/* For non-directories, check whether the target is busy and if so,
	 * make a copy of the dentry and then do a silly-rename.  If the
	 * silly-rename succeeds, the copied dentry is hashed and becomes the
	 * new target.
	 */
	if (d_is_positive(new_dentry) && !d_is_dir(new_dentry)) {
		/* To prevent any new references to the target during the
		 * rename, we unhash the dentry in advance.
		 */
		if (!d_unhashed(new_dentry)) {
			d_drop(new_dentry);
			op->rename.rehash = new_dentry;
		}

		if (d_count(new_dentry) > 2) {
			/* copy the target dentry's name */
			ret = -ENOMEM;
			op->rename.tmp = d_alloc(new_dentry->d_parent,
						 &new_dentry->d_name);
			if (!op->rename.tmp)
				goto error;

			ret = afs_sillyrename(new_dvnode,
					      AFS_FS_I(d_inode(new_dentry)),
					      new_dentry, op->key);
			if (ret)
				goto error;

			op->dentry_2 = op->rename.tmp;
			op->rename.rehash = NULL;
			op->rename.new_negative = true;
		}
	}

	/* This bit is potentially nasty as there's a potential race with
	 * afs_d_revalidate{,_rcu}().  We have to change d_fsdata on the dentry
	 * to reflect it's new parent's new data_version after the op, but
	 * d_revalidate may see old_dentry between the op having taken place
	 * and the version being updated.
	 *
	 * So drop the old_dentry for now to make other threads go through
	 * lookup instead - which we hold a lock against.
	 */
	d_drop(old_dentry);

	return afs_do_sync_operation(op);

error:
	return afs_put_operation(op);
}

/*
 * Release a directory page and clean up its private state if it's not busy
 * - return true if the page can now be released, false if not
 */
static int afs_dir_releasepage(struct page *page, gfp_t gfp_flags)
{
	struct afs_vnode *dvnode = AFS_FS_I(page->mapping->host);

	_enter("{{%llx:%llu}[%lu]}", dvnode->fid.vid, dvnode->fid.vnode, page->index);

	set_page_private(page, 0);
	ClearPagePrivate(page);

	/* The directory will need reloading. */
	if (test_and_clear_bit(AFS_VNODE_DIR_VALID, &dvnode->flags))
		afs_stat_v(dvnode, n_relpg);
	return 1;
}

/*
 * invalidate part or all of a page
 * - release a page and clean up its private data if offset is 0 (indicating
 *   the entire page)
 */
static void afs_dir_invalidatepage(struct page *page, unsigned int offset,
				   unsigned int length)
{
	struct afs_vnode *dvnode = AFS_FS_I(page->mapping->host);

	_enter("{%lu},%u,%u", page->index, offset, length);

	BUG_ON(!PageLocked(page));

	/* The directory will need reloading. */
	if (test_and_clear_bit(AFS_VNODE_DIR_VALID, &dvnode->flags))
		afs_stat_v(dvnode, n_inval);

	/* we clean up only if the entire page is being invalidated */
	if (offset == 0 && length == PAGE_SIZE) {
		set_page_private(page, 0);
		ClearPagePrivate(page);
	}
}<|MERGE_RESOLUTION|>--- conflicted
+++ resolved
@@ -648,11 +648,7 @@
 			vp = &op->file[0];
 			abort_code = vp->scb.status.abort_code;
 			if (abort_code != 0) {
-<<<<<<< HEAD
-				op->abort_code = abort_code;
-=======
 				op->ac.abort_code = abort_code;
->>>>>>> 84569f32
 				op->error = afs_abort_to_error(abort_code);
 			}
 			break;
@@ -700,18 +696,11 @@
 	.success	= afs_do_lookup_success,
 };
 
-<<<<<<< HEAD
-static const struct afs_operation_ops afs_fetch_status_operation = {
-	.issue_afs_rpc	= afs_fs_fetch_status,
-	.issue_yfs_rpc	= yfs_fs_fetch_status,
-	.success	= afs_do_lookup_success,
-=======
 static const struct afs_operation_ops afs_lookup_fetch_status_operation = {
 	.issue_afs_rpc	= afs_fs_fetch_status,
 	.issue_yfs_rpc	= yfs_fs_fetch_status,
 	.success	= afs_do_lookup_success,
 	.aborted	= afs_check_for_remote_deletion,
->>>>>>> 84569f32
 };
 
 /*
@@ -856,11 +845,7 @@
 		 * to FS.FetchStatus for op->file[1].
 		 */
 		op->fetch_status.which = 1;
-<<<<<<< HEAD
-		op->ops = &afs_fetch_status_operation;
-=======
 		op->ops = &afs_lookup_fetch_status_operation;
->>>>>>> 84569f32
 		afs_begin_vnode_operation(op);
 		afs_wait_for_operation(op);
 	}
@@ -1295,11 +1280,7 @@
 static void afs_create_success(struct afs_operation *op)
 {
 	_enter("op=%08x", op->debug_id);
-<<<<<<< HEAD
-	afs_check_for_remote_deletion(op, op->file[0].vnode);
-=======
 	op->ctime = op->file[0].scb.status.mtime_client;
->>>>>>> 84569f32
 	afs_vnode_commit_status(op, &op->file[0]);
 	afs_update_dentry_version(op, &op->file[0], op->dentry);
 	afs_vnode_new_inode(op);
@@ -1333,10 +1314,7 @@
 	.issue_afs_rpc	= afs_fs_make_dir,
 	.issue_yfs_rpc	= yfs_fs_make_dir,
 	.success	= afs_create_success,
-<<<<<<< HEAD
-=======
 	.aborted	= afs_check_for_remote_deletion,
->>>>>>> 84569f32
 	.edit_dir	= afs_create_edit_dir,
 	.put		= afs_create_put,
 };
@@ -1360,10 +1338,7 @@
 
 	afs_op_set_vnode(op, 0, dvnode);
 	op->file[0].dv_delta = 1;
-<<<<<<< HEAD
-=======
 	op->file[0].update_ctime = true;
->>>>>>> 84569f32
 	op->dentry	= dentry;
 	op->create.mode	= S_IFDIR | mode;
 	op->create.reason = afs_edit_dir_for_mkdir;
@@ -1389,11 +1364,7 @@
 static void afs_rmdir_success(struct afs_operation *op)
 {
 	_enter("op=%08x", op->debug_id);
-<<<<<<< HEAD
-	afs_check_for_remote_deletion(op, op->file[0].vnode);
-=======
 	op->ctime = op->file[0].scb.status.mtime_client;
->>>>>>> 84569f32
 	afs_vnode_commit_status(op, &op->file[0]);
 	afs_update_dentry_version(op, &op->file[0], op->dentry);
 }
@@ -1425,10 +1396,7 @@
 	.issue_afs_rpc	= afs_fs_remove_dir,
 	.issue_yfs_rpc	= yfs_fs_remove_dir,
 	.success	= afs_rmdir_success,
-<<<<<<< HEAD
-=======
 	.aborted	= afs_check_for_remote_deletion,
->>>>>>> 84569f32
 	.edit_dir	= afs_rmdir_edit_dir,
 	.put		= afs_rmdir_put,
 };
@@ -1451,10 +1419,7 @@
 
 	afs_op_set_vnode(op, 0, dvnode);
 	op->file[0].dv_delta = 1;
-<<<<<<< HEAD
-=======
 	op->file[0].update_ctime = true;
->>>>>>> 84569f32
 
 	op->dentry	= dentry;
 	op->ops		= &afs_rmdir_operation;
@@ -1530,12 +1495,8 @@
 static void afs_unlink_success(struct afs_operation *op)
 {
 	_enter("op=%08x", op->debug_id);
-<<<<<<< HEAD
-	afs_check_for_remote_deletion(op, op->file[0].vnode);
-=======
 	op->ctime = op->file[0].scb.status.mtime_client;
 	afs_check_dir_conflict(op, &op->file[0]);
->>>>>>> 84569f32
 	afs_vnode_commit_status(op, &op->file[0]);
 	afs_vnode_commit_status(op, &op->file[1]);
 	afs_update_dentry_version(op, &op->file[0], op->dentry);
@@ -1554,7 +1515,6 @@
 		afs_edit_dir_remove(dvnode, &op->dentry->d_name,
 				    afs_edit_dir_for_unlink);
 	up_write(&dvnode->validate_lock);
-<<<<<<< HEAD
 }
 
 static void afs_unlink_put(struct afs_operation *op)
@@ -1564,25 +1524,11 @@
 		d_rehash(op->dentry);
 }
 
-=======
-}
-
-static void afs_unlink_put(struct afs_operation *op)
-{
-	_enter("op=%08x", op->debug_id);
-	if (op->unlink.need_rehash && op->error < 0 && op->error != -ENOENT)
-		d_rehash(op->dentry);
-}
-
->>>>>>> 84569f32
 static const struct afs_operation_ops afs_unlink_operation = {
 	.issue_afs_rpc	= afs_fs_remove_file,
 	.issue_yfs_rpc	= yfs_fs_remove_file,
 	.success	= afs_unlink_success,
-<<<<<<< HEAD
-=======
 	.aborted	= afs_check_for_remote_deletion,
->>>>>>> 84569f32
 	.edit_dir	= afs_unlink_edit_dir,
 	.put		= afs_unlink_put,
 };
@@ -1609,10 +1555,7 @@
 
 	afs_op_set_vnode(op, 0, dvnode);
 	op->file[0].dv_delta = 1;
-<<<<<<< HEAD
-=======
 	op->file[0].update_ctime = true;
->>>>>>> 84569f32
 
 	/* Try to make sure we have a callback promise on the victim. */
 	ret = afs_validate(vnode, op->key);
@@ -1637,11 +1580,6 @@
 	spin_unlock(&dentry->d_lock);
 
 	op->file[1].vnode = vnode;
-<<<<<<< HEAD
-	op->dentry	= dentry;
-	op->ops		= &afs_unlink_operation;
-	return afs_do_sync_operation(op);
-=======
 	op->file[1].update_ctime = true;
 	op->file[1].op_unlinked = true;
 	op->dentry	= dentry;
@@ -1661,7 +1599,6 @@
 	}
 
 	return afs_put_operation(op);
->>>>>>> 84569f32
 
 error:
 	return afs_put_operation(op);
@@ -1671,10 +1608,7 @@
 	.issue_afs_rpc	= afs_fs_create_file,
 	.issue_yfs_rpc	= yfs_fs_create_file,
 	.success	= afs_create_success,
-<<<<<<< HEAD
-=======
 	.aborted	= afs_check_for_remote_deletion,
->>>>>>> 84569f32
 	.edit_dir	= afs_create_edit_dir,
 	.put		= afs_create_put,
 };
@@ -1703,10 +1637,7 @@
 
 	afs_op_set_vnode(op, 0, dvnode);
 	op->file[0].dv_delta = 1;
-<<<<<<< HEAD
-=======
 	op->file[0].update_ctime = true;
->>>>>>> 84569f32
 
 	op->dentry	= dentry;
 	op->create.mode	= S_IFREG | mode;
@@ -1726,10 +1657,7 @@
 	struct afs_vnode_param *vp = &op->file[1];
 
 	_enter("op=%08x", op->debug_id);
-<<<<<<< HEAD
-=======
 	op->ctime = dvp->scb.status.mtime_client;
->>>>>>> 84569f32
 	afs_vnode_commit_status(op, dvp);
 	afs_vnode_commit_status(op, vp);
 	afs_update_dentry_version(op, dvp, op->dentry);
@@ -1750,10 +1678,7 @@
 	.issue_afs_rpc	= afs_fs_link,
 	.issue_yfs_rpc	= yfs_fs_link,
 	.success	= afs_link_success,
-<<<<<<< HEAD
-=======
 	.aborted	= afs_check_for_remote_deletion,
->>>>>>> 84569f32
 	.edit_dir	= afs_create_edit_dir,
 	.put		= afs_link_put,
 };
@@ -1786,11 +1711,8 @@
 	afs_op_set_vnode(op, 0, dvnode);
 	afs_op_set_vnode(op, 1, vnode);
 	op->file[0].dv_delta = 1;
-<<<<<<< HEAD
-=======
 	op->file[0].update_ctime = true;
 	op->file[1].update_ctime = true;
->>>>>>> 84569f32
 
 	op->dentry		= dentry;
 	op->dentry_2		= from;
@@ -1808,10 +1730,7 @@
 	.issue_afs_rpc	= afs_fs_symlink,
 	.issue_yfs_rpc	= yfs_fs_symlink,
 	.success	= afs_create_success,
-<<<<<<< HEAD
-=======
 	.aborted	= afs_check_for_remote_deletion,
->>>>>>> 84569f32
 	.edit_dir	= afs_create_edit_dir,
 	.put		= afs_create_put,
 };
@@ -1863,11 +1782,6 @@
 {
 	_enter("op=%08x", op->debug_id);
 
-<<<<<<< HEAD
-	afs_vnode_commit_status(op, &op->file[0]);
-	if (op->file[1].vnode != op->file[0].vnode)
-		afs_vnode_commit_status(op, &op->file[1]);
-=======
 	op->ctime = op->file[0].scb.status.mtime_client;
 	afs_check_dir_conflict(op, &op->file[1]);
 	afs_vnode_commit_status(op, &op->file[0]);
@@ -1875,7 +1789,6 @@
 		op->ctime = op->file[1].scb.status.mtime_client;
 		afs_vnode_commit_status(op, &op->file[1]);
 	}
->>>>>>> 84569f32
 }
 
 static void afs_rename_edit_dir(struct afs_operation *op)
@@ -1993,11 +1906,8 @@
 	afs_op_set_vnode(op, 1, new_dvnode); /* May be same as orig_dvnode */
 	op->file[0].dv_delta = 1;
 	op->file[1].dv_delta = 1;
-<<<<<<< HEAD
-=======
 	op->file[0].update_ctime = true;
 	op->file[1].update_ctime = true;
->>>>>>> 84569f32
 
 	op->dentry		= old_dentry;
 	op->dentry_2		= new_dentry;
